--- conflicted
+++ resolved
@@ -27,17 +27,11 @@
   const icon = <i className={classes.join(' ')} {...rest} />;
 
   if (title) {
-<<<<<<< HEAD
-    return <Tooltip title={title}>
-      {icon}
-    </Tooltip>;
-=======
     return (
       <Tooltip title={title}>
         {icon}
       </Tooltip>
     );
->>>>>>> 563c4a2e
   }
   return icon;
 };
