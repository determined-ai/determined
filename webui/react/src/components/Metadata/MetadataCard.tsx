<<<<<<< HEAD
import { Card } from 'antd';
=======
>>>>>>> 791e5326
import Button from 'hew/Button';
import Icon from 'hew/Icon';
import Row from 'hew/Row';
import Spinner from 'hew/Spinner';
import Surface from 'hew/Surface';
import { Title, TypographySize } from 'hew/Typography';
import React, { useCallback, useMemo, useState } from 'react';

import { Metadata } from 'types';
import handleError, { ErrorType } from 'utils/error';

import EditableMetadata from './EditableMetadata';
import css from './MetadataCard.module.scss';

interface Props {
  disabled?: boolean;
  metadata?: Metadata;
  onSave?: (newMetadata: Metadata) => Promise<void>;
}

const MetadataCard: React.FC<Props> = ({ disabled = false, metadata = {}, onSave }: Props) => {
  const [isEditing, setIsEditing] = useState(false);
  const [isLoading, setIsLoading] = useState(false);
  const [editedMetadata, setEditedMetadata] = useState<Metadata>(metadata ?? {});

  const metadataArray = useMemo(() => {
    return Object.entries(metadata ?? {}).map(([key, value]) => {
      return { content: value, label: key };
    });
  }, [metadata]);

  const editMetadata = useCallback(() => {
    if (disabled) return;
    setIsEditing(true);
  }, [disabled]);

  const saveMetadata = useCallback(async () => {
    try {
      setIsLoading(true);
      await onSave?.(editedMetadata);
      setIsEditing(false);
    } catch (e) {
      handleError(e, {
        publicSubject: 'Unable to update metadata.',
        silent: true,
        type: ErrorType.Api,
      });
    }
    setIsLoading(false);
  }, [editedMetadata, onSave]);

  const cancelEditMetadata = useCallback(() => {
    setEditedMetadata(metadata);
    setIsEditing(false);
  }, [setEditedMetadata, metadata]);

  const showPlaceholder = useMemo(() => {
    return metadataArray.length === 0 && !isEditing;
  }, [isEditing, metadataArray.length]);

  return (
<<<<<<< HEAD
    <Card
      bodyStyle={{ padding: '16px' }}
      extra={
        isEditing ? (
          <Row>
            <Button size="small" onClick={cancelEditMetadata}>
              Cancel
            </Button>
            <Button size="small" type="primary" onClick={saveMetadata}>
              Save
            </Button>
          </Row>
        ) : (
          disabled || (
            <Button
              icon={<Icon name="pencil" showTooltip size="small" title="Edit" />}
              type="text"
              onClick={editMetadata}
            />
          )
        )
      }
      headStyle={{ paddingInline: '16px' }}
      title={'Metadata'}>
      {showPlaceholder ? (
        <div
          style={{ color: 'var(--theme-colors-monochrome-9)', fontStyle: 'italic' }}
          onClick={editMetadata}>
          {disabled ? 'No metadata present.' : 'Add Metadata...'}
=======
    <Surface elevationOverride={1}>
      <div className={css.cardPadding}>
        <div className={css.cardHeader}>
          <Title size={TypographySize.S}>Metadata</Title>
          {isEditing ? (
            <div>
              <Button size="small" onClick={cancelEditMetadata}>
                Cancel
              </Button>
              <Button size="small" type="primary" onClick={saveMetadata}>
                Save
              </Button>
            </div>
          ) : (
            disabled || (
              <Button
                icon={<Icon name="pencil" showTooltip size="small" title="Edit" />}
                type="text"
                onClick={editMetadata}
              />
            )
          )}
>>>>>>> 791e5326
        </div>
        <Surface>
          {showPlaceholder ? (
            <div
              style={{ color: 'var(--theme-colors-monochrome-9)', fontStyle: 'italic' }}
              onClick={editMetadata}>
              {disabled ? 'No metadata present.' : 'Add Metadata...'}
            </div>
          ) : (
            <Spinner spinning={isLoading}>
              <EditableMetadata
                editing={isEditing}
                metadata={editedMetadata}
                updateMetadata={setEditedMetadata}
              />
            </Spinner>
          )}
        </Surface>
      </div>
    </Surface>
  );
};

export default MetadataCard;<|MERGE_RESOLUTION|>--- conflicted
+++ resolved
@@ -1,7 +1,3 @@
-<<<<<<< HEAD
-import { Card } from 'antd';
-=======
->>>>>>> 791e5326
 import Button from 'hew/Button';
 import Icon from 'hew/Icon';
 import Row from 'hew/Row';
@@ -63,50 +59,19 @@
   }, [isEditing, metadataArray.length]);
 
   return (
-<<<<<<< HEAD
-    <Card
-      bodyStyle={{ padding: '16px' }}
-      extra={
-        isEditing ? (
-          <Row>
-            <Button size="small" onClick={cancelEditMetadata}>
-              Cancel
-            </Button>
-            <Button size="small" type="primary" onClick={saveMetadata}>
-              Save
-            </Button>
-          </Row>
-        ) : (
-          disabled || (
-            <Button
-              icon={<Icon name="pencil" showTooltip size="small" title="Edit" />}
-              type="text"
-              onClick={editMetadata}
-            />
-          )
-        )
-      }
-      headStyle={{ paddingInline: '16px' }}
-      title={'Metadata'}>
-      {showPlaceholder ? (
-        <div
-          style={{ color: 'var(--theme-colors-monochrome-9)', fontStyle: 'italic' }}
-          onClick={editMetadata}>
-          {disabled ? 'No metadata present.' : 'Add Metadata...'}
-=======
     <Surface elevationOverride={1}>
       <div className={css.cardPadding}>
         <div className={css.cardHeader}>
           <Title size={TypographySize.S}>Metadata</Title>
           {isEditing ? (
-            <div>
+            <Row>
               <Button size="small" onClick={cancelEditMetadata}>
                 Cancel
               </Button>
               <Button size="small" type="primary" onClick={saveMetadata}>
                 Save
               </Button>
-            </div>
+            </Row>
           ) : (
             disabled || (
               <Button
@@ -116,7 +81,6 @@
               />
             )
           )}
->>>>>>> 791e5326
         </div>
         <Surface>
           {showPlaceholder ? (
