--- conflicted
+++ resolved
@@ -1,3 +1,4 @@
+import Avatar from 'determined-ui/Avatar';
 import Button from 'determined-ui/Button';
 import Dropdown, { MenuItem } from 'determined-ui/Dropdown';
 import Icon, { IconName, IconSize } from 'determined-ui/Icon';
@@ -13,20 +14,6 @@
 import { useLocation } from 'react-router-dom';
 import { CSSTransition } from 'react-transition-group';
 
-<<<<<<< HEAD
-import Avatar from 'components/kit/Avatar';
-import Button from 'components/kit/Button';
-import Dropdown, { MenuItem } from 'components/kit/Dropdown';
-import Icon, { IconName, IconSize } from 'components/kit/Icon';
-import { matchesShortcut, shortcutToString } from 'components/kit/InputShortcut';
-import { useModal } from 'components/kit/Modal';
-import Spinner from 'components/kit/Spinner';
-import useUI from 'components/kit/Theme';
-import Tooltip from 'components/kit/Tooltip';
-import { Loadable } from 'components/kit/utils/loadable';
-=======
-import DynamicIcon from 'components/DynamicIcon';
->>>>>>> 4c593931
 import Link, { Props as LinkProps } from 'components/Link';
 import UserSettings from 'components/UserSettings';
 import shortCutSettingsConfig, {
