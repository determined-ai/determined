--- conflicted
+++ resolved
@@ -57,13 +57,8 @@
     { icon: 'model', label: 'Model Registry', path: paths.modelList() },
     { icon: 'tasks', label: 'Tasks', path: paths.taskList() },
     { icon: 'cluster', label: 'Cluster', path: paths.cluster() },
-<<<<<<< HEAD
-    { icon: 'queue', label: 'Jobs', path: paths.jobs() },
-    { icon: 'logs', label: 'Master Logs', path: paths.masterLogs() },
-=======
     { icon: 'queue', label: 'Job Queue', path: paths.jobs() },
     { icon: 'logs', label: 'Cluster Logs', path: paths.clusterLogs() },
->>>>>>> 563c4a2e
   ],
 };
 
