import React from 'react';

import Avatar, { Props as AvatarProps } from 'shared/components/Avatar';
import useUI from 'shared/contexts/stores/UI';
<<<<<<< HEAD
import { useCurrentUser } from 'stores/users';
import { Loadable } from 'utils/loadable';
=======
import { DetailedUser } from 'types';
>>>>>>> 90554094
import { getDisplayName } from 'utils/user';

export interface Props extends Omit<AvatarProps, 'darkLight' | 'displayName'> {
  user?: DetailedUser;
}

<<<<<<< HEAD
const UserAvatar: React.FC<Props> = ({ userId, ...rest }) => {
  const loadableCurrentUser = useCurrentUser();
  const currentUser = Loadable.match(loadableCurrentUser, {
    Loaded: (cUser) => cUser,
    NotLoaded: () => undefined,
  });
  const { ui } = useUI();
  const displayName = getDisplayName(currentUser);
=======
const UserAvatar: React.FC<Props> = ({ user, ...rest }) => {
  const { ui } = useUI();
  const displayName = getDisplayName(user);
>>>>>>> 90554094

  return <Avatar {...rest} darkLight={ui.darkLight} displayName={displayName} />;
};

export default UserAvatar;<|MERGE_RESOLUTION|>--- conflicted
+++ resolved
@@ -2,32 +2,18 @@
 
 import Avatar, { Props as AvatarProps } from 'shared/components/Avatar';
 import useUI from 'shared/contexts/stores/UI';
-<<<<<<< HEAD
 import { useCurrentUser } from 'stores/users';
 import { Loadable } from 'utils/loadable';
-=======
 import { DetailedUser } from 'types';
->>>>>>> 90554094
 import { getDisplayName } from 'utils/user';
 
 export interface Props extends Omit<AvatarProps, 'darkLight' | 'displayName'> {
   user?: DetailedUser;
 }
 
-<<<<<<< HEAD
-const UserAvatar: React.FC<Props> = ({ userId, ...rest }) => {
-  const loadableCurrentUser = useCurrentUser();
-  const currentUser = Loadable.match(loadableCurrentUser, {
-    Loaded: (cUser) => cUser,
-    NotLoaded: () => undefined,
-  });
-  const { ui } = useUI();
-  const displayName = getDisplayName(currentUser);
-=======
 const UserAvatar: React.FC<Props> = ({ user, ...rest }) => {
   const { ui } = useUI();
   const displayName = getDisplayName(user);
->>>>>>> 90554094
 
   return <Avatar {...rest} darkLight={ui.darkLight} displayName={displayName} />;
 };
