import Form from 'determined-ui/Form';
import Icon from 'determined-ui/Icon';
import { Modal } from 'determined-ui/Modal';
import Nameplate from 'determined-ui/Nameplate';
import Select, { Option, RefSelectProps } from 'determined-ui/Select';
import { makeToast } from 'determined-ui/Toast';
<<<<<<< HEAD
import React, { useCallback, useId, useRef, useState } from 'react';
=======
import _ from 'lodash';
import React, { useCallback, useEffect, useId, useRef, useState } from 'react';
>>>>>>> 46b93607

import UserBadge from 'components/UserBadge';
import { assignRolesToGroup, assignRolesToUser } from 'services/api';
import { V1Role } from 'services/api-ts-sdk';
import { User, UserOrGroup, Workspace } from 'types';
import handleError, { DetError, ErrorLevel, ErrorType } from 'utils/error';
import { getIdFromUserOrGroup, getName, isUser } from 'utils/user';

const FORM_ID = 'add-workspace-member-form';

interface Props {
  addableUsersAndGroups: UserOrGroup[];
  onClose?: () => void;
  rolesAssignableToScope: V1Role[];
  workspace: Workspace;
}
interface FormInputs {
  roleId: number;
  userOrGroupId: string;
}

const USER_PREFIX = 'u_';
const GROUP_PREFIX = 'g_';

const WorkspaceMemberAddModalComponent: React.FC<Props> = ({
  addableUsersAndGroups,
  rolesAssignableToScope,
  onClose,
  workspace,
}: Props) => {
  const containerRef = useRef(null);
  const idPrefix = useId();
  const [filteredOption, setFilteredOption] = useState<UserOrGroup[]>([]);
  const [form] = Form.useForm<FormInputs>();
  const ref = useRef<RefSelectProps>(null);

  useEffect(() => {
    ref.current?.focus();
  }, []);

  const handleSearch = useCallback(
    (value: string) => {
      // Only show options for select if user had typed in something.
      if (value) {
        const regex = new RegExp(value, 'i');
        setFilteredOption(
          _.filter(addableUsersAndGroups, (o) =>
            isUser(o)
              ? (o.displayName && regex.test(o.displayName)) || regex.test(o.username) || false
              : (o.name && regex.test(o.name)) || false,
          ),
        );
      } else {
        setFilteredOption([]);
      }
    },
    [addableUsersAndGroups],
  );

  const handleSubmit = useCallback(async () => {
    const values = await form.validateFields();
    try {
      if (values) {
        const userOrGroup = _.groupBy(values.userOrGroupId, (o) => o.substring(0, 2));
        const groupPayload = _.map(userOrGroup[GROUP_PREFIX], (o) => ({
          groupId: Number(o.substring(USER_PREFIX.length)),
          roleIds: [values.roleId],
          scopeWorkspaceId: workspace.id,
        }));
        groupPayload.length > 0 && (await assignRolesToGroup(groupPayload));

        const userPayload = _.map(userOrGroup[USER_PREFIX], (o) => ({
          roleIds: [values.roleId],
          scopeWorkspaceId: workspace.id,
          userId: Number(o.substring(USER_PREFIX.length)),
        }));
        userPayload.length > 0 && (await assignRolesToUser(userPayload));

        form.resetFields();
        onClose?.();
        makeToast({
          containerRef,
          severity: 'Confirm',
          title: `${values.userOrGroupId.length} users or groups added to workspace.`,
        });
      }
    } catch (e) {
      if (e instanceof DetError) {
        handleError(containerRef, e, {
          level: e.level,
          publicMessage: e.publicMessage,
          publicSubject: 'Unable to add user or group to workspace.',
          silent: false,
          type: e.type,
        });
      } else {
        handleError(containerRef, e, {
          level: ErrorLevel.Error,
          publicMessage: 'Please try again later.',
          publicSubject: 'Unable to add user or group to workspace.',
          silent: false,
          type: ErrorType.Server,
        });
      }
    }
  }, [form, workspace.id, onClose]);

  return (
    <Modal
      cancel
      size="small"
      submit={{
        disabled:
          !form.getFieldValue('userOrGroupId') || form.getFieldError('userOrGroupId').length > 0,
        form: idPrefix + FORM_ID,
        handleError,
        handler: handleSubmit,
        text: 'Add to Workspace',
      }}
      title={`Add members to ${workspace.name}`}>
      <Form
        autoComplete="off"
        form={form}
        id={idPrefix + FORM_ID}
        initialValues={{ roleId: rolesAssignableToScope.find((r) => r.name === 'Editor')?.roleId }}
        layout="vertical">
        <Form.Item
          label="Find and Select Users or Groups"
          name="userOrGroupId"
          rules={[{ message: 'User or group is required ', required: true }]}>
          <Select
            filterOption={false}
            mode="multiple"
            optionLabelProp="label"
            placeholder="Add Users or Groups"
            ref={ref}
            searchable={true}
            onBlur={() => setFilteredOption([])}
            onSearch={handleSearch}>
            {filteredOption.map((option) => (
              <Option
                key={(isUser(option) ? USER_PREFIX : GROUP_PREFIX) + getIdFromUserOrGroup(option)}
                label={isUser(option) ? option.username : option.name}
                value={
                  (isUser(option) ? USER_PREFIX : GROUP_PREFIX) + getIdFromUserOrGroup(option)
                }>
                {isUser(option) ? (
                  <UserBadge compact user={option as User} />
                ) : (
                  <Nameplate
                    compact
                    icon={<Icon name="group" title="Group" />}
                    name={getName(option)}
                  />
                )}
              </Option>
            ))}
          </Select>
        </Form.Item>
        <Form.Item
          label="Assign Workspace Role"
          name="roleId"
          rules={[{ message: 'Role is required ', required: true }]}>
          <Select
            options={rolesAssignableToScope.map((role) => ({
              label: role.name,
              value: role.roleId,
            }))}
            placeholder="Role"
          />
        </Form.Item>
      </Form>
    </Modal>
  );
};

export default WorkspaceMemberAddModalComponent;<|MERGE_RESOLUTION|>--- conflicted
+++ resolved
@@ -4,12 +4,8 @@
 import Nameplate from 'determined-ui/Nameplate';
 import Select, { Option, RefSelectProps } from 'determined-ui/Select';
 import { makeToast } from 'determined-ui/Toast';
-<<<<<<< HEAD
-import React, { useCallback, useId, useRef, useState } from 'react';
-=======
 import _ from 'lodash';
 import React, { useCallback, useEffect, useId, useRef, useState } from 'react';
->>>>>>> 46b93607
 
 import UserBadge from 'components/UserBadge';
 import { assignRolesToGroup, assignRolesToUser } from 'services/api';
