import { Popover } from 'antd';
import { useObservable } from 'micro-observables';

import FilterForm from 'components/FilterForm/components/FilterForm';
import { FilterFormStore } from 'components/FilterForm/components/FilterFormStore';
import Button from 'components/kit/Button';
import Icon from 'components/kit/Icon';
import { V1ProjectColumn } from 'services/api-ts-sdk';
import { Loadable } from 'utils/loadable';

interface Props {
  loadableColumns: Loadable<V1ProjectColumn[]>;
  formStore: FilterFormStore;
  setIsOpenFilter: (value: boolean) => void;
  isOpenFilter: boolean;
}

const TableFilter = ({
  loadableColumns,
  formStore,
  isOpenFilter,
  setIsOpenFilter,
}: Props): JSX.Element => {
  const columns: V1ProjectColumn[] = Loadable.getOrElse([], loadableColumns);
  const fieldCount = useObservable(formStore.fieldCount);

  const onIsOpenFilterChange = (newOpen: boolean) => {
    setIsOpenFilter(newOpen);
  };

  const onHidePopOver = () => {
    setIsOpenFilter(false);
  };

  return (
    <div>
      <Popover
        content={
          <div
            onKeyDown={(e) => {
              if (e.key === 'Escape') {
                onHidePopOver();
              }
            }}>
            <FilterForm columns={columns} formStore={formStore} onHidePopOver={onHidePopOver} />
          </div>
        }
        destroyTooltipOnHide
        open={isOpenFilter}
        placement="bottomLeft"
        trigger="click"
        onOpenChange={onIsOpenFilterChange}>
<<<<<<< HEAD
        <Button icon={<Icon name="filter" title="filter" />}>
          Filter{fieldCount > 0 && !isOpenFilter && <span>({fieldCount})</span>}
=======
        <Button icon={<FilterOutlined />}>
          Filter{fieldCount > 0 && <span>({fieldCount})</span>}
>>>>>>> 3c8a5a40
        </Button>
      </Popover>
    </div>
  );
};

export default TableFilter;<|MERGE_RESOLUTION|>--- conflicted
+++ resolved
@@ -50,13 +50,8 @@
         placement="bottomLeft"
         trigger="click"
         onOpenChange={onIsOpenFilterChange}>
-<<<<<<< HEAD
         <Button icon={<Icon name="filter" title="filter" />}>
-          Filter{fieldCount > 0 && !isOpenFilter && <span>({fieldCount})</span>}
-=======
-        <Button icon={<FilterOutlined />}>
           Filter{fieldCount > 0 && <span>({fieldCount})</span>}
->>>>>>> 3c8a5a40
         </Button>
       </Popover>
     </div>
