import Button from 'hew/Button';
import Column from 'hew/Column';
import { Sort } from 'hew/DataGrid/DataGrid';
import Dropdown, { MenuItem } from 'hew/Dropdown';
import Icon, { IconName } from 'hew/Icon';
import { useModal } from 'hew/Modal';
import Row from 'hew/Row';
import { useToast } from 'hew/Toast';
import Tooltip from 'hew/Tooltip';
import { Loadable, Loaded } from 'hew/utils/loadable';
import _ from 'lodash';
import React, { useCallback, useEffect, useMemo, useState } from 'react';

import BatchActionConfirmModalComponent from 'components/BatchActionConfirmModal';
import ColumnPickerMenu from 'components/ColumnPickerMenu';
import ExperimentMoveModalComponent from 'components/ExperimentMoveModal';
import ExperimentRetainLogsModalComponent from 'components/ExperimentRetainLogsModal';
import ExperimentTensorBoardModal from 'components/ExperimentTensorBoardModal';
import { FilterFormStore } from 'components/FilterForm/components/FilterFormStore';
import TableFilter from 'components/FilterForm/TableFilter';
import MultiSortMenu from 'components/MultiSortMenu';
import { OptionsMenu, RowHeight } from 'components/OptionsMenu';
import useMobile from 'hooks/useMobile';
import usePermissions from 'hooks/usePermissions';
import { defaultExperimentColumns } from 'pages/F_ExpList/expListColumns';
import { BANNED_FILTER_COLUMNS } from 'pages/F_ExpList/F_ExperimentList';
import {
  activateExperiments,
  archiveExperiments,
  cancelExperiments,
  deleteExperiments,
  getExperiments,
  killExperiments,
  openOrCreateTensorBoard,
  pauseExperiments,
  unarchiveExperiments,
} from 'services/api';
import { V1LocationType } from 'services/api-ts-sdk';
import {
  BulkActionResult,
  BulkExperimentItem,
  ExperimentAction,
  Project,
  ProjectColumn,
  ProjectExperiment,
} from 'types';
import handleError, { ErrorLevel } from 'utils/error';
import {
  canActionExperiment,
  getActionsForExperimentsUnion,
  getProjectExperimentForExperimentItem,
} from 'utils/experiment';
import { capitalizeWord, pluralizer } from 'utils/string';
import { openCommandResponse } from 'utils/wait';

import css from './TableActionBar.module.scss';

const batchActions = [
  ExperimentAction.OpenTensorBoard,
  ExperimentAction.Move,
  ExperimentAction.RetainLogs,
  ExperimentAction.Archive,
  ExperimentAction.Unarchive,
  ExperimentAction.Delete,
  ExperimentAction.Activate,
  ExperimentAction.Pause,
  ExperimentAction.Cancel,
  ExperimentAction.Kill,
] as const;

export type BatchAction = (typeof batchActions)[number];

const actionIcons: Record<BatchAction, IconName> = {
  [ExperimentAction.Activate]: 'play',
  [ExperimentAction.Pause]: 'pause',
  [ExperimentAction.Cancel]: 'stop',
  [ExperimentAction.Archive]: 'archive',
  [ExperimentAction.Unarchive]: 'document',
  [ExperimentAction.Move]: 'workspaces',
  [ExperimentAction.RetainLogs]: 'logs',
  [ExperimentAction.OpenTensorBoard]: 'tensor-board',
  [ExperimentAction.Kill]: 'cancelled',
  [ExperimentAction.Delete]: 'error',
} as const;

interface Props {
  compareViewOn?: boolean;
  formStore: FilterFormStore;
  heatmapBtnVisible?: boolean;
  heatmapOn?: boolean;
  initialVisibleColumns: string[];
  isOpenFilter: boolean;
  onActionComplete?: () => Promise<void>;
  onActionSuccess?: (action: BatchAction, successfulIds: number[]) => void;
  onComparisonViewToggle?: () => void;
  onHeatmapToggle?: (heatmapOn: boolean) => void;
  onIsOpenFilterChange?: (value: boolean) => void;
  onRowHeightChange?: (rowHeight: RowHeight) => void;
  onSortChange?: (sorts: Sort[]) => void;
  onVisibleColumnChange?: (newColumns: string[], pinnedCount?: number) => void;
  onHeatmapSelectionRemove?: (id: string) => void;
  project: Project;
  projectColumns: Loadable<ProjectColumn[]>;
  rowHeight: RowHeight;
  selectedExperimentIds: number[];
  sorts: Sort[];
<<<<<<< HEAD
  pinnedColumnsCount?: number;
=======
>>>>>>> f91c2a3e
  total: Loadable<number>;
  labelSingular: string;
  labelPlural: string;
  columnGroups: (V1LocationType | V1LocationType[])[];
}

const TableActionBar: React.FC<Props> = ({
  compareViewOn,
  formStore,
  heatmapBtnVisible,
  heatmapOn,
  initialVisibleColumns,
  isOpenFilter,
  onActionComplete,
  onActionSuccess,
  onComparisonViewToggle,
  onHeatmapToggle,
  onIsOpenFilterChange,
  onRowHeightChange,
  onSortChange,
<<<<<<< HEAD
  onHeatmapSelectionRemove,
=======
>>>>>>> f91c2a3e
  onVisibleColumnChange,
  project,
  projectColumns,
  rowHeight,
  selectedExperimentIds,
  sorts,
<<<<<<< HEAD
  pinnedColumnsCount = 0,
=======
>>>>>>> f91c2a3e
  total,
  labelSingular,
  labelPlural,
  columnGroups,
}) => {
  const permissions = usePermissions();
  const [batchAction, setBatchAction] = useState<BatchAction>();
  const BatchActionConfirmModal = useModal(BatchActionConfirmModalComponent);
  const ExperimentMoveModal = useModal(ExperimentMoveModalComponent);
  const ExperimentRetainLogsModal = useModal(ExperimentRetainLogsModalComponent);
  const { Component: ExperimentTensorBoardModalComponent, open: openExperimentTensorBoardModal } =
    useModal(ExperimentTensorBoardModal);
  const isMobile = useMobile();
  const { openToast } = useToast();

  const [experiments, setExperiments] = useState<Loadable<BulkExperimentItem>[]>([]);

  const fetchExperimentsByIds = useCallback(async (selectedIds: number[]) => {
    const CHUNK_SIZE = 80; // match largest pageSizeOption used for Pagination components
    const chunkedExperimentIds = _.chunk(selectedIds, CHUNK_SIZE);
    try {
      const responses = await Promise.all(
        chunkedExperimentIds.map(async (ids) => {
          const response = await getExperiments({
            experimentIdFilter: {
              incl: ids,
            },
          });
          return response.experiments;
        }),
      );
      const fetchedExperiments = responses.reduce((acc, experiments) => {
        acc.push(...experiments);
        return acc;
      }, []);
      setExperiments(fetchedExperiments.map((experiment) => Loaded(experiment)));
    } catch (e) {
      handleError(e, { publicSubject: 'Unable to fetch experiments for selected experiment ids.' });
    }
  }, []);

  useEffect(() => {
    fetchExperimentsByIds(selectedExperimentIds);
  }, [selectedExperimentIds, fetchExperimentsByIds]);

  const experimentMap = useMemo(() => {
    return experiments.filter(Loadable.isLoaded).reduce(
      (acc, experiment) => {
        acc[experiment.data.id] = getProjectExperimentForExperimentItem(experiment.data, project);
        return acc;
      },
      {} as Record<number, ProjectExperiment>,
    );
  }, [experiments, project]);

  const selectedExperiments = useMemo(
    () => selectedExperimentIds.flatMap((id) => (id in experimentMap ? [experimentMap[id]] : [])),
    [experimentMap, selectedExperimentIds],
  );

  const availableBatchActions = useMemo(() => {
    const experiments = selectedExperimentIds.map((id) => experimentMap[id]) ?? [];
    return getActionsForExperimentsUnion(experiments, [...batchActions], permissions);
    // Spreading batchActions is so TypeScript doesn't complain that it's readonly.
  }, [selectedExperimentIds, experimentMap, permissions]);

  const sendBatchActions = useCallback(
    async (action: BatchAction): Promise<BulkActionResult | void> => {
      const validExperimentIds = selectedExperiments
        .filter((exp) => !exp.unmanaged && canActionExperiment(action, exp))
        .map((exp) => exp.id);
      const params = {
        experimentIds: validExperimentIds,
        projectId: project.id,
      };
      switch (action) {
        case ExperimentAction.OpenTensorBoard: {
          if (validExperimentIds.length !== selectedExperiments.length) {
            // if unmanaged experiments are selected, open experimentTensorBoardModal
            openExperimentTensorBoardModal();
          } else {
            openCommandResponse(
              await openOrCreateTensorBoard({
                experimentIds: params.experimentIds,
                workspaceId: project?.workspaceId,
              }),
            );
          }
          return;
        }
        case ExperimentAction.Move:
          return ExperimentMoveModal.open();
        case ExperimentAction.RetainLogs:
          return ExperimentRetainLogsModal.open();
        case ExperimentAction.Activate:
          return await activateExperiments(params);
        case ExperimentAction.Archive:
          return await archiveExperiments(params);
        case ExperimentAction.Cancel:
          return await cancelExperiments(params);
        case ExperimentAction.Kill:
          return await killExperiments(params);
        case ExperimentAction.Pause:
          return await pauseExperiments(params);
        case ExperimentAction.Unarchive:
          return await unarchiveExperiments(params);
        case ExperimentAction.Delete:
          return await deleteExperiments(params);
      }
    },
    [
      selectedExperiments,
      ExperimentMoveModal,
      ExperimentRetainLogsModal,
      openExperimentTensorBoardModal,
      project,
    ],
  );

  const handleSubmitMove = useCallback(
    async (successfulIds?: number[]) => {
      if (!successfulIds) return;
      onActionSuccess?.(ExperimentAction.Move, successfulIds);
      await onActionComplete?.();
    },
    [onActionComplete, onActionSuccess],
  );

  const handleSubmitRetainLogs = useCallback(
    async (successfulIds?: number[]) => {
      if (!successfulIds) return;
      onActionSuccess?.(ExperimentAction.RetainLogs, successfulIds);
      await onActionComplete?.();
    },
    [onActionComplete, onActionSuccess],
  );

  const submitBatchAction = useCallback(
    async (action: BatchAction) => {
      try {
        const results = await sendBatchActions(action);
        if (results === undefined) return;

        onActionSuccess?.(action, results.successful);

        const numSuccesses = results.successful.length;
        const numFailures = results.failed.length;

        if (numSuccesses === 0 && numFailures === 0) {
          openToast({
            description: `No selected ${labelPlural.toLowerCase()} were eligible for ${action.toLowerCase()}`,
            title: `No eligible ${labelPlural.toLowerCase()}`,
          });
        } else if (numFailures === 0) {
          openToast({
            closeable: true,
            description: `${action} succeeded for ${
              results.successful.length
            } ${labelPlural.toLowerCase()}`,
            title: `${action} Success`,
          });
        } else if (numSuccesses === 0) {
          openToast({
            description: `Unable to ${action.toLowerCase()} ${numFailures} ${labelPlural.toLowerCase()}`,
            severity: 'Warning',
            title: `${action} Failure`,
          });
        } else {
          openToast({
            closeable: true,
            description: `${action} succeeded for ${numSuccesses} out of ${
              numFailures + numSuccesses
            } eligible
            ${labelPlural.toLowerCase()}`,
            severity: 'Warning',
            title: `Partial ${action} Failure`,
          });
        }
      } catch (e) {
        const publicSubject =
          action === ExperimentAction.OpenTensorBoard
            ? `Unable to View TensorBoard for Selected ${capitalizeWord(labelPlural)}`
            : `Unable to ${action} Selected ${capitalizeWord(labelPlural)}`;
        handleError(e, {
          isUserTriggered: true,
          level: ErrorLevel.Error,
          publicMessage: 'Please try again later.',
          publicSubject,
          silent: false,
        });
      } finally {
        onActionComplete?.();
      }
    },
    [sendBatchActions, onActionComplete, onActionSuccess, openToast, labelPlural],
  );

  const handleBatchAction = useCallback(
    (action: string) => {
      if (action === ExperimentAction.OpenTensorBoard) {
        submitBatchAction(action);
      } else if (action === ExperimentAction.Move) {
        sendBatchActions(action);
      } else if (action === ExperimentAction.RetainLogs) {
        sendBatchActions(action);
      } else {
        setBatchAction(action as BatchAction);
        BatchActionConfirmModal.open();
      }
    },
    [BatchActionConfirmModal, submitBatchAction, sendBatchActions],
  );

  const editMenuItems = useMemo(() => {
    const groupedBatchActions = [
      batchActions.slice(0, 1), // View in TensorBoard
      batchActions.slice(1, 5), // Move, Archive, Unarchive, Delete
      batchActions.slice(5), // Resume, Pause, Cancel, Kill
    ];
    const groupSize = groupedBatchActions.length;
    return groupedBatchActions.reduce((acc, group, index) => {
      const isLastGroup = index === groupSize - 1;
      group.forEach((action) =>
        acc.push({
          danger: action === ExperimentAction.Delete,
          disabled: !availableBatchActions.includes(action),
          icon: <Icon name={actionIcons[action]} title={action} />,
          key: action,
          label: action,
        }),
      );
      if (!isLastGroup) acc.push({ type: 'divider' });
      return acc;
    }, [] as MenuItem[]);
  }, [availableBatchActions]);

  const selectionLabel = useMemo(() => {
    return Loadable.match(total, {
      Failed: () => null,
      Loaded: (totalExperiments) => {
        let label = `${totalExperiments.toLocaleString()} ${pluralizer(
          totalExperiments,
          labelSingular.toLowerCase(),
        )}`;

        if (selectedExperimentIds.length) {
          label = `${selectedExperimentIds.length} of ${label} selected`;
        }

        return label;
      },
      NotLoaded: () => `Loading ${labelPlural.toLowerCase()}...`,
    });
  }, [total, labelPlural, labelSingular, selectedExperimentIds]);

  const handleAction = useCallback((key: string) => handleBatchAction(key), [handleBatchAction]);

  return (
    <div className={css.base} data-test-component="tableActionBar">
      <Row>
        <Column>
          <Row>
            <TableFilter
              bannedFilterColumns={BANNED_FILTER_COLUMNS}
              formStore={formStore}
              isMobile={isMobile}
              isOpenFilter={isOpenFilter}
              loadableColumns={projectColumns}
              onIsOpenFilterChange={onIsOpenFilterChange}
            />
            <MultiSortMenu
              columns={projectColumns}
              isMobile={isMobile}
              sorts={sorts}
              onChange={onSortChange}
            />
            <ColumnPickerMenu
              compare={compareViewOn}
              defaultVisibleColumns={defaultExperimentColumns}
              initialVisibleColumns={initialVisibleColumns}
              isMobile={isMobile}
              pinnedColumnsCount={pinnedColumnsCount}
              projectColumns={projectColumns}
              projectId={project.id}
              tabs={columnGroups}
              onHeatmapSelectionRemove={onHeatmapSelectionRemove}
              onVisibleColumnChange={onVisibleColumnChange}
            />
            <OptionsMenu rowHeight={rowHeight} onRowHeightChange={onRowHeightChange} />
            {selectedExperimentIds.length > 0 && (
              <Dropdown menu={editMenuItems} onClick={handleAction}>
                <Button hideChildren={isMobile}>Actions</Button>
              </Dropdown>
            )}
            {!isMobile && <span className={css.expNum}>{selectionLabel}</span>}
          </Row>
        </Column>
        <Column align="right">
          <Row>
            {heatmapBtnVisible && (
              <Tooltip content={'Toggle Metric Heatmap'}>
                <Button
                  icon={<Icon name="heatmap" title="heatmap" />}
                  type={heatmapOn ? 'primary' : 'default'}
                  onClick={() => onHeatmapToggle?.(heatmapOn ?? false)}
                />
              </Tooltip>
            )}
            {!!onComparisonViewToggle && (
              <Button
                hideChildren={isMobile}
                icon={<Icon name={compareViewOn ? 'panel-on' : 'panel'} title="compare" />}
                onClick={onComparisonViewToggle}>
                Compare
              </Button>
            )}
          </Row>
        </Column>
      </Row>
      {batchAction && (
        <BatchActionConfirmModal.Component
          batchAction={batchAction}
          isUnmanagedIncluded={selectedExperiments.some((exp) => exp.unmanaged)}
          onConfirm={() => submitBatchAction(batchAction)}
        />
      )}
      <ExperimentMoveModal.Component
        experimentIds={selectedExperimentIds.filter(
          (id) =>
            canActionExperiment(ExperimentAction.Move, experimentMap[id]) &&
            permissions.canMoveExperiment({ experiment: experimentMap[id] }),
        )}
        sourceProjectId={project.id}
        sourceWorkspaceId={project.workspaceId}
        onSubmit={handleSubmitMove}
      />
      <ExperimentRetainLogsModal.Component
        experimentIds={selectedExperimentIds.filter(
          (id) =>
            canActionExperiment(ExperimentAction.RetainLogs, experimentMap[id]) &&
            permissions.canModifyExperiment({
              workspace: { id: experimentMap[id].workspaceId },
            }),
        )}
        projectId={project.id}
        onSubmit={handleSubmitRetainLogs}
      />
      <ExperimentTensorBoardModalComponent
        selectedExperiments={selectedExperiments}
        workspaceId={project?.workspaceId}
      />
    </div>
  );
};

export default TableActionBar;<|MERGE_RESOLUTION|>--- conflicted
+++ resolved
@@ -104,10 +104,7 @@
   rowHeight: RowHeight;
   selectedExperimentIds: number[];
   sorts: Sort[];
-<<<<<<< HEAD
   pinnedColumnsCount?: number;
-=======
->>>>>>> f91c2a3e
   total: Loadable<number>;
   labelSingular: string;
   labelPlural: string;
@@ -128,20 +125,14 @@
   onIsOpenFilterChange,
   onRowHeightChange,
   onSortChange,
-<<<<<<< HEAD
   onHeatmapSelectionRemove,
-=======
->>>>>>> f91c2a3e
   onVisibleColumnChange,
   project,
   projectColumns,
   rowHeight,
   selectedExperimentIds,
   sorts,
-<<<<<<< HEAD
   pinnedColumnsCount = 0,
-=======
->>>>>>> f91c2a3e
   total,
   labelSingular,
   labelPlural,
@@ -298,9 +289,8 @@
         } else if (numFailures === 0) {
           openToast({
             closeable: true,
-            description: `${action} succeeded for ${
-              results.successful.length
-            } ${labelPlural.toLowerCase()}`,
+            description: `${action} succeeded for ${results.successful.length
+              } ${labelPlural.toLowerCase()}`,
             title: `${action} Success`,
           });
         } else if (numSuccesses === 0) {
@@ -312,9 +302,8 @@
         } else {
           openToast({
             closeable: true,
-            description: `${action} succeeded for ${numSuccesses} out of ${
-              numFailures + numSuccesses
-            } eligible
+            description: `${action} succeeded for ${numSuccesses} out of ${numFailures + numSuccesses
+              } eligible
             ${labelPlural.toLowerCase()}`,
             severity: 'Warning',
             title: `Partial ${action} Failure`,
