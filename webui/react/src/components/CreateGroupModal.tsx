--- conflicted
+++ resolved
@@ -128,13 +128,8 @@
           formData.roles,
           groupRoles.map((r) => r.id),
         );
-<<<<<<< HEAD
-        if (!nameUpdated && !usersUpdated && !rolesUpdated) {
+        if (!nameUpdated && !rolesUpdated) {
           makeToast({ containerRef, title: 'No changes to save.' });
-=======
-        if (!nameUpdated && !rolesUpdated) {
-          makeToast({ title: 'No changes to save.' });
->>>>>>> 46b93607
           return;
         }
 
@@ -162,13 +157,6 @@
           }
           await fetchGroupRoles();
         }
-<<<<<<< HEAD
-        makeToast({ containerRef, severity: 'Confirm', title: API_SUCCESS_MESSAGE_EDIT });
-      } else {
-        if (formData[USERS_NAME]) formData[ADD_USERS] = formData[USERS_NAME];
-        await createGroup(formData);
-        makeToast({ containerRef, severity: 'Confirm', title: API_SUCCESS_MESSAGE_CREATE });
-=======
       } else {
         const newGroup = await createGroup(formData);
         if (canModifyPermissions && newGroup.group.groupId) {
@@ -183,23 +171,13 @@
             ]);
           }
         }
->>>>>>> 46b93607
       }
-      makeToast({ severity: 'Confirm', title: messages.API_SUCCESS_MESSAGE });
+      makeToast({ containerRef, severity: 'Confirm', title: messages.API_SUCCESS_MESSAGE });
       form.resetFields();
       onClose?.();
     } catch (e) {
-<<<<<<< HEAD
-      if (group) {
-        makeToast({ containerRef, severity: 'Error', title: 'Error editing group.' });
-      } else {
-        makeToast({ containerRef, severity: 'Error', title: 'Error creating new group.' });
-      }
+      makeToast({ containerRef, severity: 'Error', title: messages.API_FAILURE_MESSAGE });
       handleError(containerRef, e, { silent: true, type: ErrorType.Input });
-=======
-      makeToast({ severity: 'Error', title: messages.API_FAILURE_MESSAGE });
-      handleError(e, { silent: true, type: ErrorType.Input });
->>>>>>> 46b93607
 
       // Re-throw error to prevent modal from getting dismissed.
       throw e;
@@ -207,80 +185,6 @@
   };
 
   return (
-<<<<<<< HEAD
-    <div ref={containerRef}>
-      <Modal
-        cancel
-        size="small"
-        submit={{
-          disabled: !groupName,
-          form: idPrefix + FORM_ID,
-          handleError,
-          handler: handleSubmit,
-          text: group ? MODAL_HEADER_LABEL_EDIT : MODAL_HEADER_LABEL_CREATE,
-        }}
-        title={group ? MODAL_HEADER_LABEL_EDIT : MODAL_HEADER_LABEL_CREATE}
-        onClose={form.resetFields}>
-        <Spinner spinning={isLoading}>
-          <Form form={form} id={idPrefix + FORM_ID}>
-            <Form.Item
-              label={GROUP_NAME_LABEL}
-              name={GROUP_NAME_NAME}
-              required
-              validateTrigger={['onSubmit', 'onChange']}>
-              <Input autoComplete="off" autoFocus maxLength={128} placeholder="Group Name" />
-            </Form.Item>
-            <Form.Item label={USERS_LABEL} name={USERS_NAME}>
-              <Select
-                mode="multiple"
-                optionFilterProp="children"
-                placeholder="Add Users"
-                showSearch>
-                {users
-                  ?.filter((u) => u.isActive || currentGroupMembers?.includes(u.id))
-                  ?.map((u) => (
-                    <Select.Option key={u.id} value={u.id}>
-                      {getDisplayName(u)}
-                    </Select.Option>
-                  ))}
-              </Select>
-            </Form.Item>
-            {rbacEnabled && canModifyPermissions && group && (
-              <>
-                <Form.Item label={GROUP_ROLE_LABEL} name={GROUP_ROLE_NAME}>
-                  <Select
-                    loading={Loadable.isNotLoaded(roles)}
-                    mode="multiple"
-                    optionFilterProp="children"
-                    placeholder={'Add Roles'}
-                    showSearch>
-                    {Loadable.isLoaded(roles) && (
-                      <>
-                        {roles.data.map((r) => (
-                          <Select.Option key={r.id} value={r.id}>
-                            {r.name}
-                          </Select.Option>
-                        ))}
-                      </>
-                    )}
-                  </Select>
-                </Form.Item>
-                <Typography.Text type="secondary">
-                  Groups may have additional inherited workspace roles not reflected here. &nbsp;
-                  <Link
-                    external
-                    path={paths.docs('/cluster-setup-guide/security/rbac.html')}
-                    popout>
-                    Learn more
-                  </Link>
-                </Typography.Text>
-              </>
-            )}
-          </Form>
-        </Spinner>
-      </Modal>
-    </div>
-=======
     <Modal
       cancel
       size="small"
@@ -294,7 +198,7 @@
       title={messages.MODAL_HEADER_LABEL}
       onClose={form.resetFields}>
       <Spinner spinning={isLoading}>
-        <Form form={form} id={idPrefix + FORM_ID}>
+        <Form form={form} id={idPrefix + FORM_ID} ref={containerRef}>
           <Form.Item
             label={GROUP_NAME_LABEL}
             name={GROUP_NAME_NAME}
@@ -333,7 +237,6 @@
         </Form>
       </Spinner>
     </Modal>
->>>>>>> 46b93607
   );
 };
 
