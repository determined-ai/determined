--- conflicted
+++ resolved
@@ -26,11 +26,7 @@
   allowDownload?: boolean;
   data?: AlignedData | FacetedData;
   experimentId?: number;
-<<<<<<< HEAD
-  focusIndex?: number;
   isLoading?: boolean;
-=======
->>>>>>> d808168a
   noDataMessage?: string;
   options?: Partial<Options>;
   style?: React.CSSProperties;
@@ -89,11 +85,7 @@
 const UPlotChart: React.FC<Props> = ({
   allowDownload,
   data,
-<<<<<<< HEAD
-  focusIndex,
   isLoading,
-=======
->>>>>>> d808168a
   options,
   style,
   noDataMessage,
