--- conflicted
+++ resolved
@@ -49,11 +49,7 @@
   return (
     <Modal
       size="small"
-<<<<<<< HEAD
-      submit={{ handleError, handler: handleOk, text: 'Save' }}
-=======
-      submit={{ form: FORM_ID, handler: handleOk, text: 'Save' }}
->>>>>>> 9388f1ac
+      submit={{ form: FORM_ID, handleError, handler: handleOk, text: 'Save' }}
       title="Edit Model Version"
       onClose={handleClose}>
       <Form autoComplete="off" form={form} id={FORM_ID} layout="vertical">
