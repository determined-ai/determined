--- conflicted
+++ resolved
@@ -1,8 +1,3 @@
-<<<<<<< HEAD
-import { Typography } from 'antd';
-=======
-import { SelectValue } from 'antd/lib/select';
->>>>>>> 576ffb56
 import Icon from 'hew/Icon';
 import { Modal } from 'hew/Modal';
 import Select, { Option, SelectValue } from 'hew/Select';
