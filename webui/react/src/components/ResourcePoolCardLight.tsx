import React, { useMemo } from 'react';

import Icon from 'components/Icon';
import SlotAllocationBar from 'components/SlotAllocationBar';
import { V1ResourcePoolTypeToLabel, V1SchedulerTypeToLabel } from 'constants/states';
import { useStore } from 'contexts/Store';
import { maxPoolSlotCapacity } from 'pages/Cluster/ClusterOverview';
import { V1ResourcePoolType, V1SchedulerType } from 'services/api-ts-sdk';
import { V1RPQueueStat } from 'services/api-ts-sdk';
import awsLogo from 'shared/assets/images/aws-logo.svg';
import gcpLogo from 'shared/assets/images/gcp-logo.svg';
import k8sLogo from 'shared/assets/images/k8s-logo.svg';
import staticLogo from 'shared/assets/images/on-prem-logo.svg';
import { clone } from 'shared/utils/data';
import { ShirtSize } from 'themes';
<<<<<<< HEAD
import { deviceTypes, ResourcePool } from 'types';
import { getSlotContainerStates } from 'utils/cluster';
import { clone } from 'utils/data';
=======
import { ResourcePool, ResourceState, ResourceType } from 'types';
>>>>>>> b313503d

import Json from './Json';
import css from './ResourcePoolCardLight.module.scss';

interface Props {
  poolStats?: V1RPQueueStat | undefined;
  resourcePool: ResourcePool;
  size?: ShirtSize;
}

export const poolLogo = (type: V1ResourcePoolType): React.ReactNode => {
  let iconSrc = '';
  switch (type) {
    case V1ResourcePoolType.AWS:
      iconSrc = awsLogo;
      break;
    case V1ResourcePoolType.GCP:
      iconSrc = gcpLogo;
      break;
    case V1ResourcePoolType.K8S:
      iconSrc = k8sLogo;
      break;
    case V1ResourcePoolType.UNSPECIFIED:
    case V1ResourcePoolType.STATIC:
      iconSrc = staticLogo;
      break;
  }

  return <img src={iconSrc} />;
};

const poolAttributes = [
  {
    key: 'accelerator',
    label: 'Accelerator',
    render: (x: ResourcePool) => x.accelerator ? x.accelerator : '--',
  },
  {
    key: 'type',
    label: 'Type',
    render: (x: ResourcePool) => V1ResourcePoolTypeToLabel[x.type],
  },
  { key: 'instanceType', label: 'Instance Type' },
  {
    key: 'numAgents',
    label: 'Connected Agents',
    render: (x: ResourcePool) => {
      if (x.maxAgents > 0) {
        return `${x.numAgents}/${x.maxAgents}`;
      }
      return x.numAgents;
    },
  },
  { key: 'slotsPerAgent', label: 'Slots Per Agent' },
  { key: 'auxContainerCapacityPerAgent', label: 'Aux Containers Per Agent' },
  { key: 'schedulerType', label: 'Scheduler Type' },
];

type SafeRawJson = Record<string, unknown>;

const ResourcePoolCardLight: React.FC<Props> = ({ resourcePool: pool }: Props) => {

  const descriptionClasses = [ css.description ];

  if (!pool.description) descriptionClasses.push(css.empty);

  const isAux = useMemo(() => {
    return pool.auxContainerCapacityPerAgent > 0;
  }, [ pool ]);

  const processedPool = useMemo(() => {
    const newPool = clone(pool);
    Object.keys(newPool).forEach(key => {
      const value = pool[key as keyof ResourcePool];
      if (key === 'slotsPerAgent' && value === -1) newPool[key] = 'Unknown';
      if (key === 'schedulerType') newPool[key] = V1SchedulerTypeToLabel[value as V1SchedulerType];
    });
    return newPool;
  }, [ pool ]);

  const shortDetails = useMemo(() => {
    return poolAttributes.reduce((acc, attribute) => {
      const value = attribute.render ?
        attribute.render(processedPool) :
        processedPool[attribute.key as keyof ResourcePool];
      acc[attribute.label] = value;
      if (!isAux && attribute.key === 'auxContainerCapacityPerAgent') delete acc[attribute.label];
      if (pool.type === V1ResourcePoolType.K8S && attribute.key !== 'type') {
        delete acc[attribute.label];
      }
      return acc;
    }, {} as SafeRawJson);
  }, [ processedPool, isAux, pool ]);

  return (
    <div className={css.base}>
      <div className={css.header}>
        <div className={css.info}>
          <div className={css.name}>{pool.name}</div>
        </div>
        <div className={css.default}>
          {(pool.defaultAuxPool || pool.defaultComputePool) && <span>Default</span>}
          {pool.description && <Icon name="info" title={pool.description} /> }
        </div>
      </div>
      <div className={css.body}>
        <RenderAllocationBarResourcePool resourcePool={pool} size={ShirtSize.big} />
        <section className={css.details}>
          <Json hideDivider json={shortDetails} />
        </section>
        <div />
      </div>
    </div>
  );
};

export const RenderAllocationBarResourcePool: React.FC<Props> = (
  {
    poolStats,
    resourcePool: pool,
    size = ShirtSize.large,
  }: Props,
) => {
  const { agents } = useStore();
  const isAux = useMemo(() => {
    return pool.auxContainerCapacityPerAgent > 0;
  }, [ pool ]);
  return (
    <section>
      <SlotAllocationBar
        footer={{
          queued: poolStats?.stats.queuedCount ?? pool?.stats?.queuedCount,
          scheduled: poolStats?.stats.scheduledCount ?? pool?.stats?.scheduledCount,
        }}
        hideHeader
        poolName={pool.name}
        poolType={pool.type}
        resourceStates={
          getSlotContainerStates(agents || [], pool.slotType, pool.name)
        }
        size={size}
        slotsPotential={maxPoolSlotCapacity(pool)}
        title={deviceTypes.has(pool.slotType) ? pool.slotType : undefined}
        totalSlots={pool.slotsAvailable}
      />
      {isAux && (
        <SlotAllocationBar
          footer={{
            auxContainerCapacity: pool.auxContainerCapacity,
            auxContainersRunning: pool.auxContainersRunning,
          }}
          hideHeader
          isAux={true}
          poolType={pool.type}
          resourceStates={
            getSlotContainerStates(agents || [], pool.slotType, pool.name)
          }
          size={size}
          title={deviceTypes.has(pool.slotType) ? pool.slotType : undefined}
          totalSlots={maxPoolSlotCapacity(pool)}
        />
      )}
    </section>
  );
};

export default ResourcePoolCardLight;<|MERGE_RESOLUTION|>--- conflicted
+++ resolved
@@ -13,13 +13,8 @@
 import staticLogo from 'shared/assets/images/on-prem-logo.svg';
 import { clone } from 'shared/utils/data';
 import { ShirtSize } from 'themes';
-<<<<<<< HEAD
 import { deviceTypes, ResourcePool } from 'types';
 import { getSlotContainerStates } from 'utils/cluster';
-import { clone } from 'utils/data';
-=======
-import { ResourcePool, ResourceState, ResourceType } from 'types';
->>>>>>> b313503d
 
 import Json from './Json';
 import css from './ResourcePoolCardLight.module.scss';
