--- conflicted
+++ resolved
@@ -1,8 +1,3 @@
-<<<<<<< HEAD
-import { Typography } from 'antd';
-=======
-import { Space } from 'antd';
->>>>>>> 576ffb56
 import {
   FilterDropdownProps,
   FilterValue,
