--- conflicted
+++ resolved
@@ -1,16 +1,10 @@
 import { Typography } from 'antd';
+import Avatar, { Size } from 'determined-ui/Avatar';
 import Card from 'determined-ui/Card';
 import Icon from 'determined-ui/Icon';
 import Tooltip from 'determined-ui/Tooltip';
 import React from 'react';
 
-<<<<<<< HEAD
-import Avatar, { Size } from 'components/kit/Avatar';
-import Card from 'components/kit/Card';
-import Icon from 'components/kit/Icon';
-import Tooltip from 'components/kit/Tooltip';
-=======
->>>>>>> 4c593931
 import TimeAgo from 'components/TimeAgo';
 import { handlePath, paths } from 'routes/utils';
 import { Project } from 'types';
