--- conflicted
+++ resolved
@@ -13,11 +13,8 @@
 import useUI from 'shared/contexts/stores/UI';
 import { AnyMouseEvent, routeToReactUrl } from 'shared/utils/routes';
 import { useAgents, useClusterOverview } from 'stores/agents';
-<<<<<<< HEAD
 import { useAuth } from 'stores/auth';
-=======
 import { useResourcePools } from 'stores/resourcePools';
->>>>>>> 1856fd00
 import { BrandingType } from 'types';
 import { Loadable } from 'utils/loadable';
 
@@ -48,14 +45,10 @@
 };
 
 const NavigationTabbar: React.FC = () => {
-<<<<<<< HEAD
   const auth = Loadable.getOrElse({ checked: false, isAuthenticated: false }, useAuth().auth);
-  const { resourcePools, info, pinnedWorkspaces } = useStore();
-=======
-  const { auth, info, pinnedWorkspaces } = useStore();
+  const { info, pinnedWorkspaces } = useStore();
   const loadableResourcePools = useResourcePools();
   const resourcePools = Loadable.getOrElse([], loadableResourcePools); // TODO show spinner when this is loading
->>>>>>> 1856fd00
   const { ui } = useUI();
   const overview = useClusterOverview();
   const agents = useAgents();
