--- conflicted
+++ resolved
@@ -13,11 +13,8 @@
 import useUI from 'shared/contexts/stores/UI';
 import { AnyMouseEvent, routeToReactUrl } from 'shared/utils/routes';
 import { useAgents, useClusterOverview } from 'stores/agents';
-<<<<<<< HEAD
 import { useAuth } from 'stores/auth';
-=======
 import { initInfo, useDeterminedInfo } from 'stores/determinedInfo';
->>>>>>> 05c27544
 import { useResourcePools } from 'stores/resourcePools';
 import { BrandingType } from 'types';
 import { Loadable } from 'utils/loadable';
@@ -49,7 +46,6 @@
 };
 
 const NavigationTabbar: React.FC = () => {
-<<<<<<< HEAD
   const loadableAuth = useAuth();
   const isAuthenticated = Loadable.match(loadableAuth.auth, {
     Loaded: (auth) => auth.isAuthenticated,
@@ -59,10 +55,7 @@
     Loaded: (auth) => auth.user,
     NotLoaded: () => undefined,
   });
-  const { info, pinnedWorkspaces } = useStore();
-=======
-  const { auth, pinnedWorkspaces } = useStore();
->>>>>>> 05c27544
+  const { pinnedWorkspaces } = useStore();
   const loadableResourcePools = useResourcePools();
   const resourcePools = Loadable.getOrElse([], loadableResourcePools); // TODO show spinner when this is loading
   const info = Loadable.getOrElse(initInfo, useDeterminedInfo());
