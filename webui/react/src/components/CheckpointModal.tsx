import Breadcrumb from 'hew/Breadcrumb';
import Button from 'hew/Button';
import Glossary, { InfoRow } from 'hew/Glossary';
import { Modal, ModalCloseReason } from 'hew/Modal';
import useConfirm from 'hew/useConfirm';
import React, { useCallback, useMemo } from 'react';

import { paths } from 'routes/utils';
import { deleteCheckpoints } from 'services/api';
import {
  CheckpointState,
  CheckpointStorageType,
  CheckpointWorkloadExtended,
  CoreApiGenericCheckpoint,
  ExperimentConfig,
} from 'types';
import { formatDatetime } from 'utils/datetime';
import handleError, { DetError, ErrorType } from 'utils/error';
<<<<<<< HEAD
import { isAbsolutePath } from 'utils/routes';
=======
import { createPachydermLineageLink } from 'utils/integrations';
>>>>>>> 02da2a28
import { humanReadableBytes } from 'utils/string';
import { checkpointSize } from 'utils/workload';

import Badge, { BadgeType } from './Badge';
import css from './CheckpointModal.module.scss';
import HumanReadableNumber from './HumanReadableNumber';
import Link from './Link';

export interface Props {
  checkpoint?: CheckpointWorkloadExtended | CoreApiGenericCheckpoint;
  children?: React.ReactNode;
  config: ExperimentConfig;
  onClose?: (reason?: ModalCloseReason) => void;
  searcherValidation?: number;
  title: string;
}

const getStorageLocation = (
  config: ExperimentConfig,
  checkpoint: CheckpointWorkloadExtended | CoreApiGenericCheckpoint,
): string => {
  const hostPath = config.checkpointStorage?.hostPath;
  const storagePath = config.checkpointStorage?.storagePath;
  const containerPath = config.checkpointStorage?.containerPath;
  let location = '';
  switch (config.checkpointStorage?.type) {
    case CheckpointStorageType.AWS:
    case CheckpointStorageType.S3:
      location = `s3://${config.checkpointStorage.bucket || ''}`;
      break;
    case CheckpointStorageType.GCS:
      location = `gs://${config.checkpointStorage.bucket || ''}`;
      break;
    case CheckpointStorageType.SharedFS:
      if (hostPath && storagePath) {
        location = storagePath.startsWith('/')
          ? `file:/${storagePath}`
          : `file://${hostPath}/${storagePath}`;
      } else if (hostPath) {
        location = `file:${isAbsolutePath(hostPath.replace(' ', '')) ? '/' : '//'}${hostPath}`;
      }
      break;
    case CheckpointStorageType.DIRECTORY:
      if (containerPath) {
        location = `file:${
          isAbsolutePath(containerPath.replace(' ', '')) ? '/' : '//'
        }${containerPath}`;
      }
      break;
    case CheckpointStorageType.AZURE:
      // type from api doesn't have azure-specific props
      break;
    case undefined:
      // shouldn't happen?
      break;
  }
  return `${location}/${checkpoint.uuid}`;
};

const CheckpointModalComponent: React.FC<Props> = ({
  checkpoint,
  config,
  title,
  onClose,
  ...props
}: Props) => {
  const confirm = useConfirm();

  const handleCancel = useCallback(() => onClose?.('Cancel'), [onClose]);

  const handleOk = useCallback(() => onClose?.('Ok'), [onClose]);

  const handleDelete = useCallback(async () => {
    if (!checkpoint?.uuid) return;
    try {
      await deleteCheckpoints({ checkpointUuids: [checkpoint.uuid] });
    } catch (e) {
      if (e instanceof DetError && e.type === ErrorType.Server) {
        e.silent = false;
      }
      // modal error handling overwrites error message
      handleError(e);
    }
  }, [checkpoint]);

  const onClickDelete = useCallback(() => {
    const content = `Are you sure you want to request checkpoint deletion for batch
${checkpoint?.totalBatches}? This action may complete or fail without further notification.`;

    confirm({
      content,
      danger: true,
      okText: 'Request Delete',
      onConfirm: handleDelete,
      onError: handleError,
      title: 'Confirm Checkpoint Deletion',
    });
  }, [checkpoint?.totalBatches, confirm, handleDelete]);

  const content = useMemo(() => {
    if (!checkpoint?.experimentId || !checkpoint?.resources) return;

    const state = checkpoint.state;
    const totalSize = humanReadableBytes(checkpointSize(checkpoint));

    const searcherMetric = props.searcherValidation;
    const checkpointResources = checkpoint.resources;
    const resources = Object.keys(checkpoint.resources)
      .sort((a, b) => checkpointResources[a] - checkpointResources[b])
      .map((key) => ({ name: key, size: humanReadableBytes(checkpointResources[key]) }));

    const glossaryContent: InfoRow[] = [
      {
        label: 'Source',
        value: (
          <Breadcrumb>
            <Breadcrumb.Item>
              <Link path={paths.experimentDetails(checkpoint.experimentId)}>
                Experiment {checkpoint.experimentId}
              </Link>
            </Breadcrumb.Item>
            {checkpoint.trialId && (
              <Breadcrumb.Item>
                <Link path={paths.trialDetails(checkpoint.trialId, checkpoint.experimentId)}>
                  Trial {checkpoint.trialId}
                </Link>
              </Breadcrumb.Item>
            )}
            <Breadcrumb.Item>Batch {checkpoint.totalBatches}</Breadcrumb.Item>
          </Breadcrumb>
        ),
      },
      { label: 'State', value: <Badge state={state} type={BadgeType.State} /> },
    ];

    if (config.integrations?.pachyderm !== undefined) {
      const pachydermData = config.integrations.pachyderm;
      const url = createPachydermLineageLink(pachydermData);

      glossaryContent.splice(1, 0, {
        label: 'Data Input',
        value: <Link path={url}>{pachydermData.dataset.repo}</Link>,
      });
    }

    if (checkpoint.uuid) glossaryContent.push({ label: 'UUID', value: checkpoint.uuid });
    glossaryContent.push({ label: 'Location', value: getStorageLocation(config, checkpoint) });
    if (searcherMetric)
      glossaryContent.push({
        label: 'Validation Metric',
        value: (
          <>
            <HumanReadableNumber num={searcherMetric} />
            (config.searcher.metric)
          </>
        ),
      });
    if ('endTime' in checkpoint && checkpoint?.endTime)
      glossaryContent.push({ label: 'Ended', value: formatDatetime(checkpoint.endTime) });
    glossaryContent.push({
      label: 'Total Size',
      value: (
        <div className={css.size}>
          <span>{totalSize}</span>
          {checkpoint.uuid && state !== CheckpointState.Deleted && (
            <Button danger type="text" onClick={onClickDelete}>
              {'Request Checkpoint Deletion'}
            </Button>
          )}
        </div>
      ),
    });
    if (resources.length > 0)
      glossaryContent.push({
        label: 'Resources',
        value: (
          <Glossary content={resources.map(({ name, size }) => ({ label: name, value: size }))} />
        ),
      });
    return glossaryContent;
  }, [checkpoint, config, props.searcherValidation, onClickDelete]);

  return (
    <Modal
      cancel
      submit={{
        disabled: checkpoint?.state === CheckpointState.Deleted,
        handleError,
        handler: handleOk,
        text: 'Register Checkpoint',
      }}
      title={title}
      onClose={handleCancel}>
      <div className={css.base}>
        <Glossary content={content} />
      </div>
    </Modal>
  );
};

export default CheckpointModalComponent;<|MERGE_RESOLUTION|>--- conflicted
+++ resolved
@@ -16,11 +16,8 @@
 } from 'types';
 import { formatDatetime } from 'utils/datetime';
 import handleError, { DetError, ErrorType } from 'utils/error';
-<<<<<<< HEAD
 import { isAbsolutePath } from 'utils/routes';
-=======
 import { createPachydermLineageLink } from 'utils/integrations';
->>>>>>> 02da2a28
 import { humanReadableBytes } from 'utils/string';
 import { checkpointSize } from 'utils/workload';
 
