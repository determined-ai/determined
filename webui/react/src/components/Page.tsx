--- conflicted
+++ resolved
@@ -1,4 +1,3 @@
-import { Breadcrumb } from 'antd';
 import { useObservable } from 'micro-observables';
 import React, { MutableRefObject } from 'react';
 import { Helmet } from 'react-helmet-async';
@@ -10,9 +9,6 @@
 import determinedStore, { BrandingType } from 'stores/determinedInfo';
 
 import css from './Page.module.scss';
-<<<<<<< HEAD
-export interface Props extends Omit<BasePageProps, 'pageHeader'> {
-=======
 
 export interface BreadCrumbRoute {
   breadcrumbName: string;
@@ -25,7 +21,6 @@
   breadcrumb?: BreadCrumbRoute[];
   children?: React.ReactNode;
   containerRef?: MutableRefObject<HTMLElement | null>;
->>>>>>> fda7675a
   docTitle?: string;
   headerComponent?: React.ReactNode;
   id?: string;
@@ -33,14 +28,10 @@
   loading?: boolean;
   noScroll?: boolean;
   notFound?: boolean;
-<<<<<<< HEAD
-  hideBreadcrumb?: boolean;
-=======
   options?: React.ReactNode;
   stickyHeader?: boolean;
   subTitle?: React.ReactNode;
   title?: string;
->>>>>>> fda7675a
 }
 
 const getFullDocTitle = (branding: string, title?: string, clusterName?: string) => {
@@ -88,28 +79,6 @@
       ) : props.notFound ? (
         <PageNotFound /> // hide until permissions are loaded
       ) : (
-<<<<<<< HEAD
-        <BasePage
-          {...props}
-          pageHeader={
-            <>
-              {!props.hideBreadcrumb && props.title && (
-                <div className={css.breadcrumbBar}>
-                  <Breadcrumb>
-                    <Breadcrumb.Item>{props.title}</Breadcrumb.Item>
-                  </Breadcrumb>
-                </div>
-              )}
-              <PageHeader
-                breadcrumb={props.breadcrumb}
-                options={props.options}
-                sticky={props.stickyHeader}
-                subTitle={props.subTitle}
-              />
-            </>
-          }
-        />
-=======
         <article className={classes.join(' ')} id={props.id} ref={props.containerRef}>
           {props.headerComponent}
           {showHeader && (
@@ -125,7 +94,6 @@
             <Spinner spinning={!!props.loading}>{props.children}</Spinner>
           </div>
         </article>
->>>>>>> fda7675a
       )}
     </>
   );
