.base {
  .header {
    display: flex;
    flex-direction: row;
    font-size: 14px;
    justify-content: space-between;
  }
  .bar {
    margin: 6px 0;
  }
}
li.legend {
  list-style-type: none;

  .count {
    margin-right: 6px;
  }
}
ul.detailedLegends li {
  margin-top: 6px;
}
div.overallLegends {
  display: flex;
  flex-direction: row;
  font-size: 12px;
  justify-content: center;

  ol {
    display: flex;
    flex-direction: row;
    font-size: 12px;
    justify-content: center;
    margin: 0 auto;
    padding: 0;
  }
  li {
    display: block;
    height: 100%;
    margin: 0;
    margin-left: 20px;
    padding: 0;
  }
  li:first-child {
    margin-left: 0;
  }
}
ul.detailedLegends {
  margin: 0;
  padding: 0;

  li:first-child {
    margin-top: 0;
  }
}
.footer {
  display: flex;
  font-size: 12px;
  justify-content: space-between;
  margin-bottom: 8px;

  .queued {
<<<<<<< HEAD
    color: var(--theme-colors-states-active)
=======
    color: var(--theme-status-pending)
>>>>>>> 5dea2111
  }
}<|MERGE_RESOLUTION|>--- conflicted
+++ resolved
@@ -59,10 +59,6 @@
   margin-bottom: 8px;
 
   .queued {
-<<<<<<< HEAD
-    color: var(--theme-colors-states-active)
-=======
-    color: var(--theme-status-pending)
->>>>>>> 5dea2111
+    color: var(--theme-status-active)
   }
 }