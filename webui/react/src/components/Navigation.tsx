import React, { useEffect, useState } from 'react';

import { useStore } from 'contexts/Store';
import useFeature from 'hooks/useFeature';
<<<<<<< HEAD
import { useFetchPinnedWorkspaces, useFetchResourcePools } from 'hooks/useFetch';
=======
import { useFetchMyRoles, useFetchPinnedWorkspaces } from 'hooks/useFetch';
>>>>>>> 59950b80
import Spinner from 'shared/components/Spinner/Spinner';
import useUI from 'shared/contexts/stores/UI';
import usePolling from 'shared/hooks/usePolling';
import { useClusterOverview, useFetchAgents } from 'stores/agents';
<<<<<<< HEAD
import { useFetchUserRolesAndAssignments } from 'stores/userRoles';
=======
import { useFetchResourcePools } from 'stores/resourcePools';
>>>>>>> 59950b80
import { BrandingType, ResourceType } from 'types';
import { updateFaviconType } from 'utils/browser';
import { Loadable } from 'utils/loadable';

import css from './Navigation.module.scss';
import NavigationSideBar from './NavigationSideBar';
import NavigationTabbar from './NavigationTabbar';

interface Props {
  children?: React.ReactNode;
}

const Navigation: React.FC<Props> = ({ children }) => {
  const { ui } = useUI();
  const { info } = useStore();
  const [canceler] = useState(new AbortController());
  const overview = useClusterOverview();

  const fetchAgents = useFetchAgents(canceler);
  const fetchResourcePools = useFetchResourcePools(canceler);
  const fetchPinnedWorkspaces = useFetchPinnedWorkspaces(canceler);
  const fetchMyRoles = useFetchUserRolesAndAssignments(canceler);

  usePolling(fetchAgents);
  usePolling(fetchPinnedWorkspaces);

  useEffect(() => {
    updateFaviconType(
      Loadable.quickMatch(overview, false, (o) => o[ResourceType.ALL].allocation !== 0),
      info.branding || BrandingType.Determined,
    );
  }, [overview, info]);

  const rbacEnabled = useFeature().isOn('rbac');
  usePolling(
    () => {
      if (rbacEnabled) {
        fetchMyRoles();
      }
    },
    { interval: 120000 },
  );

  useEffect(() => {
    fetchResourcePools();

    return () => canceler.abort();
  }, [canceler, fetchResourcePools]);

  return (
    <Spinner spinning={ui.showSpinner}>
      <div className={css.base}>
        <NavigationSideBar />
        {children}
        <NavigationTabbar />
      </div>
    </Spinner>
  );
};

export default Navigation;<|MERGE_RESOLUTION|>--- conflicted
+++ resolved
@@ -2,20 +2,13 @@
 
 import { useStore } from 'contexts/Store';
 import useFeature from 'hooks/useFeature';
-<<<<<<< HEAD
-import { useFetchPinnedWorkspaces, useFetchResourcePools } from 'hooks/useFetch';
-=======
-import { useFetchMyRoles, useFetchPinnedWorkspaces } from 'hooks/useFetch';
->>>>>>> 59950b80
+import { useFetchPinnedWorkspaces} from 'hooks/useFetch';
 import Spinner from 'shared/components/Spinner/Spinner';
 import useUI from 'shared/contexts/stores/UI';
 import usePolling from 'shared/hooks/usePolling';
 import { useClusterOverview, useFetchAgents } from 'stores/agents';
-<<<<<<< HEAD
 import { useFetchUserRolesAndAssignments } from 'stores/userRoles';
-=======
 import { useFetchResourcePools } from 'stores/resourcePools';
->>>>>>> 59950b80
 import { BrandingType, ResourceType } from 'types';
 import { updateFaviconType } from 'utils/browser';
 import { Loadable } from 'utils/loadable';
