import { DownloadOutlined, FileOutlined } from '@ant-design/icons';
import { markdown, markdownLanguage } from '@codemirror/lang-markdown';
import { python } from '@codemirror/lang-python';
import { StreamLanguage } from '@codemirror/language';
import { yaml } from '@codemirror/legacy-modes/mode/yaml';
import ReactCodeMirror from '@uiw/react-codemirror';
import { Tree } from 'antd';
import React, { lazy, Suspense, useCallback, useEffect, useMemo, useState } from 'react';

import Tooltip from 'components/kit/Tooltip';
<<<<<<< HEAD
import CodeMirrorEditor from 'components/kit/utils/components/CodeMirrorEditor';
import Message, { MessageType } from 'components/kit/utils/components/Message';
import Section from 'components/kit/utils/components/Section';
import Spinner from 'components/kit/utils/components/Spinner';
import { ErrorHandler } from 'components/kit/utils/types';
import { ErrorType, ValueOf } from 'components/kit/utils/types';
import { TreeNode } from 'components/kit/utils/types';
=======
import Section from 'components/Section';
import Message, { MessageType } from 'shared/components/Message';
import Spinner from 'shared/components/Spinner';
import useUI from 'shared/contexts/stores/UI';
import { DarkLight } from 'shared/themes';
import { ValueOf } from 'shared/types';
import { ErrorType } from 'shared/utils/error';
import { TreeNode } from 'types';
import handleError from 'utils/error';
>>>>>>> 6e1384cb
import { Loadable, Loaded, NotLoaded } from 'utils/loadable';

const JupyterRenderer = lazy(() => import('./CodeEditor/IpynbRenderer'));

const { DirectoryTree } = Tree;

import css from './CodeEditor/CodeEditor.module.scss';

import './CodeEditor/index.scss';

const MARKDOWN_CONFIG = {
  autocompletion: false,
  foldGutter: false,
  highlightActiveLineGutter: false,
};

export type Props = {
  files: TreeNode[];
<<<<<<< HEAD
  onError: ErrorHandler;
=======
  height?: string;
  onChange?: (arg0: string) => void; // only use in single-file editing
>>>>>>> 6e1384cb
  onSelectFile?: (arg0: string) => void;
  readonly?: boolean;
  selectedFilePath?: string;
};

const sortTree = (a: TreeNode, b: TreeNode) => {
  if (a.children) a.children.sort(sortTree);

  if (b.children) b.children.sort(sortTree);
  // sorting first by having an extension or not, then by extension first
  // and finally alphabetically.
  const titleA = String(a.title);
  const titleB = String(b.title);

  if (isConfig(a.key) && !isConfig(b.key)) return -1;
  if (!isConfig(a.key) && isConfig(b.key)) return 1;
  // submitted before runtime for whatever reason
  if (isConfig(a.key) && isConfig(b.key)) return a.key < b.key ? 1 : -1;

  if (!a.isLeaf && b.isLeaf) return -1;

  if (a.isLeaf && !b.isLeaf) return 1;

  if (!a.isLeaf && !b.isLeaf) return titleA.localeCompare(titleB) - titleB.localeCompare(titleA);

  // had to use RegEx due to some files being ".<filename>"
  const [stringA, extensionA] = titleA.split(/^(?=[a-zA-Z])\./);
  const [stringB, extensionB] = titleB.split(/^(?=[a-zA-Z])\./);

  if (!extensionA && extensionB) return 1;

  if (!extensionB && extensionA) return -1;

  if (!extensionA && !extensionB)
    return stringA.localeCompare(stringB) - stringB.localeCompare(stringA);

  return extensionA.localeCompare(extensionB) - extensionB.localeCompare(extensionB);
};

const PageError = {
  Decode: 'Could not decode file.',
  Empty: 'File has no content.',
  Fetch: 'Unable to fetch file.',
  None: '',
} as const;

type PageError = ValueOf<typeof PageError>;

const Config = {
  Runtime: 'Runtime Configuration',
  Submitted: 'Submitted Configuration',
} as const;

type Config = ValueOf<typeof Config>;

const descForConfig = {
  [Config.Submitted]: 'original submitted config',
  [Config.Runtime]: 'after merge with defaults and templates',
};

const isConfig = (key: unknown): key is Config =>
  key === Config.Submitted || key === Config.Runtime;

const langs = {
  markdown: () => markdown({ base: markdownLanguage }),
  python,
  yaml: () => StreamLanguage.define(yaml),
};

/**
 * A component responsible to enable the user to view the code for a experiment.
 *
 * It renders a file tree and a selected file in the CodeMirror editor.
 *
 * Props:
 *
 * files: an array of one or more files to display code;
 *
 * onSelectFile: called with filename when user changes files in the tree;
 *
 * readonly: prevent user from making changes to code files;
 *
 * selectedFilePath: gives path to the file to set as activeFile;
 */

const CodeEditor: React.FC<Props> = ({
  files,
<<<<<<< HEAD
  onSelectFile,
  readonly,
  onError,
=======
  height = '100%',
  onChange,
  onSelectFile,
  readonly,
>>>>>>> 6e1384cb
  selectedFilePath,
}) => {
  const [pageError, setPageError] = useState<PageError>(PageError.None);
  const sortedFiles = useMemo(() => [...files].sort(sortTree), [files]);
  const [activeFile, setActiveFile] = useState<TreeNode | null>(sortedFiles[0] || null);
  const { ui } = useUI();

  const viewMode = useMemo(() => (files.length === 1 ? 'editor' : 'split'), [files.length]);
  const editorMode = useMemo(() => {
    const isIpybnFile = /\.ipynb$/i.test(String(activeFile?.key || ''));
    return isIpybnFile ? 'ipynb' : 'codemirror';
  }, [activeFile?.key]);

  const syntax = useMemo(() => {
    if (String(activeFile?.key).includes('.py')) return 'python';

    if (String(activeFile?.key).includes('.md')) return 'markdown';

    return 'yaml';
  }, [activeFile?.key]);

  const fetchFile = useCallback(
    async (fileInfo: TreeNode) => {
      if (!fileInfo) return;
      setPageError(PageError.None);

      if (isConfig(fileInfo.key) || fileInfo.content !== NotLoaded) {
        setActiveFile(fileInfo);
        return;
      }

      let file,
        content: Loadable<string> = NotLoaded;
      try {
        file = await fileInfo.get?.(String(fileInfo.key));
      } catch (error) {
        onError(error, {
          publicMessage: 'Failed to load selected file.',
          publicSubject: 'Unable to fetch the selected file.',
          silent: false,
          type: ErrorType.Api,
        });
        setPageError(PageError.Fetch);
      }
      if (!file) {
        setActiveFile({
          ...fileInfo,
          content: NotLoaded,
        });
        return;
      }

      try {
        const text = decodeURIComponent(escape(window.atob(file)));

        if (!text) setPageError(PageError.Empty); // Emmits a "Empty file" error message
        content = Loaded(text);
        setActiveFile({
          ...fileInfo,
          content,
        });
      } catch {
        setPageError(PageError.Decode);
      }
    },
    [onError],
  );

  useEffect(() => {
    if (selectedFilePath && activeFile?.key !== selectedFilePath) {
      const splitFilePath = selectedFilePath.split('/');
      let matchTopFileOrFolder = null;
      let fileDir = files;
      for (let dir = 0; dir < splitFilePath.length; dir++) {
        matchTopFileOrFolder = fileDir.find(
          (f) => f.key === splitFilePath[dir] || f.key === selectedFilePath,
        );
        if (matchTopFileOrFolder?.children) {
          fileDir = matchTopFileOrFolder.children;
        }
      }
      if (matchTopFileOrFolder) {
        fetchFile(matchTopFileOrFolder);
      }
    }
    // eslint-disable-next-line react-hooks/exhaustive-deps
  }, []);

  const handleSelectFile = useCallback(
    (_: React.Key[], info: { node: TreeNode }) => {
      const selectedKey = String(info.node.key);

      if (selectedKey === activeFile?.key) {
        // already selected
        return;
      }

      const nodeAddress = selectedKey.split('/');

      let targetNode = files.find((node) => node.title === nodeAddress[0]);
      for (const dir of nodeAddress.slice(1))
        targetNode = targetNode?.children?.find((file) => file.title === dir);

      if (!targetNode) {
        setPageError(PageError.Fetch);
        return;
      }

      if (targetNode.isLeaf) {
        onSelectFile?.(String(targetNode.key));
        fetchFile(targetNode);
      }
    },
    [activeFile?.key, fetchFile, files, onSelectFile],
  );

  const handleDownloadClick = useCallback(() => {
    if (!activeFile) return;

    const link = document.createElement('a');

    link.download = isConfig(activeFile?.key)
      ? activeFile.download || ''
      : String(activeFile.title);
    link.href = URL.createObjectURL(new Blob([Loadable.getOrElse('', activeFile?.content)]));
    link.dispatchEvent(new MouseEvent('click'));
    setTimeout(() => {
      URL.revokeObjectURL(link.href);
    }, 2000);
  }, [activeFile]);

  const classes = [
    css.fileTree,
    css.codeEditorBase,
    pageError ? css.noEditor : '',
    viewMode === 'editor' ? css.editorMode : '',
  ];

  const sectionClasses = [
    pageError ? css.pageError : css.editor,
    height !== '100%' ? css.noBorder : '',
  ];

  let fileContent = <h5>Please, choose a file to preview.</h5>;
  if (pageError) {
    fileContent = (
      <Message
        style={{
          justifyContent: 'center',
          padding: '120px',
        }}
        title={pageError}
        type={MessageType.Alert}
      />
    );
  } else if (activeFile) {
    fileContent =
      editorMode === 'codemirror' ? (
        <ReactCodeMirror
          basicSetup={syntax === 'markdown' ? MARKDOWN_CONFIG : undefined}
          extensions={[langs[syntax]()]}
          height={height}
          readOnly={readonly}
          theme={ui.darkLight === DarkLight.Dark ? 'dark' : 'light'}
          value={Loadable.getOrElse('', activeFile.content)}
          onChange={onChange}
        />
      ) : (
        <Suspense fallback={<Spinner tip="Loading ipynb viewer..." />}>
          <JupyterRenderer file={Loadable.getOrElse('', activeFile.content)} onError={onError} />
        </Suspense>
      );
  }

  return (
    <div className={classes.join(' ')} style={{ height }}>
      <div className={viewMode === 'editor' ? css.hideElement : undefined}>
        <DirectoryTree
          className={css.fileTree}
          data-testid="fileTree"
          defaultExpandAll
          defaultSelectedKeys={[selectedFilePath || sortedFiles[0]?.key]}
          treeData={sortedFiles}
          onSelect={handleSelectFile}
        />
      </div>
      {!!activeFile?.title && (
        <div className={css.fileDir}>
          <div className={css.fileInfo}>
            <div className={css.buttonContainer}>
              <>
                {activeFile.icon ?? <FileOutlined />}
                <span className={css.filePath}>
                  <>{activeFile.title}</>
                </span>
                {isConfig(activeFile.key) && (
                  <span className={css.fileDesc}> {descForConfig[activeFile.key]}</span>
                )}
                {readonly && <span className={css.readOnly}>read-only</span>}
              </>
            </div>
            <div className={css.buttonsContainer}>
              {
                /**
                 * TODO: Add notebook integration
                 * <Button className={css.noBorderButton}>Open in Notebook</Button>
                 */
                <Tooltip content="Download File">
                  <DownloadOutlined
                    className={
                      readonly && activeFile?.content !== NotLoaded
                        ? css.noBorderButton
                        : css.hideElement
                    }
                    onClick={handleDownloadClick}
                  />
                </Tooltip>
              }
            </div>
          </div>
        </div>
      )}
      <Section
        bodyNoPadding
        bodyScroll={height === '100%'}
        className={sectionClasses.join(' ')}
        maxHeight>
        <Spinner spinning={activeFile?.content === NotLoaded}>{fileContent}</Spinner>
      </Section>
    </div>
  );
};

export default CodeEditor;<|MERGE_RESOLUTION|>--- conflicted
+++ resolved
@@ -8,25 +8,12 @@
 import React, { lazy, Suspense, useCallback, useEffect, useMemo, useState } from 'react';
 
 import Tooltip from 'components/kit/Tooltip';
-<<<<<<< HEAD
-import CodeMirrorEditor from 'components/kit/utils/components/CodeMirrorEditor';
 import Message, { MessageType } from 'components/kit/utils/components/Message';
 import Section from 'components/kit/utils/components/Section';
 import Spinner from 'components/kit/utils/components/Spinner';
 import { ErrorHandler } from 'components/kit/utils/types';
-import { ErrorType, ValueOf } from 'components/kit/utils/types';
-import { TreeNode } from 'components/kit/utils/types';
-=======
-import Section from 'components/Section';
-import Message, { MessageType } from 'shared/components/Message';
-import Spinner from 'shared/components/Spinner';
+import { DarkLight, ErrorType, TreeNode, ValueOf } from 'components/kit/utils/types';
 import useUI from 'shared/contexts/stores/UI';
-import { DarkLight } from 'shared/themes';
-import { ValueOf } from 'shared/types';
-import { ErrorType } from 'shared/utils/error';
-import { TreeNode } from 'types';
-import handleError from 'utils/error';
->>>>>>> 6e1384cb
 import { Loadable, Loaded, NotLoaded } from 'utils/loadable';
 
 const JupyterRenderer = lazy(() => import('./CodeEditor/IpynbRenderer'));
@@ -45,12 +32,9 @@
 
 export type Props = {
   files: TreeNode[];
-<<<<<<< HEAD
   onError: ErrorHandler;
-=======
   height?: string;
   onChange?: (arg0: string) => void; // only use in single-file editing
->>>>>>> 6e1384cb
   onSelectFile?: (arg0: string) => void;
   readonly?: boolean;
   selectedFilePath?: string;
@@ -138,16 +122,11 @@
 
 const CodeEditor: React.FC<Props> = ({
   files,
-<<<<<<< HEAD
-  onSelectFile,
-  readonly,
   onError,
-=======
   height = '100%',
   onChange,
   onSelectFile,
   readonly,
->>>>>>> 6e1384cb
   selectedFilePath,
 }) => {
   const [pageError, setPageError] = useState<PageError>(PageError.None);
