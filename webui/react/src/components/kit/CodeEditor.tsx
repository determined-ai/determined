import { DownloadOutlined, FileOutlined } from '@ant-design/icons';
import { markdown, markdownLanguage } from '@codemirror/lang-markdown';
import { python } from '@codemirror/lang-python';
import { StreamLanguage } from '@codemirror/language';
import { json } from '@codemirror/legacy-modes/mode/javascript';
import { yaml } from '@codemirror/legacy-modes/mode/yaml';
import ReactCodeMirror from '@uiw/react-codemirror';
import { Tree } from 'antd';
import React, { lazy, Suspense, useCallback, useMemo } from 'react';

import Message, { MessageType } from 'components/kit/internal/Message';
import Section from 'components/kit/internal/Section';
import { ErrorHandler } from 'components/kit/internal/types';
import { DarkLight, TreeNode, ValueOf } from 'components/kit/internal/types';
import Spinner from 'components/kit/Spinner';
import Tooltip from 'components/kit/Tooltip';
import useUI from 'stores/contexts/UI';
import { Loadable, NotLoaded } from 'utils/loadable';

const JupyterRenderer = lazy(() => import('./CodeEditor/IpynbRenderer'));

const { DirectoryTree } = Tree;

import css from './CodeEditor/CodeEditor.module.scss';

import './CodeEditor/index.scss';

const MARKDOWN_CONFIG = {
  autocompletion: false,
  foldGutter: false,
  highlightActiveLineGutter: false,
};

type ErrorMessage = {
  _tag: 'Error';
  message: string;
};
// TODO: consider lifting this to loadable proper as in WEB-1333
export type LoadableOrError<T> = Loadable<T> | ErrorMessage;

export const ErrorMessage = (message: string): ErrorMessage => ({
  _tag: 'Error' as const,
  message,
});

const isErrorMessage = (f: unknown): f is ErrorMessage =>
  !!f && typeof f === 'object' && '_tag' in f && f._tag === 'Error';

export type SingleFileProps = {
  files: [TreeNode];
  onSelectFile?: never;
  selectedFilePath?: never;
};

export type MultiFileProps = {
  files: TreeNode[];
<<<<<<< HEAD
  onError: ErrorHandler;
  height?: string; // height of the container.
  onChange?: (arg0: string) => void; // only use in single-file editing
  onSelectFile?: (arg0: string) => void;
=======
  onSelectFile: (filePath: string) => void;
  selectedFilePath: string;
};

export type Props = (SingleFileProps | MultiFileProps) & {
  file: LoadableOrError<string>;
  onError: ErrorHandler; // only used to raise ipynb errors
  height?: string; // height of the editable area, if a title is provided that will add an additional ~38px
  onChange?: (fileContent: string) => void; // only use in single-file editing
>>>>>>> 69ab985d
  readonly?: boolean;
};

const sortTree = (a: TreeNode, b: TreeNode) => {
  if (a.children) a.children.sort(sortTree);

  if (b.children) b.children.sort(sortTree);
  // sorting first by having an extension or not, then by extension first
  // and finally alphabetically.
  const titleA = String(a.title);
  const titleB = String(b.title);

  if (isConfig(a.key) && !isConfig(b.key)) return -1;
  if (!isConfig(a.key) && isConfig(b.key)) return 1;
  // submitted before runtime for whatever reason
  if (isConfig(a.key) && isConfig(b.key)) return a.key < b.key ? 1 : -1;

  if (!a.isLeaf && b.isLeaf) return -1;

  if (a.isLeaf && !b.isLeaf) return 1;

  if (!a.isLeaf && !b.isLeaf) return titleA.localeCompare(titleB) - titleB.localeCompare(titleA);

  // had to use RegEx due to some files being ".<filename>"
  const [stringA, extensionA] = titleA.split(/^(?=[a-zA-Z])\./);
  const [stringB, extensionB] = titleB.split(/^(?=[a-zA-Z])\./);

  if (!extensionA && extensionB) return 1;

  if (!extensionB && extensionA) return -1;

  if (!extensionA && !extensionB)
    return stringA.localeCompare(stringB) - stringB.localeCompare(stringA);

  return extensionA.localeCompare(extensionB) - extensionB.localeCompare(extensionB);
};

const Config = {
  Runtime: 'Runtime Configuration',
  Submitted: 'Submitted Configuration',
} as const;

type Config = ValueOf<typeof Config>;

const isConfig = (key: unknown): key is Config =>
  key === Config.Submitted || key === Config.Runtime;

const langs = {
  json: () => StreamLanguage.define(json),
  markdown: () => markdown({ base: markdownLanguage }),
  python,
  yaml: () => StreamLanguage.define(yaml),
};

/**
 * A component responsible to enable the user to view the code for a experiment.
 *
 * It renders a file tree and a selected file in the CodeMirror editor.
 *
 * Props:
 *
 * files: an array of one or more files to display code;
 *
 * onSelectFile: called with filename when user changes files in the tree;
 *
 * readonly: prevent user from making changes to code files;
 *
 * selectedFilePath: gives path to the file to set as activeFile;
 */

const CodeEditor: React.FC<Props> = ({
  files,
  height = '100%',
  file,
  onChange,
  onError,
  onSelectFile,
  readonly,
  selectedFilePath = String(files[0]?.key),
}) => {
  const sortedFiles = useMemo(() => [...files].sort(sortTree), [files]);
  const { ui } = useUI();

  const viewMode = useMemo(() => (files.length === 1 ? 'editor' : 'split'), [files.length]);
  const activeFile = useMemo(() => {
    if (viewMode === 'editor') {
      return files[0];
    }
    if (!selectedFilePath) {
      return null;
    }
    const splitFilePath = selectedFilePath.split('/');
    let matchTopFileOrFolder = null;
    let fileDir = files;
    for (let dir = 0; dir < splitFilePath.length; dir++) {
      matchTopFileOrFolder = fileDir.find(
        (f) => f.key === splitFilePath[dir] || f.key === selectedFilePath,
      );
      if (matchTopFileOrFolder?.children) {
        fileDir = matchTopFileOrFolder.children;
      }
    }
    return matchTopFileOrFolder;
  }, [files, selectedFilePath, viewMode]);
  const editorMode = useMemo(() => {
    const isIpybnFile = /\.ipynb$/i.test(String(activeFile?.key || ''));
    return isIpybnFile ? 'ipynb' : 'codemirror';
  }, [activeFile?.key]);

  const syntax = useMemo(() => {
    if (String(activeFile?.key).includes('.py')) return 'python';
    if (String(activeFile?.key).includes('.json')) return 'json';
    if (String(activeFile?.key).includes('.md')) return 'markdown';

    return 'yaml';
  }, [activeFile?.key]);

  const handleSelectFile = useCallback(
    (_: React.Key[], info: { node: TreeNode }) => {
      const selectedKey = String(info.node.key);

      if (selectedKey === activeFile?.key) {
        // already selected
        return;
      }

      const nodeAddress = selectedKey.split('/');

      let targetNode = files.find((node) => node.title === nodeAddress[0]);
      for (const dir of nodeAddress.slice(1))
        targetNode = targetNode?.children?.find((file) => file.title === dir);

      if (!targetNode) {
        return;
      }

      if (targetNode.isLeaf) {
        onSelectFile?.(String(targetNode.key));
      }
    },
    [activeFile?.key, files, onSelectFile],
  );

  const handleDownloadClick = useCallback(() => {
    if (!Loadable.isLoadable(file) || !Loadable.isLoaded(file) || !activeFile) return;

    const link = document.createElement('a');

    link.download = isConfig(activeFile?.key)
      ? activeFile.download || ''
      : String(activeFile.title);
    link.href = URL.createObjectURL(new Blob([Loadable.getOrElse('', file)]));
    link.dispatchEvent(new MouseEvent('click'));
    setTimeout(() => {
      URL.revokeObjectURL(link.href);
    }, 2000);
  }, [activeFile, file]);

  const classes = [
    css.codeEditorBase,
    isErrorMessage(file) ? css.noEditor : '',
    viewMode === 'editor' ? css.editorMode : '',
  ];

  const sectionClasses = [isErrorMessage(file) ? css.pageError : css.editor];

  const treeClasses = [css.fileTree, viewMode === 'editor' ? css.hideElement : ''];

  let fileContent = <h5>Please, choose a file to preview.</h5>;
  if (isErrorMessage(file)) {
    fileContent = (
      <Message
        style={{
          justifyContent: 'center',
          padding: '120px',
        }}
        title={file.message}
        type={MessageType.Alert}
      />
    );
  } else if (activeFile) {
    fileContent =
      editorMode === 'codemirror' ? (
        <ReactCodeMirror
          basicSetup={syntax === 'markdown' ? MARKDOWN_CONFIG : undefined}
          extensions={[langs[syntax]()]}
          height="100%"
          readOnly={readonly}
          style={{ height: '100%' }}
          theme={ui.darkLight === DarkLight.Dark ? 'dark' : 'light'}
          value={Loadable.getOrElse('', file)}
          onChange={onChange}
        />
      ) : (
        <Suspense fallback={<Spinner spinning tip="Loading ipynb viewer..." />}>
          <JupyterRenderer file={Loadable.getOrElse('', file)} onError={onError} />
        </Suspense>
      );
  }

  return (
    <div className={classes.join(' ')} style={{ height }}>
      <DirectoryTree
        className={treeClasses.join(' ')}
        data-testid="fileTree"
        defaultExpandAll
        defaultSelectedKeys={[selectedFilePath || sortedFiles[0]?.key]}
        treeData={sortedFiles}
        onSelect={handleSelectFile}
      />
      {!!activeFile?.title && (
        <div className={css.fileDir}>
          <div className={css.fileInfo}>
            <div className={css.buttonContainer}>
              <>
                {activeFile.icon ?? <FileOutlined />}
                <span className={css.filePath}>
                  <>{activeFile.title}</>
                </span>
                {activeFile?.subtitle && (
                  <span className={css.fileDesc}> {activeFile?.subtitle}</span>
                )}
                {readonly && <span className={css.readOnly}>read-only</span>}
              </>
            </div>
            <div className={css.buttonsContainer}>
              {
                /**
                 * TODO: Add notebook integration
                 * <Button className={css.noBorderButton}>Open in Notebook</Button>
                 */
                <Tooltip content="Download File">
                  <DownloadOutlined
                    className={
                      readonly && file !== NotLoaded ? css.noBorderButton : css.hideElement
                    }
                    onClick={handleDownloadClick}
                  />
                </Tooltip>
              }
            </div>
          </div>
        </div>
      )}
      <Section
        bodyNoPadding
        bodyScroll={height === '100%'}
        className={sectionClasses.join(' ')}
        maxHeight>
        {/* directly checking tag because loadable.isLoaded only takes loadables */}
        <Spinner spinning={file === NotLoaded}>{fileContent}</Spinner>
      </Section>
    </div>
  );
};

export default CodeEditor;<|MERGE_RESOLUTION|>--- conflicted
+++ resolved
@@ -54,12 +54,6 @@
 
 export type MultiFileProps = {
   files: TreeNode[];
-<<<<<<< HEAD
-  onError: ErrorHandler;
-  height?: string; // height of the container.
-  onChange?: (arg0: string) => void; // only use in single-file editing
-  onSelectFile?: (arg0: string) => void;
-=======
   onSelectFile: (filePath: string) => void;
   selectedFilePath: string;
 };
@@ -67,9 +61,8 @@
 export type Props = (SingleFileProps | MultiFileProps) & {
   file: LoadableOrError<string>;
   onError: ErrorHandler; // only used to raise ipynb errors
-  height?: string; // height of the editable area, if a title is provided that will add an additional ~38px
+  height?: string; // height of the container.
   onChange?: (fileContent: string) => void; // only use in single-file editing
->>>>>>> 69ab985d
   readonly?: boolean;
 };
 
