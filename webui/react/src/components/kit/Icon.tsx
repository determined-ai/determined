--- conflicted
+++ resolved
@@ -105,12 +105,7 @@
   'four-squares',
   'options',
   'panel',
-<<<<<<< HEAD
-=======
   'panel-on',
-  'row-small',
-  'row-medium',
->>>>>>> 9caaae88
   'row-large',
   'row-medium',
   'row-small',
@@ -253,6 +248,7 @@
   'four-squares': FourSquaresIcon,
   'options': OptionsIcon,
   'panel': PanelIcon,
+  'panel-on': PanelOnIcon,
   'row-large': RowIconLarge,
   'row-medium': RowIconMedium,
   'row-small': RowIconSmall,
@@ -284,23 +280,8 @@
   const classes = [css.base];
 
   const svgIcon = useMemo(() => {
-<<<<<<< HEAD
     const MappedIcon = svgIconMap[name];
     return MappedIcon && <MappedIcon />;
-=======
-    if (name === 'columns') return <ColumnsIcon />;
-    if (name === 'filter') return <FilterIcon />;
-    if (name === 'options') return <OptionsIcon />;
-    if (name === 'panel') return <PanelIcon />;
-    if (name === 'panel-on') return <PanelOnIcon />;
-    if (name === 'row-small') return <RowIconSmall />;
-    if (name === 'row-medium') return <RowIconMedium />;
-    if (name === 'row-large') return <RowIconLarge />;
-    if (name === 'row-xl') return <RowIconExtraLarge />;
-    if (name === 'four-squares') return <FourSquaresIcon />;
-
-    return null;
->>>>>>> 9caaae88
   }, [name]);
 
   if (name) classes.push(`icon-${name}`);
