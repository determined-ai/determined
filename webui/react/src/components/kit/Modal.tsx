--- conflicted
+++ resolved
@@ -41,11 +41,8 @@
   text: string;
   handler: () => Promise<void>;
   onComplete?: () => Promise<void>;
-<<<<<<< HEAD
   handleError: (e: unknown, options?: object) => void;
-=======
   form?: string;
->>>>>>> 9388f1ac
 }
 
 interface ModalProps {
