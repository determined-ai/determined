import { Button as AntdButton } from 'antd';
import React, { forwardRef, MouseEvent, ReactNode } from 'react';

import { ConditionalWrapper } from 'components/ConditionalWrapper';
import Tooltip from 'components/kit/Tooltip';

import css from './Button.module.scss';

interface ButtonProps {
  block?: boolean;
  children?: ReactNode;
  danger?: boolean;
  disabled?: boolean;
  form?: string;
  htmlType?: 'button' | 'submit' | 'reset';
  icon?: ReactNode;
  loading?: boolean | { delay?: number };
  onClick?: (event: MouseEvent) => void;
<<<<<<< HEAD
=======
  ref?: React.Ref<HTMLElement>;
  shape?: 'circle' | 'default' | 'round';
>>>>>>> 6c289c2d
  size?: 'large' | 'middle' | 'small';
  type?: 'primary' | 'text' | 'default' | 'dashed';
  tooltip?: string;
}

<<<<<<< HEAD
const Button: React.FC<ButtonProps> = ({
  size = 'middle',
  tooltip = '',
  ...props
}: ButtonProps) => {
  return (
    <ConditionalWrapper
      condition={tooltip.length > 0}
      wrapper={(children) => <Tooltip content={tooltip}>{children}</Tooltip>}>
      <AntdButton className={css.base} size={size} tabIndex={props.disabled ? -1 : 0} {...props} />
    </ConditionalWrapper>
  );
};
=======
const Button: React.FC<ButtonProps> = forwardRef(
  (
    { shape = 'default', size = 'middle', type = 'default', tooltip = '', ...props }: ButtonProps,
    ref,
  ) => {
    return (
      <ConditionalWrapper
        condition={tooltip.length > 0}
        wrapper={(children) => <Tooltip content={tooltip}>{children}</Tooltip>}>
        <AntdButton
          className={css.base}
          ref={ref}
          shape={shape}
          size={size}
          tabIndex={props.disabled ? -1 : 0}
          type={type}
          {...props}
        />
      </ConditionalWrapper>
    );
  },
);
>>>>>>> 6c289c2d

export default Button;<|MERGE_RESOLUTION|>--- conflicted
+++ resolved
@@ -16,34 +16,15 @@
   icon?: ReactNode;
   loading?: boolean | { delay?: number };
   onClick?: (event: MouseEvent) => void;
-<<<<<<< HEAD
-=======
   ref?: React.Ref<HTMLElement>;
-  shape?: 'circle' | 'default' | 'round';
->>>>>>> 6c289c2d
   size?: 'large' | 'middle' | 'small';
   type?: 'primary' | 'text' | 'default' | 'dashed';
   tooltip?: string;
 }
 
-<<<<<<< HEAD
-const Button: React.FC<ButtonProps> = ({
-  size = 'middle',
-  tooltip = '',
-  ...props
-}: ButtonProps) => {
-  return (
-    <ConditionalWrapper
-      condition={tooltip.length > 0}
-      wrapper={(children) => <Tooltip content={tooltip}>{children}</Tooltip>}>
-      <AntdButton className={css.base} size={size} tabIndex={props.disabled ? -1 : 0} {...props} />
-    </ConditionalWrapper>
-  );
-};
-=======
 const Button: React.FC<ButtonProps> = forwardRef(
   (
-    { shape = 'default', size = 'middle', type = 'default', tooltip = '', ...props }: ButtonProps,
+    { size = 'middle', tooltip = '', ...props }: ButtonProps,
     ref,
   ) => {
     return (
@@ -53,16 +34,13 @@
         <AntdButton
           className={css.base}
           ref={ref}
-          shape={shape}
           size={size}
           tabIndex={props.disabled ? -1 : 0}
-          type={type}
           {...props}
         />
       </ConditionalWrapper>
     );
   },
 );
->>>>>>> 6c289c2d
 
 export default Button;