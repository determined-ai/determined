import { MinusCircleOutlined, PlusOutlined } from '@ant-design/icons';
import { useObservable } from 'micro-observables';
import { useState } from 'react';

import Button from 'components/kit/Button';
import Form from 'components/kit/Form';
import Input from 'components/kit/Input';
import { Modal } from 'components/kit/Modal';
import Select from 'components/kit/Select';
import Link from 'components/Link';
import usePermissions from 'hooks/usePermissions';
import { paths } from 'routes/utils';
import { postModel } from 'services/api';
import { ModalCloseReason } from 'shared/hooks/useModal/useModal';
import { DetError, ErrorType } from 'shared/utils/error';
import workspaceStore from 'stores/workspaces';
import { Metadata } from 'types';
import { notification } from 'utils/dialogApi';
import handleError from 'utils/error';
import { Loadable } from 'utils/loadable';

import css from './ModelCreateModal.module.scss';

const FORM_ID = 'create-model-form';

type MetadataForm = { key?: string; value?: string }[];

type FormInputs = {
  modelDescription?: string;
  modelName: string;
  workspaceId: number;
  metadata?: MetadataForm;
  tags?: string[];
};

interface Props {
  // TODO: we should be able to remove `reason` from onClose props after modal migration
  onClose?: (reason?: ModalCloseReason, checkpoints?: string[], modelName?: string) => void;
  workspaceId?: number;
}

const ModelCreateModal = ({ onClose, workspaceId }: Props): JSX.Element => {
  const { canCreateModelWorkspace } = usePermissions();
  const [isDetailExpanded, setIsDetailExpanded] = useState<boolean>(false);
  const loadableWorkspaces = useObservable(workspaceStore.workspaces);
  const isWorkspace = workspaceId !== undefined;
  const workspaces = Loadable.match(loadableWorkspaces, {
    Loaded: (ws) => ws.filter(({ id }) => canCreateModelWorkspace({ workspaceId: id })),
    NotLoaded: () => [],
  });
  const [form] = Form.useForm<FormInputs>();
  const disableWorkspaceModelCreation = isWorkspace
    ? !canCreateModelWorkspace({ workspaceId })
    : false;

  const onCreateModel = async () => {
    const values = await form.validateFields();
    const { modelDescription, modelName, workspaceId, metadata, tags } = values;
    const newMetadata: Metadata = {};
    for (const m of metadata ?? []) {
      if (m.key) {
        newMetadata[m.key] = m.value ?? '';
      }
    }

    try {
      const response = await postModel({
        description: modelDescription,
        labels: tags,
        metadata: newMetadata,
        name: modelName,
        workspaceId,
      });
      if (!response?.id) return;

      notification.open({
        btn: null,
        description: (
          <div className={css.toast}>
            <p>{`"${modelName}"`} created</p>
            <Link path={paths.modelDetails(response.name)}>View Model</Link>
          </div>
        ),
        message: '',
      });
    } catch (e) {
      if (e instanceof DetError) {
        handleError(e, {
          level: e.level,
          publicMessage: e.publicMessage,
          publicSubject: 'Unable to create model.',
          silent: false,
          type: e.type,
        });
      } else {
        handleError(e, {
          publicMessage: 'Please try again later.',
          publicSubject: 'Unable to create model.',
          silent: false,
          type: ErrorType.Api,
        });
      }
    }
  };

  const onCloseModal = () => {
    form.resetFields();
    onClose?.();
  };

  const onOpenDetails = () => {
    setIsDetailExpanded(true);
  };

  return (
    <Modal
      size="medium"
      submit={{
        disabled: isWorkspace && disableWorkspaceModelCreation,
        form: FORM_ID,
        handler: onCreateModel,
        text: 'Create',
      }}
<<<<<<< HEAD
      size="medium"
      submit={{ handleError, handler: onCreateModel, text: 'Create' }}
=======
>>>>>>> 9388f1ac
      title="Create a new model"
      onClose={onCloseModal}>
      <Form autoComplete="off" form={form} id={FORM_ID} layout="vertical">
        <p className={css.directions}>
          Create a registered model to organize important checkpoints.
        </p>
        <Form.Item
          initialValue={workspaceId}
          label="Workspace"
          name="workspaceId"
          rules={[{ message: 'Please select a workspace', required: true }]}>
          <Select
            disabled={!workspaces.length || isWorkspace}
            filterOption={(input, option) =>
              (option?.label?.toString() ?? '').toLowerCase().includes(input.toLowerCase())
            }
            options={workspaces.map((ws) => ({
              label: ws.name,
              value: ws.id,
            }))}
            placeholder="Select a workspace"
          />
        </Form.Item>
        <Form.Item
          label="Model name"
          name="modelName"
          rules={[{ message: 'Please input Model name', required: true }]}>
          <Input />
        </Form.Item>
        <Form.Item label="Description (optional)" name="modelDescription">
          <Input.TextArea />
        </Form.Item>
        {!isDetailExpanded && <Link onClick={onOpenDetails}>Add More Details...</Link>}
        {isDetailExpanded && (
          <>
            <div>
              <div className={css.label}>
                <label>Metadata (optional)</label>
              </div>
              <Form.List
                name="metadata"
                rules={[
                  {
                    validator: async (_, metadata?: MetadataForm) => {
                      const metadataKeys = metadata?.map((m) => m?.key ?? '') ?? [];
                      const metadataKeySet = new Set(metadataKeys);
                      if (metadataKeySet.size !== metadataKeys.length) {
                        return await Promise.reject(new Error('No dupelicate keys'));
                      }
                    },
                  },
                ]}>
                {(fields, { add, remove }, { errors }) => (
                  <>
                    {fields.map(({ key, name, ...restField }) => (
                      <div className={css.metadataRow} key={key}>
                        <Form.Item
                          {...restField}
                          initialValue=""
                          name={[name, 'key']}
                          rules={[
                            { message: 'Key is required', required: true, whitespace: true },
                          ]}>
                          <Input placeholder="Key" size="small" />
                        </Form.Item>
                        <Form.Item initialValue="" {...restField} name={[name, 'value']}>
                          <Input placeholder="Value" size="small" />
                        </Form.Item>
                        <MinusCircleOutlined onClick={() => remove(name)} />
                      </div>
                    ))}
                    <div className={css.formError}>
                      <Form.ErrorList errors={errors} />
                    </div>
                    <Form.Item>
                      <Button block icon={<PlusOutlined />} type="dashed" onClick={() => add()}>
                        Add metadata
                      </Button>
                    </Form.Item>
                  </>
                )}
              </Form.List>
            </div>
            <div>
              <div className={css.label}>
                <label>Tags (optional)</label>
              </div>
              <Form.List
                name="tags"
                rules={[
                  {
                    validator: async (_, tags?: string[]) => {
                      const tagSet = new Set(tags);
                      if (tags && tagSet.size !== tags.length) {
                        return await Promise.reject(new Error('No dupelicate tags'));
                      }
                    },
                  },
                ]}>
                {(fields, { add, remove }, { errors }) => (
                  <>
                    <div className={css.tagContainer}>
                      {fields.map(({ key, name, ...restField }) => (
                        <div className={css.tagRow} key={key}>
                          <Form.Item
                            {...restField}
                            initialValue=""
                            name={name}
                            rules={[
                              { message: 'Tag is required', required: true, whitespace: true },
                            ]}>
                            <Input placeholder="Tag" size="small" type="text" />
                          </Form.Item>
                          <MinusCircleOutlined onClick={() => remove(name)} />
                        </div>
                      ))}
                    </div>
                    <div className={css.formError}>
                      <Form.ErrorList errors={errors} />
                    </div>
                    <Form.Item>
                      <Button block icon={<PlusOutlined />} type="dashed" onClick={() => add()}>
                        Add tag
                      </Button>
                    </Form.Item>
                  </>
                )}
              </Form.List>
            </div>
          </>
        )}
      </Form>
    </Modal>
  );
};

export default ModelCreateModal;<|MERGE_RESOLUTION|>--- conflicted
+++ resolved
@@ -118,14 +118,10 @@
       submit={{
         disabled: isWorkspace && disableWorkspaceModelCreation,
         form: FORM_ID,
+        handleError,
         handler: onCreateModel,
         text: 'Create',
       }}
-<<<<<<< HEAD
-      size="medium"
-      submit={{ handleError, handler: onCreateModel, text: 'Create' }}
-=======
->>>>>>> 9388f1ac
       title="Create a new model"
       onClose={onCloseModal}>
       <Form autoComplete="off" form={form} id={FORM_ID} layout="vertical">
