import React, { Dispatch, useContext, useReducer } from 'react';

import { globalStorage } from 'globalStorage';
<<<<<<< HEAD
import { ActionUI, initUI, reducerUI, StateUI } from 'shared/contexts/UIStore';
=======
import { V1UserWebSetting } from 'services/api-ts-sdk';
import { StoreProvider as UIStoreProvider } from 'shared/contexts/stores/UI';
>>>>>>> c9ddf773
import { clone, isEqual } from 'shared/utils/data';
import rootLogger from 'shared/utils/Logger';
import { percent } from 'shared/utils/number';
import { checkDeepEquality } from 'shared/utils/store';
import {
  Agent,
  Auth,
  ClusterOverview,
  ClusterOverviewResource,
  DetailedUser,
  DeterminedInfo,
  PoolOverview,
  ResourcePool,
  ResourceType,
  UserAssignment,
  UserRole,
  Workspace,
} from 'types';
import { getCookie, setCookie } from 'utils/browser';

const logger = rootLogger.extend('store');

interface Props {
  children?: React.ReactNode;
}

interface OmnibarState {
  isShowing: boolean;
}

interface State {
  activeExperiments: number;
  activeTasks: {
    commands: number;
    notebooks: number;
    shells: number;
    tensorboards: number;
  };
  agents: Agent[];
  auth: Auth & { checked: boolean };
  cluster: ClusterOverview;
  info: DeterminedInfo;
  knownRoles: UserRole[];
  pinnedWorkspaces: Workspace[];
  pool: PoolOverview;
  resourcePools: ResourcePool[];
  ui: {
    omnibar: OmnibarState;
  };
  userAssignments: UserAssignment[];
  userRoles: UserRole[];
  users: DetailedUser[];
}

export const StoreAction = {
  // Omnibar
  HideOmnibar: 'HideOmnibar',

  Reset: 'Reset',

  // Auth
  ResetAuth: 'ResetAuth',

  ResetAuthCheck: 'ResetAuthCheck',

  // Active Experiments
  SetActiveExperiments: 'SetActiveExperiments',

  // Tasks
  SetActiveTasks: 'SetActiveTasks',

  // Agents
  SetAgents: 'SetAgents',

  SetAuth: 'SetAuth',

  SetAuthCheck: 'SetAuthCheck',

  SetCurrentUser: 'SetCurrentUser',

  // Info
  SetInfo: 'SetInfo',

  SetInfoCheck: 'SetInfoCheck',

  // User assignments, roles, and derived permissions
  SetKnownRoles: 'SetKnownRoles',

  // PinnedWorkspaces
  SetPinnedWorkspaces: 'SetPinnedWorkspaces',

  // ResourcePools
  SetResourcePools: 'SetResourcePools',

  SetUserAssignments: 'SetUserAssignments',

  SetUserRoles: 'SetUserRoles',

  // Users
  SetUsers: 'SetUsers',
  // User Settings
  SetUserSettings: 'SetUserSettings',
  ShowOmnibar: 'ShowOmnibar',
} as const;

type Action =
  | { type: typeof StoreAction.Reset }
  | { type: typeof StoreAction.SetAgents; value: Agent[] }
  | { type: typeof StoreAction.ResetAuth }
  | { type: typeof StoreAction.ResetAuthCheck }
  | { type: typeof StoreAction.SetAuth; value: Auth }
  | { type: typeof StoreAction.SetAuthCheck }
  | { type: typeof StoreAction.SetInfo; value: DeterminedInfo }
  | { type: typeof StoreAction.SetInfoCheck }
  | { type: typeof StoreAction.SetUsers; value: DetailedUser[] }
  | { type: typeof StoreAction.SetCurrentUser; value: DetailedUser }
  | { type: typeof StoreAction.SetResourcePools; value: ResourcePool[] }
  | { type: typeof StoreAction.SetPinnedWorkspaces; value: Workspace[] }
  | { type: typeof StoreAction.HideOmnibar }
  | { type: typeof StoreAction.ShowOmnibar }
  | {
      type: typeof StoreAction.SetActiveTasks;
      value: {
        commands: number;
        notebooks: number;
        shells: number;
        tensorboards: number;
      };
    }
  | { type: typeof StoreAction.SetActiveExperiments; value: number }
  | { type: typeof StoreAction.SetKnownRoles; value: UserRole[] }
  | { type: typeof StoreAction.SetUserRoles; value: UserRole[] }
  | { type: typeof StoreAction.SetUserAssignments; value: UserAssignment[] };

export const AUTH_COOKIE_KEY = 'auth';

const initAuth = {
  checked: false,
  isAuthenticated: false,
};
const initResourceTally: ClusterOverviewResource = { allocation: 0, available: 0, total: 0 };
const initClusterOverview: ClusterOverview = {
  [ResourceType.CPU]: clone(initResourceTally),
  [ResourceType.CUDA]: clone(initResourceTally),
  [ResourceType.ROCM]: clone(initResourceTally),
  [ResourceType.ALL]: clone(initResourceTally),
  [ResourceType.UNSPECIFIED]: clone(initResourceTally),
};
export const initInfo: DeterminedInfo = {
  branding: undefined,
  checked: false,
  clusterId: '',
  clusterName: '',
  featureSwitches: [],
  isTelemetryEnabled: false,
  masterId: '',
  rbacEnabled: false,
  version: process.env.VERSION || '',
};

const initState: State = {
  activeExperiments: 0,
  activeTasks: {
    commands: 0,
    notebooks: 0,
    shells: 0,
    tensorboards: 0,
  },
  agents: [],
  auth: initAuth,
  cluster: initClusterOverview,
  info: initInfo,
  knownRoles: [],
  pinnedWorkspaces: [],
  pool: {},
  resourcePools: [],
  ui: { omnibar: { isShowing: false } }, // TODO move down a level
  userAssignments: [],
  userRoles: [
    {
      id: -10,
      name: 'INITIALIZATION',
      permissions: [],
    },
  ],
  users: [],
};

const StateContext = React.createContext<State | undefined>(undefined);
const DispatchContext = React.createContext<Dispatch<Action> | undefined>(undefined);

const clearAuthCookie = (): void => {
  document.cookie = `${AUTH_COOKIE_KEY}=; expires=Thu, 01 Jan 1970 00:00:00 UTC; path=/;`;
};

/**
 * set the auth cookie if it's not already set.
 * @param token auth token
 */
const ensureAuthCookieSet = (token: string): void => {
  if (!getCookie(AUTH_COOKIE_KEY)) setCookie(AUTH_COOKIE_KEY, token);
};

export const agentsToOverview = (agents: Agent[]): ClusterOverview => {
  // Deep clone for render detection.
  const overview: ClusterOverview = clone(initClusterOverview);

  agents.forEach((agent) => {
    agent.resources
      .filter((resource) => resource.enabled)
      .forEach((resource) => {
        const isResourceFree = resource.container == null;
        const availableResource = isResourceFree ? 1 : 0;
        overview[resource.type].available += availableResource;
        overview[resource.type].total++;
        overview[ResourceType.ALL].available += availableResource;
        overview[ResourceType.ALL].total++;
      });
  });

  for (const key in overview) {
    const rt = key as ResourceType;
    overview[rt].allocation =
      overview[rt].total !== 0
        ? percent((overview[rt].total - overview[rt].available) / overview[rt].total)
        : 0;
  }

  return overview;
};

export const agentsToPoolOverview = (agents: Agent[]): PoolOverview => {
  const overview: PoolOverview = {};
  agents.forEach((agent) => {
    agent.resourcePools.forEach((pname) => {
      overview[pname] = clone(initResourceTally);
      agent.resources
        .filter((resource) => resource.enabled)
        .forEach((resource) => {
          const isResourceFree = resource.container == null;
          const availableResource = isResourceFree ? 1 : 0;
          overview[pname].available += availableResource;
          overview[pname].total += 1;
        });
    });
  });

  for (const key in overview) {
    overview[key].allocation =
      overview[key].total !== 0
        ? percent((overview[key].total - overview[key].available) / overview[key].total)
        : 0;
  }

  return overview;
};

// TODO turn this into a partial reducer simliar to reducerUI.
const reducer = (state: State, action: Action): State => {
  switch (action.type) {
    case StoreAction.Reset:
      return clone(initState) as State;
    case StoreAction.SetAgents: {
      if (isEqual(state.agents, action.value)) return state;
      const cluster = agentsToOverview(action.value);
      const pool = agentsToPoolOverview(action.value);
      return { ...state, agents: action.value, cluster, pool };
    }
    case StoreAction.ResetAuth:
      clearAuthCookie();
      globalStorage.removeAuthToken();
      return { ...state, auth: { ...state.auth, isAuthenticated: initAuth.isAuthenticated } };
    case StoreAction.ResetAuthCheck:
      if (!state.auth.checked) return state;
      return { ...state, auth: { ...state.auth, checked: false } };
    case StoreAction.SetAuth:
      if (action.value.token) {
        /**
         * project Samuel provisioned auth doesn't set a cookie
         * like our other auth methods do.
         *
         */
        ensureAuthCookieSet(action.value.token);
        globalStorage.authToken = action.value.token;
      }
      return { ...state, auth: { ...action.value, checked: true } };
    case StoreAction.SetAuthCheck:
      if (state.auth.checked) return state;
      return { ...state, auth: { ...state.auth, checked: true } };
    case StoreAction.SetInfo:
      if (isEqual(state.info, action.value)) return state;
      return { ...state, info: action.value };
    case StoreAction.SetInfoCheck:
      return { ...state, info: { ...state.info, checked: true } };
    case StoreAction.SetUsers:
      if (isEqual(state.users, action.value)) return state;
      return { ...state, users: action.value };
    case StoreAction.SetCurrentUser: {
      if (isEqual(action.value, state.auth.user)) return state;
      const users = [...state.users];
      const userIdx = users.findIndex((user) => user.id === action.value.id);
      if (userIdx > -1) users[userIdx] = { ...users[userIdx], ...action.value };
      return { ...state, auth: { ...state.auth, user: action.value }, users };
    }
    case StoreAction.SetResourcePools:
      if (isEqual(state.resourcePools, action.value)) return state;
      return { ...state, resourcePools: action.value };
    case StoreAction.SetPinnedWorkspaces:
      if (isEqual(state.pinnedWorkspaces, action.value)) return state;
      return { ...state, pinnedWorkspaces: action.value };
    case StoreAction.HideOmnibar:
      if (!state.ui.omnibar.isShowing) return state;
      return { ...state, ui: { ...state.ui, omnibar: { ...state.ui.omnibar, isShowing: false } } };
    case StoreAction.ShowOmnibar:
      if (state.ui.omnibar.isShowing) return state;
      return { ...state, ui: { ...state.ui, omnibar: { ...state.ui.omnibar, isShowing: true } } };
    case StoreAction.SetActiveExperiments:
      if (isEqual(state.activeExperiments, action.value)) return state;
      return { ...state, activeExperiments: action.value };
    case StoreAction.SetActiveTasks:
      if (isEqual(state.activeTasks, action.value)) return state;
      return { ...state, activeTasks: action.value };
    case StoreAction.SetKnownRoles:
      if (isEqual(state.knownRoles, action.value)) return state;
      return { ...state, knownRoles: action.value };
    case StoreAction.SetUserRoles:
      if (isEqual(state.userRoles, action.value)) return state;
      return { ...state, userRoles: action.value };
    case StoreAction.SetUserAssignments:
      if (isEqual(state.userAssignments, action.value)) return state;
      return { ...state, userAssignments: action.value };
    default:
      return state;
  }
};

export const useStore = (): State => {
  const context = useContext(StateContext);
  if (context === undefined) {
    throw new Error('useStore must be used within a StoreProvider');
  }
  return context;
};

export const useStoreDispatch = (): Dispatch<Action> => {
  const context = useContext(DispatchContext);
  if (context === undefined) {
    throw new Error('useStoreDispatch must be used within a StoreProvider');
  }
  return context;
};

const StoreProvider: React.FC<Props> = ({ children }: Props) => {
  const [state, dispatch] = useReducer(checkDeepEquality(reducer, logger), initState);
  return (
    <StateContext.Provider value={state}>
      <DispatchContext.Provider value={dispatch}>{children}</DispatchContext.Provider>
    </StateContext.Provider>
  );
};

/** a set of app level store providers */
const StackedStoreProvider: React.FC<Props> = ({ children }: Props) => {
  return (
    <StoreProvider>
      <UIStoreProvider>{children}</UIStoreProvider>
    </StoreProvider>
  );
};

export default StackedStoreProvider;<|MERGE_RESOLUTION|>--- conflicted
+++ resolved
@@ -1,12 +1,7 @@
 import React, { Dispatch, useContext, useReducer } from 'react';
 
 import { globalStorage } from 'globalStorage';
-<<<<<<< HEAD
-import { ActionUI, initUI, reducerUI, StateUI } from 'shared/contexts/UIStore';
-=======
-import { V1UserWebSetting } from 'services/api-ts-sdk';
 import { StoreProvider as UIStoreProvider } from 'shared/contexts/stores/UI';
->>>>>>> c9ddf773
 import { clone, isEqual } from 'shared/utils/data';
 import rootLogger from 'shared/utils/Logger';
 import { percent } from 'shared/utils/number';
