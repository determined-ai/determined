import * as Api from 'services/api-ts-sdk';

interface WithPagination {
  pagination: Api.V1Pagination; // probably should use this or Pagination
}

export type RecordKey = string | number | symbol;
export type UnknownRecord = Record<RecordKey, unknown>;
export type Primitive = boolean | number | string;
export type NullOrUndefined<T = undefined> = T | null | undefined;
export type Point = { x: number; y: number };
export type Range<T = Primitive> = [ T, T ];
export type Eventually<T> = T | Promise<T>;

/* eslint-disable-next-line @typescript-eslint/no-explicit-any */
export type RawJson = Record<string, any>;

export type PropsWithStoragePath<T> = T & { storagePath?: string };

export interface User {
  displayName?: string;
<<<<<<< HEAD
  id: number;
=======
  modifiedAt?: number;
>>>>>>> 59e5b9b9
  username: string;
}

export interface DetailedUser extends User {
  id: number;
  isActive: boolean;
  isAdmin: boolean;
}

export interface Auth {
  isAuthenticated: boolean;
  token?: string;
  user?: DetailedUser;
}

export interface SsoProvider {
  name: string;
  ssoUrl: string;
}

export enum BrandingType {
  Determined = 'determined',
  HPE = 'hpe',
}

export interface DeterminedInfo {
  branding: BrandingType;
  checked: boolean,
  clusterId: string;
  clusterName: string;
  externalLoginUri?: string;
  externalLogoutUri?: string;
  isTelemetryEnabled: boolean;
  masterId: string;
  ssoProviders?: SsoProvider[];
  version: string;
}

export interface Telemetry {
  enabled: boolean;
  segmentKey?: string;
}

export enum ResourceType {
  CPU = 'CPU',
  CUDA = 'CUDA',
  ROCM = 'ROCM',
  ALL = 'ALL',
  UNSPECIFIED = 'UNSPECIFIED',
}

export const deviceTypes = new Set([ ResourceType.CPU, ResourceType.CUDA, ResourceType.ROCM ]);

export enum ResourceState { // This is almost CommandState
  Unspecified = 'UNSPECIFIED',
  Assigned = 'ASSIGNED',
  Pulling = 'PULLING',
  Starting = 'STARTING',
  Running = 'RUNNING',
  Terminated = 'TERMINATED',
}

// High level Slot state
export enum SlotState {
  Running = 'RUNNING',
  Free = 'FREE',
  Pending = 'PENDING',
  Potential = 'POTENTIAL'
}

export const resourceStates: ResourceState[] = [
  ResourceState.Unspecified,
  ResourceState.Assigned,
  ResourceState.Pulling,
  ResourceState.Starting,
  ResourceState.Running,
  ResourceState.Terminated,
];

export interface ResourceContainer {
  id: string;
  state: ResourceState;
}

export interface Resource {
  container?: ResourceContainer;
  enabled: boolean;
  id: string;
  name: string;
  type: ResourceType;
  uuid?: string;
}

export interface Agent {
  id: string;
  registeredTime: number;
  resourcePool: string;
  resources: Resource[];
}

export interface ClusterOverviewResource {
  allocation?: number;
  available: number;
  total: number;
}

export type ClusterOverview = Record<ResourceType, ClusterOverviewResource>;

export type PoolOverview = Record<string, ClusterOverviewResource>;

export interface EndTimes {
  endTime?: string;
}

export interface StartEndTimes extends EndTimes {
  startTime: string;
}

export interface Pagination {
  limit: number;
  offset: number;
}

/* Command */
export enum CommandState {
  Pending = 'PENDING',
  Assigned = 'ASSIGNED',
  Pulling = 'PULLING',
  Starting = 'STARTING',
  Running = 'RUNNING',
  Terminating = 'TERMINATING',
  Terminated = 'TERMINATED',
}

export type State = CommandState | RunState;

export interface CommandAddress {
  containerIp: string;
  containerPort: number;
  hostIp: string;
  hostPort: number;
  protocol?: string;
}

export enum CommandType {
  Command = 'command',
  JupyterLab = 'jupyter-lab',
  Shell = 'shell',
  TensorBoard = 'tensor-board',
}

export interface CommandMisc {
  experimentIds: number[];
  trialIds: number[];
}

export interface CommandConfig {
  description: string;
}

// The command type is shared between Commands, JupyterLabs, TensorBoards, and Shells.
export interface Command {
  config: CommandConfig; // We do not use this field in the WebUI.
  exitStatus?: string;
  id: string;
  kind: CommandType; // TODO rename to type
  misc?: CommandMisc;
  registeredTime: string;
  resourcePool: string;
  serviceAddress?: string;
  state: CommandState;
  user: User;
}

export interface JupyterLabConfig {
  name?: string;
  pool?: string;
  slots?: number;
  template?: string;
}

export enum CheckpointStorageType {
  AWS = 'aws',
  GCS = 'gcs',
  HDFS = 'hdfs',
  S3 = 's3',
  AZURE = 'azure',
  SharedFS = 'shared_fs',
}

interface CheckpointStorage {
  bucket?: string;
  hostPath?: string;
  saveExperimentBest: number;
  saveTrialBest: number;
  saveTrialLatest: number;
  storagePath?: string;
  type?: CheckpointStorageType;
}

interface DataLayer {
  containerStoragePath?: string;
  type: string;
}

export type HpImportance = Record<string, number>;
export type HpImportanceMetricMap = Record<string, HpImportance>;
export type HpImportanceMap = { [key in MetricType]: HpImportanceMetricMap };

export enum HyperparameterType {
  Categorical = 'categorical',
  Constant = 'const',
  Double = 'double',
  Int = 'int',
  Log = 'log',
}

export interface HyperparameterBase {
  base?: number;
  count?: number;
  maxval?: number;
  minval?: number;
  type?: HyperparameterType;
  val?: Primitive | Hyperparameters;
  vals?: Primitive[];
}

export interface Hyperparameter extends Omit<HyperparameterBase, 'type' | 'val'> {
  type: HyperparameterType;
  val?: Primitive;
}

export type Hyperparameters = {
  [keys: string]: Hyperparameters | HyperparameterBase;
};

/*
 * Flattened type for nested hyperparameters for easier WebUI usage and consumption.
 * The nested hyperparameters config currently come through as an implicit nested
 * dictionary and the way to distinguish a categorical type from a nested hp is the
 * detected of the property type. Where type is undefined for an implicit dictionary,
 * otherwise it is a terminal property where it has hp config info.
 */
export type HyperparametersFlattened = {
  [keys: string]: Hyperparameter;
};

export enum ExperimentSearcherName {
  AdaptiveAdvanced = 'adaptive',
  AdaptiveAsha = 'adaptive_asha',
  AdaptiveSimple = 'adaptive_simple',
  Grid = 'grid',
  Pbt = 'pbt',
  Random = 'random',
  Single = 'single',
}

export interface ExperimentConfig {
  checkpointPolicy: string;
  checkpointStorage?: CheckpointStorage;
  dataLayer?: DataLayer;
  description?: string;
  hyperparameters: Hyperparameters;
  labels?: string[];
  name: string;
  profiling?: {
    enabled: boolean;
  };
  resources: {
    maxSlots?: number;
  };
  searcher: {
    max_trials?: number;
    metric: string;
    name: ExperimentSearcherName;
    smallerIsBetter: boolean;
  };
}

/* Experiment */

export enum ExperimentAction {
  Activate = 'Activate',
  Archive = 'Archive',
  Cancel = 'Cancel',
  CompareTrials = 'Compare Trials',
  ContinueTrial = 'Continue Trial',
  Delete = 'Delete',
  Fork = 'Fork',
  Kill = 'Kill',
  Pause = 'Pause',
  OpenTensorBoard = 'View in TensorBoard',
  Unarchive = 'Unarchive',
  ViewLogs = 'View Logs',
}

export interface ExperimentPagination extends WithPagination {
  experiments: ExperimentItem[];
}

export enum RunState {
  Active = 'ACTIVE',
  Paused = 'PAUSED',
  StoppingCanceled = 'STOPPING_CANCELED',
  Canceled = 'CANCELED',
  StoppingCompleted = 'STOPPING_COMPLETED',
  Completed = 'COMPLETED',
  StoppingError = 'STOPPING_ERROR',
  Errored = 'ERROR',
  Deleted = 'DELETED',
  Deleting = 'DELETING',
  DeleteFailed = 'DELETE_FAILED',
  Unspecified = 'UNSPECIFIED',
}

export interface ValidationHistory {
  endTime: string;
  trialId: number;
  validationError?: number;
}

export enum CheckpointState {
  Active = 'ACTIVE',
  Completed = 'COMPLETED',
  Error = 'ERROR',
  Deleted = 'DELETED',
  Unspecified = 'UNSPECIFIED',
}

export enum MetricType {
  Training = 'training',
  Validation = 'validation',
}

export type MetricTypeParam =
  'METRIC_TYPE_UNSPECIFIED' | 'METRIC_TYPE_TRAINING' | 'METRIC_TYPE_VALIDATION';

export const metricTypeParamMap: Record<string, MetricTypeParam> = {
  [MetricType.Training]: 'METRIC_TYPE_TRAINING',
  [MetricType.Validation]: 'METRIC_TYPE_VALIDATION',
};

export interface MetricName {
  name: string;
  type: MetricType;
}

export interface Checkpoint extends EndTimes {
  resources?: Record<string, number>;
  state: CheckpointState;
  trialId: number;
  uuid?: string;
  validationMetric?: number;
}

export interface BaseWorkload extends EndTimes {
  totalBatches: number;
}

export interface CheckpointWorkload extends BaseWorkload {
  resources?: Record<string, number>;
  state: CheckpointState;
  uuid?: string;
}

export interface CheckpointWorkloadExtended extends CheckpointWorkload {
  experimentId: number;
  trialId: number;
}

export interface MetricsWorkload extends BaseWorkload {
  metrics?: Record<string, number>;
}
export interface WorkloadGroup {
  checkpoint?: CheckpointWorkload;
  training?: MetricsWorkload;
  validation?: MetricsWorkload;
}

// This is to support the steps table in trial details and shouldn't be used
// elsewhere so we can remove it with a redesign.
export interface Step extends WorkloadGroup, StartEndTimes {
  batchNum: number;
  training: MetricsWorkload;
}

export interface Metrics {
  numInputs?: number;
  validationMetrics?: Record<string, number>;
}

export type Metadata = Record<RecordKey, string>;

export interface CheckpointDetail extends Checkpoint {
  batch: number;
  experimentId?: number;
  metadata?: Metadata;
  metrics?: Metrics;
}

export interface TrialPagination extends WithPagination {
  trials: TrialDetails[];
}

type HpValue = Primitive | RawJson
export type TrialHyperparameters = Record<string, HpValue>

export interface TrialItem extends StartEndTimes {
  bestAvailableCheckpoint?: CheckpointWorkload;
  bestValidationMetric?: MetricsWorkload;
  experimentId: number;
  hyperparameters: TrialHyperparameters;
  id: number;
  latestValidationMetric?: MetricsWorkload;
  state: RunState;
  totalBatchesProcessed: number;
}

export interface TrialDetails extends TrialItem {
  runnerState?: string;
  workloads: WorkloadGroup[];
}

export interface ExperimentItem {
  archived: boolean;
  description?: string;
  endTime?: string;
  forkedFrom?: number;
  id: number;
  jobId: string;
  jobSummary?: JobSummary;
  labels: string[];
  name: string;
  notes?: string;
  numTrials: number;
  progress?: number;
  resourcePool: string;
  searcherType: string;
  startTime: string;
  state: CompoundRunState;
  trialIds?: number[];
  userId: number;
  username: string;
}

export interface ExperimentBase extends ExperimentItem {
  config: ExperimentConfig;
  configRaw: RawJson; // Readonly unparsed config object.
  hyperparameters: HyperparametersFlattened; // nested hp keys are flattened, eg) foo.bar
}
// TODO we should be able to remove ExperimentOld but leaving this off.
export interface ExperimentOld extends ExperimentBase {
  url: string;
}

export enum ExperimentVisualizationType {
  HpParallelCoordinates = 'hp-parallel-coordinates',
  HpHeatMap = 'hp-heat-map',
  HpScatterPlots = 'hp-scatter-plots',
  LearningCurve = 'learning-curve',
}

interface Allocation {
  isReady: boolean;
  state: CommandState;
  taskId?: string;
}

export interface TaskItem {
  allocations: Allocation[];
  taskId: string;
}

export interface ModelItem {
  archived?: boolean;
  creationTime: string;
  description?: string;
  id: number;
  labels?: string[];
  lastUpdatedTime: string;
  metadata: Metadata;
  name: string;
  notes?: string;
  numVersions: number;
  userId: number;
  username: string;
}

export interface ModelVersion {
  checkpoint: CheckpointDetail;
  comment?: string;
  creationTime: string;
  id: number;
  labels?: string[];
  lastUpdatedTime?: string;
  metadata?: Metadata;
  model: ModelItem;
  name?: string;
  notes?: string;
  userId: number;
  username: string;
  version: number;
}

export interface ModelPagination extends WithPagination {
  models: ModelItem[];
}

export interface ModelVersions extends WithPagination {
  model: ModelItem;
  modelVersions: ModelVersion[]
}

export interface Task {
  id: string;
  name: string;
  resourcePool: string;
  serviceAddress?: string;
  startTime: string;
  url?: string;
}

// CompoundRunState adds more information about a job's state to RunState.
export type CompoundRunState = RunState | JobState

export interface ExperimentTask extends Task {
  archived: boolean;
  progress?: number;
  resourcePool: string;
  state: CompoundRunState;
  userId: number;
  username: string;
}

export interface CommandTask extends Task {
  displayName?: string;
  misc?: CommandMisc;
  resourcePool: string;
  state: CommandState;
  type: CommandType;
  userId: number;
  username: string;
}

export type RecentEvent = {
  lastEvent: {
    date: string;
    name: string;
  };
};

export const ALL_VALUE = 'all';

export type AnyTask = CommandTask | ExperimentTask;
export type RecentTask = AnyTask & RecentEvent;
export type RecentCommandTask = CommandTask & RecentEvent;
export type RecentExperimentTask = ExperimentTask & RecentEvent;

export enum TaskType {
  Command = 'command',
  Experiment = 'experiment',
  JupyterLab = 'jupyter-lab',
  Shell = 'shell',
  TensorBoard = 'tensor-board',
}

export enum ArchiveFilter {
  Archived = 'archived',
  Unarchived = 'unarchived',
}

export interface ExperimentFilters {
  archived?: ArchiveFilter;
  labels?: string[];
  states?: string[];
  users?: string[];
}

export interface TrialFilters {
  states?: string[];
}

export interface TaskFilters<T extends CommandType | TaskType = TaskType> {
  limit: number;
  states?: string[];
  types?: T[];
  users?: string[];
}

export type CommonProps = {
  children?: React.ReactNode;
  className?: string;
  title?: string;
};

export enum LogLevel {
  Critical = 'critical',
  Debug = 'debug',
  Error = 'error',
  Info = 'info',
  None = 'none',
  Trace = 'trace',
  Warning = 'warning',
}

export enum LogLevelFromApi {
  Unspecified = 'LOG_LEVEL_UNSPECIFIED',
  Trace = 'LOG_LEVEL_TRACE',
  Debug = 'LOG_LEVEL_DEBUG',
  Info = 'LOG_LEVEL_INFO',
  Warning = 'LOG_LEVEL_WARNING',
  Error = 'LOG_LEVEL_ERROR',
  Critical = 'LOG_LEVEL_CRITICAL',
}

export interface Log {
  id: number | string;
  level?: LogLevel;
  message: string;
  meta?: string;
  time: string;
}

export interface TrialLog {
  id: string;
  level?: LogLevel;
  message: string;
  time: string;
}

export interface Template {
  config?: RawJson;
  name: string;
}

export interface ResourcePool {
  accelerator?: string;
  auxContainerCapacity: number;
  auxContainerCapacityPerAgent: number;
  auxContainersRunning: number;
  defaultAuxPool: boolean;
  defaultComputePool?: boolean;
  description: string;
  details: RPDetails;
  imageId: string;
  instanceType: string;
  location: string;
  maxAgents: number;
  minAgents: number;
  name: string;
  numAgents: number;
  preemptible: boolean;
  schedulerFittingPolicy: Api.V1FittingPolicy;
  schedulerType: Api.V1SchedulerType;
  slotType: ResourceType;
  slotsAvailable: number;
  slotsPerAgent?: number;
  slotsUsed: number;
  stats?: Api.V1QueueStats;
  type: Api.V1ResourcePoolType;
}

export interface RPDetails {
  aws?: Partial<Aws>;
  gcp?: Partial<Gcp>;
  priorityScheduler?: PriorityScheduler;
}

export interface Aws {
  customTags?: CustomTag[];
  iamInstanceProfileArn: string;
  imageId: string;
  instanceName: string;
  instanceType: string;
  logGroup: string;
  logStream: string;
  publicIp: boolean;
  region: string;
  rootVolumeSize: number;
  securityGroupId: string;
  spotEnabled: boolean;
  spotMaxPrice: string;
  sshKeyName: string;
  subnetId: string;
  tagKey: string;
  tagValue: string;
}

interface CustomTag {
  key: string;
  value: string;
}

export interface Gcp {
  bootDiskSize: number;
  bootDiskSourceImage: string;
  externalIp: boolean;
  gpuNum: number;
  gpuType: string;
  labelKey: string;
  labelValue: string;
  machineType: string;
  namePrefix: string;
  network: string;
  networkTags: string[];
  operationTimeoutPeriod: number;
  preemptible: boolean;
  project: string;
  serviceAccountEmail: string;
  serviceAccountScopes: string[];
  subnetwork: string;
  zone: string;
}

export interface PriorityScheduler {
  defaultPriority: number;
  preemption: boolean;
}

/* Jobs */

export interface Job extends Api.V1Job {
  summary: Api.V1JobSummary;
}
export const JobType = Api.Determinedjobv1Type;
export type JobType = Api.Determinedjobv1Type;
export const JobState = Api.Determinedjobv1State;
export type JobState = Api.Determinedjobv1State;
export type JobSummary = Api.V1JobSummary;
export type RPStats = Api.V1RPQueueStat;

export enum JobAction {
  Cancel = 'Cancel',
  Kill = 'Kill',
  ManageJob = 'Manage Job',
  MoveToTop = 'Move To Top',
}

/* End of Jobs */<|MERGE_RESOLUTION|>--- conflicted
+++ resolved
@@ -19,11 +19,8 @@
 
 export interface User {
   displayName?: string;
-<<<<<<< HEAD
   id: number;
-=======
   modifiedAt?: number;
->>>>>>> 59e5b9b9
   username: string;
 }
 
