--- conflicted
+++ resolved
@@ -140,12 +140,7 @@
 
 /* Command */
 export enum CommandState {
-<<<<<<< HEAD
   Waiting = 'WAITING',
-  Pending = 'PENDING',
-  Assigned = 'ASSIGNED',
-=======
->>>>>>> 2da9d149
   Pulling = 'PULLING',
   Starting = 'STARTING',
   Running = 'RUNNING',
