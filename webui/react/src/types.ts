import { DataNode } from 'antd/lib/tree';
import { RouteProps } from 'react-router-dom';

import * as Api from 'services/api-ts-sdk';
import { V1AgentUserGroup, V1Group, V1LaunchWarning, V1Trigger } from 'services/api-ts-sdk';
import { Loadable } from 'utils/loadable';

export type Primitive = boolean | number | string;
export type RecordKey = string | number | symbol;
export type UnknownRecord = Record<RecordKey, unknown>;
export type NullOrUndefined<T = undefined> = T | null | undefined;
export type Point = { x: number; y: number };
export type Range<T = Primitive> = [T, T];
export type Eventually<T> = T | Promise<T>;

// DEPRECATED
/* eslint-disable-next-line @typescript-eslint/no-explicit-any */
export type RawJson = Record<string, any>;

export type JsonArray = Array<Json>;
export interface JsonObject {
  [key: string]: Json;
}
export type Json = string | number | boolean | null | JsonArray | JsonObject;

export interface Pagination {
  limit: number;
  offset: number;
  total?: number;
}

export interface FetchOptions {
  signal?: AbortSignal;
}

interface ApiBase {
  name: string;
  stubbedResponse?: unknown;
  unAuthenticated?: boolean;
  // middlewares?: Middleware[]; // success/failure middlewares
}

export type RecordUnknown = Record<RecordKey, unknown>;

// Designed for use with Swagger generated api bindings.
export interface DetApi<Input, DetOutput, Output> extends ApiBase {
  postProcess: (response: DetOutput) => Output;
  request: (params: Input, options?: FetchOptions) => Promise<DetOutput>;
  stubbedResponse?: DetOutput;
}

/**
 * @description helper to organize storing api response data.
 */
export interface ApiState<T> {
  data?: T;
  /**
   * error, if any, with the last state update.
   * this should be cleared on the next successful update.
   */
  error?: Error;
  /**
   * indicates whether the state has been fetched at least once or not.
   * should always be initialized to false.
   */
  hasBeenInitialized?: boolean;
  /** is the state being updated? */
  isLoading?: boolean;
}

export interface SingleEntityParams {
  id: number;
}

/* eslint-disable-next-line @typescript-eslint/ban-types */
export type EmptyParams = {};

/**
 * Router Configuration
 * If the component is not defined, the route is assumed to be an external route,
 * meaning React will attempt to load the path outside of the internal routing
 * mechanism.
 */
export type RouteConfig = {
  icon?: string;
  id: string;
  needAuth?: boolean;
  path: string;
  popout?: boolean;
  redirect?: string;
  suffixIcon?: string;
  title?: string;
} & RouteProps;

export interface ClassNameProp {
  /** classname to be applied to the base element */
  className?: string;
}
export interface CommonProps extends ClassNameProp {
  children?: React.ReactNode;
  title?: string;
}

export interface SemanticVersion {
  major: number;
  minor: number;
  patch: number;
}

export type ValueOf<T> = T[keyof T];

interface WithPagination {
  pagination: Api.V1Pagination; // probably should use this or Pagination
}

export type PropsWithStoragePath<T> = T & { storagePath?: string };
export interface User {
  displayName?: string;
  id: number;
  modifiedAt?: number;
  username: string;
}

export interface DetailedUser extends User {
  agentUserGroup?: V1AgentUserGroup;
  id: number;
  isActive: boolean;
  isAdmin: boolean;
}

export interface DetailedUserList extends WithPagination {
  users: DetailedUser[];
}

export interface Auth {
  isAuthenticated: boolean;
  token?: string;
}

export const ResourceType = {
  ALL: 'ALL',
  CPU: 'CPU',
  CUDA: 'CUDA',
  ROCM: 'ROCM',
  UNSPECIFIED: 'UNSPECIFIED',
} as const;

export type ResourceType = ValueOf<typeof ResourceType>;

export const isDeviceType = (type: ResourceType): boolean => {
  return ResourceType.CPU === type || ResourceType.CUDA === type || ResourceType.ROCM === type;
};

export const ResourceState = {
  // This is almost CommandState
  Assigned: 'ASSIGNED',
  Potential: 'POTENTIAL',
  Pulling: 'PULLING',
  Running: 'RUNNING',
  Starting: 'STARTING',
  Terminated: 'TERMINATED',
  Unspecified: 'UNSPECIFIED',
  Warm: 'WARM',
} as const;

export type ResourceState = ValueOf<typeof ResourceState>;

// High level Slot state
export const SlotState = {
  Free: 'FREE',
  Pending: 'PENDING',
  Potential: 'POTENTIAL',
  Running: 'RUNNING',
} as const;

export type SlotState = ValueOf<typeof SlotState>;

export const resourceStates: ResourceState[] = [
  ResourceState.Unspecified,
  ResourceState.Assigned,
  ResourceState.Pulling,
  ResourceState.Starting,
  ResourceState.Running,
  ResourceState.Warm,
  ResourceState.Terminated,
];

export interface ResourceContainer {
  id: string;
  state: ResourceState;
}

export interface Resource {
  container?: ResourceContainer;
  enabled: boolean;
  id: string;
  name: string;
  type: ResourceType;
  uuid?: string;
}

export interface Agent {
  id: string;
  registeredTime: number;
  resourcePools: string[];
  resources: Resource[];
}

export interface ClusterOverviewResource {
  /** allocated percentange of total connected slots  */
  allocation?: number;
  available: number;
  /** sum of all slots of this type across all _connected_ agents */
  total: number;
}

export type ClusterOverview = Record<ResourceType, ClusterOverviewResource>;

export type PoolOverview = Record<string, ClusterOverviewResource>;

export interface EndTimes {
  endTime?: string;
}

export interface StartEndTimes extends EndTimes {
  startTime: string;
}

/* Command */
export const CommandState = {
  Pulling: 'PULLING',
  Queued: 'QUEUED',
  Running: 'RUNNING',
  Starting: 'STARTING',
  Terminated: 'TERMINATED',
  Terminating: 'TERMINATING',
  Waiting: 'WAITING',
} as const;

export type CommandState = ValueOf<typeof CommandState>;

export type State = CommandState | typeof RunState;

export interface CommandAddress {
  containerIp: string;
  containerPort: number;
  hostIp: string;
  hostPort: number;
  protocol?: string;
}

export const CommandType = {
  Command: 'command',
  JupyterLab: 'jupyter-lab',
  Shell: 'shell',
  TensorBoard: 'tensor-board',
} as const;

export type CommandType = ValueOf<typeof CommandType>;

export interface CommandMisc {
  experimentIds: number[];
  trialIds: number[];
}

export interface CommandConfig {
  description: string;
}

// The command type is shared between Commands, JupyterLabs, TensorBoards, and Shells.
export interface Command {
  config: CommandConfig; // We do not use this field in the WebUI.
  exitStatus?: string;
  id: string;
  misc?: CommandMisc;
  registeredTime: string;
  resourcePool: string;
  serviceAddress?: string;
  state: CommandState;
  type: CommandType;
  user: User;
}

export const CheckpointStorageType = {
  AWS: 'aws',
  AZURE: 'azure',
  GCS: 'gcs',
  S3: 's3',
  SharedFS: 'shared_fs',
} as const;

export type CheckpointStorageType = ValueOf<typeof CheckpointStorageType>;

interface CheckpointStorage {
  bucket?: string;
  hostPath?: string;
  saveExperimentBest: number;
  saveTrialBest: number;
  saveTrialLatest: number;
  storagePath?: string;
  type?: CheckpointStorageType;
}

export const HyperparameterType = {
  Categorical: 'categorical',
  Constant: 'const',
  Double: 'double',
  Int: 'int',
  Log: 'log',
} as const;

export type HyperparameterType = ValueOf<typeof HyperparameterType>;

export interface HyperparameterBase {
  base?: number;
  count?: number;
  maxval?: number;
  minval?: number;
  type?: HyperparameterType;
  val?: Primitive | Hyperparameters;
  vals?: Primitive[];
}

export interface Hyperparameter extends Omit<HyperparameterBase, 'type' | 'val'> {
  type: HyperparameterType;
  val?: Primitive;
}

export type Hyperparameters = {
  [keys: string]: Hyperparameters | HyperparameterBase;
};

/*
 * Flattened type for nested hyperparameters for easier WebUI usage and consumption.
 * The nested hyperparameters config currently come through as an implicit nested
 * dictionary and the way to distinguish a categorical type from a nested hp is the
 * detected of the property type. Where type is undefined for an implicit dictionary,
 * otherwise it is a terminal property where it has hp config info.
 */
export type HyperparametersFlattened = {
  [keys: string]: Hyperparameter;
};

export const ExperimentSearcherName = {
  AdaptiveAdvanced: 'adaptive',
  AdaptiveAsha: 'adaptive_asha',
  AdaptiveSimple: 'adaptive_simple',
  AsyncHalving: 'async_halving',
  Custom: 'custom',
  Grid: 'grid',
  Pbt: 'pbt',
  Random: 'random',
  Single: 'single',
} as const;

export type ExperimentSearcherName = ValueOf<typeof ExperimentSearcherName>;

export interface ExperimentConfig {
  checkpointPolicy: string;
  checkpointStorage?: CheckpointStorage;
  description?: string;
  hyperparameters: Hyperparameters;
  labels?: string[];
  maxRestarts: number;
  name: string;
  profiling?: {
    enabled: boolean;
  };
  resources: {
    maxSlots?: number;
  };
  searcher: {
    max_length?: Record<'batches' | 'records' | 'epochs', number>;
    max_trials?: number;
    metric: string;
    name: ExperimentSearcherName;
    smallerIsBetter: boolean;
    sourceTrialId?: number;
  };
}

/* Experiment */

export const ExperimentAction = {
  Activate: 'Resume',
  Archive: 'Archive',
  Cancel: 'Cancel',
  CompareTrials: 'Compare Trials',
  ContinueTrial: 'Continue Trial',
  Delete: 'Delete',
  DownloadCode: 'Download Experiment Code',
  Edit: 'Edit',
  Fork: 'Fork',
  HyperparameterSearch: 'Hyperparameter Search',
  Kill: 'Kill',
  Move: 'Move',
  OpenTensorBoard: 'View in TensorBoard',
  Pause: 'Pause',
  SwitchPin: 'Switch Pin',
  Unarchive: 'Unarchive',
  ViewLogs: 'View Logs',
} as const;

export type ExperimentAction = ValueOf<typeof ExperimentAction>;

export interface BulkActionResult {
  successful: number[];
  failed: Api.V1ExperimentActionResult[];
}

export interface ExperimentPagination extends WithPagination {
  experiments: ExperimentItem[];
}

export interface SearchExperimentPagination extends WithPagination {
  experiments: ExperimentWithTrial[];
}

export const RunState = {
  Active: 'ACTIVE',
  Canceled: 'CANCELED',
  Completed: 'COMPLETED',
  Deleted: 'DELETED',
  DeleteFailed: 'DELETE_FAILED',
  Deleting: 'DELETING',
  Error: 'ERROR',
  Paused: 'PAUSED',
  Pulling: 'PULLING',
  Queued: 'QUEUED',
  Running: 'RUNNING',
  Starting: 'STARTING',
  StoppingCanceled: 'STOPPING_CANCELED',
  StoppingCompleted: 'STOPPING_COMPLETED',
  StoppingError: 'STOPPING_ERROR',
  StoppingKilled: 'STOPPING_KILLED',
  Unspecified: 'UNSPECIFIED',
} as const;

export type RunState = ValueOf<typeof RunState>;

export interface ValidationHistory {
  endTime: string;
  trialId: number;
  validationError?: number;
}

export const CheckpointState = {
  Active: 'ACTIVE',
  Completed: 'COMPLETED',
  Deleted: 'DELETED',
  Error: 'ERROR',
  PartiallyDeleted: 'PARTIALLY_DELETED',
  Unspecified: 'UNSPECIFIED',
} as const;

export type CheckpointState = ValueOf<typeof CheckpointState>;

export const MetricType = {
  Training: 'training',
  Validation: 'validation',
} as const;

export type MetricType = ValueOf<typeof MetricType>;

export type MetricTypeParam =
  | 'METRIC_TYPE_UNSPECIFIED'
  | 'METRIC_TYPE_TRAINING'
  | 'METRIC_TYPE_VALIDATION';

export const metricTypeParamMap: Record<string, MetricTypeParam> = {
  [MetricType.Training]: 'METRIC_TYPE_TRAINING',
  [MetricType.Validation]: 'METRIC_TYPE_VALIDATION',
};

export interface Metric {
  name: string;
  type: MetricType;
}

export interface BaseWorkload extends EndTimes {
  totalBatches: number;
}

export interface CheckpointWorkload extends BaseWorkload {
  resources?: Record<string, number>;
  state: CheckpointState;
  uuid?: string;
}

export interface CheckpointWorkloadExtended extends CheckpointWorkload {
  experimentId: number;
  trialId: number;
}

export interface MetricsWorkload extends BaseWorkload {
  metrics?: Record<string, number>;
}
export interface WorkloadGroup {
  checkpoint?: CheckpointWorkload;
  training?: MetricsWorkload;
  validation?: MetricsWorkload;
}

export const TrialWorkloadFilter = {
  All: 'All',
  Checkpoint: 'Has Checkpoint',
  CheckpointOrValidation: 'Has Checkpoint or Validation',
  Validation: 'Has Validation',
} as const;

export type TrialWorkloadFilter = ValueOf<typeof TrialWorkloadFilter>;

// This is to support the steps table in trial details and shouldn't be used
// elsewhere so we can remove it with a redesign.
export interface Step extends WorkloadGroup, StartEndTimes {
  batchNum: number;
  key: string;
  training: MetricsWorkload;
}

type MetricStruct = Record<string, number>;
export interface Metrics extends Api.V1Metrics {
  // these two fields are present in the protos
  // as a struct and list of structs, respectively
  // here, we are being a bit more precise
  avgMetrics: MetricStruct;
  batchMetrics?: Array<MetricStruct>;
}

export type Metadata = Record<RecordKey, string | object>;

export interface CoreApiGenericCheckpoint {
  allocationId?: string;
  experimentConfig?: ExperimentConfig;
  experimentId?: number;
  hparams?: TrialHyperparameters;
  metadata: Metadata;
  reportTime?: string;
  resources: Record<string, number>;
  searcherMetric?: number;
  state: CheckpointState;
  taskId?: string;
  totalBatches: number;
  trainingMetrics?: Metrics;
  trialId?: number;
  uuid: string;
  validationMetrics?: Metrics;
}

export interface CheckpointPagination extends WithPagination {
  checkpoints: CoreApiGenericCheckpoint[];
}

export const checkpointAction = {
  Delete: 'Delete',
  Register: 'Register',
} as const;

export type CheckpointAction = ValueOf<typeof checkpointAction>;

export interface TrialPagination extends WithPagination {
  trials: TrialItem[];
}

type HpValue = Primitive | RawJson;
export type TrialHyperparameters = Record<string, HpValue>;

export interface MetricSummary {
  count?: number;
  last?: Primitive;
  max?: number;
  min?: number;
  sum?: number;
  type: 'string' | 'number' | 'boolean' | 'date' | 'object' | 'array' | 'null';
}

export interface SummaryMetrics {
<<<<<<< HEAD
  [customMetricType: string]: Record<string, MetricSummary>;
=======
  [customMetricType: string]: Record<string, MetricSummary> | null;
>>>>>>> 345da9c3
}

export interface TrialItem extends StartEndTimes {
  autoRestarts: number;
  bestAvailableCheckpoint?: CheckpointWorkload;
  bestValidationMetric?: MetricsWorkload;
  checkpointCount?: number;
  experimentId: number;
  hyperparameters: TrialHyperparameters;
  id: number;
  latestValidationMetric?: MetricsWorkload;
  state: RunState;
  summaryMetrics?: SummaryMetrics;
  summaryValidationMetrics?: MetricsWorkload;
  totalBatchesProcessed: number;
  totalCheckpointSize: number;
}

export interface TrialDetails extends TrialItem {
  runnerState?: string;
}

export interface TrialWorkloads extends WithPagination {
  workloads: WorkloadGroup[];
}

export const Scale = {
  Linear: 'linear',
  Log: 'log',
} as const;

export type Scale = ValueOf<typeof Scale>;

export interface MetricDatapoint {
  batches: number;
  epoch?: number;
  time: Date;
  values: Record<string, number>;
}

export interface MetricDatapointTime {
  time: Date;
  value: number;
}

export interface MetricDatapointEpoch {
  epoch: number;
  value: number;
}

export interface MetricContainer {
  data: MetricDatapoint[];
  epochs?: MetricDatapointEpoch[];
  time?: MetricDatapointTime[];
  type: MetricType;
}

export interface TrialSummary extends TrialItem {
  metrics: MetricContainer[];
}

export interface ExperimentItem {
  archived: boolean;
  checkpoints?: number;
  checkpointSize?: number;
  config: ExperimentConfig;
  configRaw: RawJson; // Readonly unparsed config object.
  description?: string;
  duration?: number;
  endTime?: string;
  forkedFrom?: number;
  hyperparameters: HyperparametersFlattened; // Nested HP keys are flattened, eg) foo.bar
  id: number;
  jobId: string;
  jobSummary?: JobSummary;
  labels: string[];
  name: string;
  notes?: string;
  numTrials: number;
  progress?: number;
  projectId: number;
  projectName?: string;
  resourcePool: string;
  searcherMetricValue?: number;
  searcherType: string;
  startTime: string;
  state: CompoundRunState;
  trialIds?: number[];
  userId: number;
  workspaceId?: number;
  workspaceName?: string;
}

export interface ExperimentWithTrial {
  experiment: ExperimentItem;
  bestTrial?: TrialItem;
}

export interface ProjectExperiment extends ExperimentItem {
  parentArchived: boolean;
  projectName: string;
  projectOwnerId: number;
  workspaceId: number;
  workspaceName: string;
}

export interface CreateExperimentResponse {
  experiment: ExperimentBase;
  warnings?: V1LaunchWarning[];
}

export interface ExperimentBase extends ProjectExperiment {
  config: ExperimentConfig;
  configRaw: RawJson; // Readonly unparsed config object.
  hyperparameters: HyperparametersFlattened; // nested hp keys are flattened, eg) foo.bar
  originalConfig: string;
}

interface Allocation {
  isReady: boolean;
  state: CommandState;
  taskId?: string;
}

export interface TaskItem {
  allocations: Allocation[];
  taskId: string;
}

export interface TaskCounts {
  commands: number;
  notebooks: number;
  shells: number;
  tensorboards: number;
}

export interface ModelItem {
  archived?: boolean;
  creationTime: string;
  description?: string;
  id: number;
  labels?: string[];
  lastUpdatedTime: string;
  metadata: Metadata;
  name: string;
  notes?: string;
  numVersions: number;
  userId: number;
  workspaceId: number;
}

export interface ModelVersion {
  checkpoint: CoreApiGenericCheckpoint;
  comment?: string;
  creationTime: string;
  id: number;
  labels?: string[];
  lastUpdatedTime?: string;
  metadata?: Metadata;
  model: ModelItem;
  name?: string;
  notes?: string;
  userId: number;
  version: number;
}

export interface ModelPagination extends WithPagination {
  models: ModelItem[];
}

export interface ModelVersions extends WithPagination {
  model: ModelItem;
  modelVersions: ModelVersion[];
}

export interface Task {
  id: string;
  name: string;
  resourcePool: string;
  serviceAddress?: string;
  startTime: string;
  url?: string;
}

// CompoundRunState adds more information about a job's state to RunState.
export type CompoundRunState = RunState | JobState;

export interface ExperimentTask extends Task {
  archived: boolean;
  parentArchived: boolean;
  progress?: number;
  projectId: number;
  resourcePool: string;
  state: CompoundRunState;
  userId?: number;
  username: string;
  workspaceId: number;
}

export interface CommandResponse {
  command: CommandTask;
  warnings?: V1LaunchWarning[];
}

export interface CommandTask extends Task {
  displayName?: string;
  misc?: CommandMisc;
  resourcePool: string;
  state: CommandState;
  type: CommandType;
  userId: number;
  workspaceId: number;
}

export type RecentEvent = {
  lastEvent: {
    date: string;
    name: string;
  };
};

export const ALL_VALUE = 'all';

export type AnyTask = CommandTask | ExperimentTask;
export type RecentTask = AnyTask & RecentEvent;
export type RecentCommandTask = CommandTask & RecentEvent;
export type RecentExperimentTask = ExperimentTask & RecentEvent;

export const TaskType = {
  Command: 'command',
  Experiment: 'experiment',
  JupyterLab: 'jupyter-lab',
  Shell: 'shell',
  TensorBoard: 'tensor-board',
} as const;

export type TaskType = ValueOf<typeof TaskType>;

export const ArchiveFilter = {
  Archived: 'archived',
  Unarchived: 'unarchived',
} as const;

export type ArchiveFilter = ValueOf<typeof ArchiveFilter>;

export interface ExperimentFilters {
  archived?: ArchiveFilter;
  labels?: string[];
  states?: string[];
  users?: string[];
}

export interface ExperimentTrialFilters {
  states?: string[];
}

export interface TaskFilters<T extends CommandType | TaskType = TaskType> {
  limit: number;
  states?: string[];
  types?: T[];
  users?: string[];
  workspaces?: string[];
}

export const LogLevel = {
  Critical: 'critical',
  Debug: 'debug',
  Error: 'error',
  Info: 'info',
  None: 'none',
  Trace: 'trace',
  Warning: 'warning',
} as const;

export type LogLevel = ValueOf<typeof LogLevel>;

// Disable `sort-keys` to sort LogLevel by higher severity levels
export const LogLevelFromApi = {
  Critical: 'LOG_LEVEL_CRITICAL',
  Error: 'LOG_LEVEL_ERROR',
  Warning: 'LOG_LEVEL_WARNING',
  // eslint-disable-next-line sort-keys-fix/sort-keys-fix
  Info: 'LOG_LEVEL_INFO',
  // eslint-disable-next-line sort-keys-fix/sort-keys-fix
  Debug: 'LOG_LEVEL_DEBUG',
  Trace: 'LOG_LEVEL_TRACE',
  Unspecified: 'LOG_LEVEL_UNSPECIFIED',
} as const;

export type LogLevelFromApi = ValueOf<typeof LogLevelFromApi>;

export interface Log {
  id: number | string;
  level?: LogLevel;
  message: string;
  meta?: string;
  time: string;
}

export interface TrialLog {
  id: string;
  level?: LogLevel;
  message: string;
  time: string;
}

export interface Template {
  config?: RawJson;
  name: string;
}

export interface ResourcePool extends Omit<Api.V1ResourcePool, 'slotType'> {
  slotType: ResourceType;
}

/* Jobs */

export interface LimitedJob extends Api.V1LimitedJob {
  summary: Api.V1JobSummary;
}
export interface FullJob extends Api.V1Job {
  summary: Api.V1JobSummary;
}
export type Job = LimitedJob | FullJob;
export const JobType = Api.Jobv1Type;
export type JobType = Api.Jobv1Type;
export const JobState = Api.Jobv1State;
export type JobState = Api.Jobv1State;
export type JobSummary = Api.V1JobSummary;
export type RPStats = Api.V1RPQueueStat;

export const JobAction = {
  Cancel: 'Cancel',
  Kill: 'Kill',
  ManageJob: 'Manage Job',
  MoveToTop: 'Move To Top',
  ViewLog: 'View Logs',
} as const;

export type JobAction = ValueOf<typeof JobAction>;

/* End of Jobs */

export interface Workspace {
  agentUserGroup?: V1AgentUserGroup;
  archived: boolean;
  // eslint-disable-next-line  @typescript-eslint/no-explicit-any
  checkpointStorageConfig?: any;
  id: number;
  immutable: boolean;
  name: string;
  numExperiments: number;
  numProjects: number;
  pinned: boolean;
  pinnedAt?: Date;
  state: WorkspaceState;
  userId: number;
  defaultComputePool?: string;
  defaultAuxPool?: string;
}

export interface WorkspacePagination extends WithPagination {
  workspaces: Workspace[];
}

export interface DeletionStatus {
  completed: boolean;
}

export const WorkspaceState = {
  Deleted: 'DELETED',
  DeleteFailed: 'DELETE_FAILED',
  Deleting: 'DELETING',
  Unspecified: 'UNSPECIFIED',
} as const;

export type WorkspaceState = ValueOf<typeof WorkspaceState>;

export interface Note {
  contents: string;
  name: string;
}
export interface Project {
  archived: boolean;
  description?: string;
  id: number;
  immutable: boolean;
  lastExperimentStartedAt?: Date;
  name: string;
  notes: Note[];
  numActiveExperiments: number;
  numExperiments: number;
  state: WorkspaceState;
  userId: number;
  workspaceId: number;
  workspaceName: string;
}

export interface ProjectPagination extends WithPagination {
  projects: Project[];
}

export interface ProjectColumn {
  column: string;
  location: Api.V1LocationType;
  type: Api.V1ColumnType;
  displayName?: string;
}

export interface ProjectMetricsRange {
  metricsName: string;
  min: number;
  max: number;
}

export interface Permission {
  id: Api.V1PermissionType;
  scopeCluster: boolean;
  scopeWorkspace: boolean;
}

export interface UserRole {
  fromUser?: boolean;
  id: number;
  name: string;
  permissions: Permission[];
  scopeCluster?: boolean;
}

export interface UserAssignment {
  roleId: number;
  scopeCluster: boolean;
  workspaces?: number | number[];
}

export interface PermissionsSummary {
  assignments: UserAssignment[];
  roles: UserRole[];
}

export interface ExperimentPermissionsArgs {
  experiment: ProjectExperiment;
}

export interface PermissionWorkspace {
  id: number;
  userId?: number;
}

export interface WorkspacePermissionsArgs {
  workspace?: PermissionWorkspace;
}

export interface WorkspaceMembersResponse {
  assignments: Api.V1RoleWithAssignments[];
  groups: Api.V1Group[];
  usersAssignedDirectly: User[];
}

export interface Webhook {
  id: number;
  triggers: V1Trigger[];
  url: string;
  webhookType: string;
}

export type UserOrGroup = User | V1Group;

export type GroupWithRoleInfo = {
  groupId: Api.V1Group['groupId'];
  groupName: Api.V1Group['name'];
  roleAssignment: Api.V1RoleAssignment;
};

export type UserWithRoleInfo = {
  displayName: User['displayName'];
  roleAssignment: Api.V1RoleAssignment;
  userId: User['id'];
  username: User['username'];
};

export type UserOrGroupWithRoleInfo = UserWithRoleInfo | GroupWithRoleInfo;

export interface TreeNode extends DataNode {
  /**
   * DataNode is the interface antd works with. DateNode properties we are interested in:
   *
   * key: we use V1FileNode.path
   * title: name of node
   * icon: custom Icon component
   */
  children?: TreeNode[];
  content: Loadable<string>;
  download?: string;
  get?: (path: string) => Promise<string>;
  isConfig?: boolean;
  isLeaf?: boolean;
}

export interface HpTrialData {
  data: Record<string, Primitive[]>;
  metricRange?: Range<number>;
  metricValues: number[];
  trialIds: number[];
}<|MERGE_RESOLUTION|>--- conflicted
+++ resolved
@@ -575,11 +575,7 @@
 }
 
 export interface SummaryMetrics {
-<<<<<<< HEAD
-  [customMetricType: string]: Record<string, MetricSummary>;
-=======
   [customMetricType: string]: Record<string, MetricSummary> | null;
->>>>>>> 345da9c3
 }
 
 export interface TrialItem extends StartEndTimes {
