--- conflicted
+++ resolved
@@ -8,22 +8,14 @@
   archived: false,
   resourcePool: '',
   state: 'ACTIVE' as RunState,
-<<<<<<< HEAD
-  userId: 123,
-=======
   userId: 345,
->>>>>>> 948518ce
 };
 const SampleCommandTask: CommandTask = {
   ...SampleTask,
   resourcePool: '',
   state: 'PENDING' as CommandState,
   type: 'COMMAND' as CommandType,
-<<<<<<< HEAD
-  userId: 123,
-=======
   userId: 345,
->>>>>>> 948518ce
 };
 
 describe('isExperimentTask', () => {
