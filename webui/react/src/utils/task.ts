--- conflicted
+++ resolved
@@ -161,16 +161,11 @@
   return task.id.toString().indexOf(search) !== -1 || task.name.indexOf(search) !== -1;
 };
 
-<<<<<<< HEAD
-const matchesState = <T extends AnyTask | ExperimentItem>(task: T, states: string[]): boolean => {
-  if (!Array.isArray(states) || states.length === 0 || states[0] === ALL_VALUE) return true;
-=======
 const matchesState = <T extends Type.AnyTask | Type.ExperimentItem>(
   task: T,
   states: string[],
 ): boolean => {
   if (!Array.isArray(states) || states.length === 0 || states[0] === Type.ALL_VALUE) return true;
->>>>>>> 563c4a2e
   return states.includes(task.state as string);
 };
 
