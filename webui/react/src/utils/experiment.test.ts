--- conflicted
+++ resolved
@@ -15,11 +15,7 @@
         resourcePool: 'gpu-pool',
         startTime: '2021-11-29T00:00:00Z',
         state: Type.RunState.Active,
-<<<<<<< HEAD
-        userId: 1,
-=======
         userId: 345,
->>>>>>> 948518ce
       };
       expect(utils.isExperiment(experimentTask)).toBe(true);
     });
@@ -32,11 +28,7 @@
         startTime: '2021-11-29T00:00:00Z',
         state: Type.CommandState.Assigned,
         type: Type.CommandType.Command,
-<<<<<<< HEAD
-        userId: 1,
-=======
         userId: 345,
->>>>>>> 948518ce
       };
       expect(utils.isExperiment(commandTask)).toBe(false);
     });
