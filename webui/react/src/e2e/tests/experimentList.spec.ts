import { expect, test } from 'e2e/fixtures/global-fixtures';
import { ProjectDetails } from 'e2e/models/pages/ProjectDetails';
import { detExecSync, fullPath } from 'e2e/utils/detCLI';
import { safeName } from 'e2e/utils/naming';
import { repeatWithFallback } from 'e2e/utils/polling';
import { ExperimentBase } from 'types';

test.describe('Experiment List', () => {
  let projectDetailsPage: ProjectDetails;
  // trial click to wait for the element to be stable won't work here
  const waitTableStable = async () => await projectDetailsPage._page.waitForTimeout(2_000);
  const getCount = async () => {
    const count =
      await projectDetailsPage.f_experimentList.tableActionBar.count.pwLocator.textContent();
    if (count === null) throw new Error('Count is null');
    return parseInt(count);
  };

  test.beforeAll(async ({ backgroundAuthedPage, newWorkspace, newProject }) => {
    const projectDetailsPageSetup = new ProjectDetails(backgroundAuthedPage);
    await projectDetailsPageSetup.gotoProject(newProject.response.project.id);
    await test.step('Create an experiment', async () => {
      await expect(
        projectDetailsPageSetup.f_experimentList.tableActionBar.count.pwLocator,
      ).toContainText('experiment');
      Array(4)
        .fill(null)
        .forEach(() => {
          detExecSync(
            `experiment create ${fullPath('examples/tutorials/mnist_pytorch/adaptive.yaml')} --paused --project_id ${newProject.response.project.id}`,
          );
        });

      const experiments: ExperimentBase[] = JSON.parse(
        detExecSync(
          `project list-experiments --json ${newWorkspace.response.workspace.name} ${newProject.response.project.name}`,
        ),
      );
      detExecSync(`experiment kill ${experiments[experiments.length - 1]?.id}`); // Experiments must be in terminal state to archive
      detExecSync(`experiment archive ${experiments[experiments.length - 1]?.id}`);

      await expect(
        projectDetailsPageSetup.f_experimentList.dataGrid.rows.pwLocator,
      ).not.toHaveCount(0, { timeout: 10_000 });
    });
  });

  test.beforeEach(async ({ authedPage, newProject }) => {
    test.slow();
    projectDetailsPage = new ProjectDetails(authedPage);
    const grid = projectDetailsPage.f_experimentList.dataGrid;

    await projectDetailsPage.gotoProject(newProject.response.project.id);
    await expect(projectDetailsPage.f_experimentList.dataGrid.rows.pwLocator).not.toHaveCount(0, {
      timeout: 10_000,
    });
    await test.step('Deselect', async () => {
      try {
        await grid.headRow.selectDropdown.menuItem('select-none').select({ timeout: 1_000 });
      } catch (e) {
        // close the dropdown by clicking elsewhere
        await projectDetailsPage.f_experimentList.tableActionBar.count.pwLocator.click();
      }
    });
    await test.step('Reset Columns', async () => {
      const columnPicker =
        await projectDetailsPage.f_experimentList.tableActionBar.columnPickerMenu.open();
      await waitTableStable();
      await columnPicker.columnPickerTab.reset.pwLocator.click();
      await columnPicker.close();
      await waitTableStable();
    });
    await test.step('Sort Oldest → Newest', async () => {
      // reset
      const sortContent =
        await projectDetailsPage.f_experimentList.tableActionBar.multiSortMenu.open();
      await sortContent.multiSort.reset.pwLocator.click();
      // the menu doesn't close in local automation, but it works with mouse events
      // manually and sometimes on ci. let's just close it manually
      await sortContent.close();
      await sortContent.open();
      // set sort
      const firstRow = sortContent.multiSort.rows.nth(0);
      await firstRow.column.selectMenuOption('Start time');
      await firstRow.order.selectMenuOption('Oldest → Newest');
      await sortContent.close();
      await waitTableStable();
    });
    await test.step('Reset Filters', async () => {
      const tableFilter =
        await projectDetailsPage.f_experimentList.tableActionBar.tableFilter.open();
      await tableFilter.filterForm.clearFilters.pwLocator.click();
      await tableFilter.close();
      await waitTableStable();
    });
    await test.step('Reset Show Archived', async () => {
      const tableFilter =
        await projectDetailsPage.f_experimentList.tableActionBar.tableFilter.open();
      await expect(
        repeatWithFallback(
          async () =>
            await expect(tableFilter.filterForm.showArchived.pwLocator).toHaveAttribute(
              'aria-checked',
              'false',
            ),
          async () => await tableFilter.filterForm.showArchived.pwLocator.click(),
        ),
      ).toPass({ timeout: 30_000 });
      await tableFilter.close();
      await waitTableStable();
    });
    await grid.setColumnHeight();
    await grid.headRow.setColumnDefs();
  });

  test.skip('Column Picker Check and Uncheck', async () => {
    // BUG [ET-287]
    const columnTitle = 'Forked From',
      columnTestid = 'forkedFrom';
    const columnPicker = projectDetailsPage.f_experimentList.tableActionBar.columnPickerMenu;
    const checkbox = columnPicker.columnPickerTab.columns.listItem(columnTestid).checkbox;
    const grid = projectDetailsPage.f_experimentList.dataGrid;

    await test.step('Check', async () => {
      await columnPicker.open();
      await checkbox.pwLocator.check();
      await columnPicker.close();
      await waitTableStable();
      await grid.headRow.setColumnDefs();
      expect(grid.headRow.columnDefs.get(columnTitle)).toBeTruthy();
      await grid.scrollColumnIntoViewByName(columnTitle);
    });

    await test.step('Uncheck', async () => {
      await columnPicker.open();
      await checkbox.pwLocator.uncheck();
      await columnPicker.close();
      await waitTableStable();
      await grid.headRow.setColumnDefs();
      expect(grid.headRow.columnDefs.get(columnTitle)).toBeUndefined();
    });
  });

  test.skip('Column Picker Show All and Hide All', async () => {
    const columnPicker = projectDetailsPage.f_experimentList.tableActionBar.columnPickerMenu;
    const grid = projectDetailsPage.f_experimentList.dataGrid;
    let previousTabs = grid.headRow.columnDefs.size;

    await test.step('General Tab Show All', async () => {
      await columnPicker.open();
      await columnPicker.columnPickerTab.showAll.pwLocator.click();
      await columnPicker.close();
      await waitTableStable();
      await grid.headRow.setColumnDefs();
      expect.soft(previousTabs).toBeLessThan(grid.headRow.columnDefs.size);
      previousTabs = grid.headRow.columnDefs.size;
    });

    await test.step('Hyperparameter Tab Show All', async () => {
      await columnPicker.open();
      await columnPicker.hyperparameterTab.pwLocator.click();
      await columnPicker.columnPickerTab.showAll.pwLocator.click();
      await columnPicker.close();
      await waitTableStable();
      await grid.headRow.setColumnDefs();
      expect.soft(previousTabs).toBeLessThan(grid.headRow.columnDefs.size);
      previousTabs = grid.headRow.columnDefs.size;
    });

    await test.step('General Tab Hide All', async () => {
      await columnPicker.open();
      await columnPicker.generalTab.pwLocator.click();
      await expect.soft(columnPicker.columnPickerTab.showAll.pwLocator).toHaveText('Hide all');
      await columnPicker.columnPickerTab.showAll.pwLocator.click();
      await columnPicker.close();
      await waitTableStable();
      await grid.headRow.setColumnDefs();
      expect.soft(previousTabs).toBeGreaterThan(grid.headRow.columnDefs.size);
      previousTabs = grid.headRow.columnDefs.size;
    });

    await test.step('General Search[ID] and Show All', async () => {
      const columnTitle = 'ID',
        idColumns = 3;
      await columnPicker.open();
      await columnPicker.columnPickerTab.search.pwLocator.fill(columnTitle);
      await columnPicker.columnPickerTab.showAll.pwLocator.click();
      await columnPicker.close();
      await waitTableStable();
      await grid.headRow.setColumnDefs();
      expect.soft(previousTabs + idColumns).toBeLessThanOrEqual(grid.headRow.columnDefs.size);
      expect(grid.headRow.columnDefs.get(columnTitle)).toBeTruthy();
      await grid.scrollColumnIntoViewByName(columnTitle);
    });
  });

  test.skip('Table Filter', async () => {
    const tableFilter = projectDetailsPage.f_experimentList.tableActionBar.tableFilter;
    const totalExperiments = await getCount();

    const filterScenario = async (
      name: string,
      scenario: () => Promise<void>,
      expectedValue: number,
    ) => {
      await test.step(name, async () => {
        await tableFilter.open();
        await scenario();
        // [ET-284] - Sometimes, closing the popover too quickly causes the filter to not apply.
        await waitTableStable();
        await expect.poll(async () => await getCount()).toBe(expectedValue);
        await tableFilter.close();
      });
    };

    const row = projectDetailsPage.f_experimentList.dataGrid.getRowByIndex(0);
    const id = await (await row.getCellByColumnName('ID')).pwLocator.textContent();
    if (id === null) throw new Error('ID is null');

    await filterScenario(
      'Filter With ID',
      async () => {
        await tableFilter.filterForm.filter.filterFields.columnName.selectMenuOption('ID');
        await expect(tableFilter.filterForm.filter.filterFields.operator.pwLocator).toHaveText('=');
        await tableFilter.filterForm.filter.filterFields.operator.selectMenuOption('=');
        await tableFilter.filterForm.filter.filterFields.valueNumber.pwLocator.fill(id);
      },
      1,
    );

    await filterScenario(
      'Filter Against ID',
      async () => {
        await expect(
          tableFilter.filterForm.filter.filterFields.columnName.selectionItem.pwLocator,
        ).toHaveText('ID');
        await tableFilter.filterForm.filter.filterFields.operator.selectMenuOption('!=');
      },
      totalExperiments - 1,
    );

    await filterScenario(
      'Filter OR',
      async () => {
        await tableFilter.filterForm.addCondition.pwLocator.click();
        const secondFilterField = tableFilter.filterForm.filter.filterFields.nth(1);
        const conjunction = secondFilterField.conjunctionContainer.conjunctionSelect;
        await conjunction.pwLocator.click();
        await conjunction._menu.pwLocator.waitFor();
        await conjunction.menuItem('or').pwLocator.click();
        await conjunction._menu.pwLocator.waitFor({ state: 'hidden' });

        const columnName = secondFilterField.columnName;
        await columnName.pwLocator.click();
        await columnName._menu.pwLocator.waitFor();
        await columnName.menuItem('ID').pwLocator.click();
        await columnName._menu.pwLocator.waitFor({ state: 'hidden' });

        const operator = secondFilterField.operator;
        await expect(operator.pwLocator).toHaveText('=');
        await operator.pwLocator.click();
        await operator._menu.pwLocator.waitFor();
        await operator.menuItem('=').pwLocator.click();
        await operator._menu.pwLocator.waitFor({ state: 'hidden' });

        await secondFilterField.valueNumber.pwLocator.fill(id);
      },
      totalExperiments,
    );

    await filterScenario(
      'Show Archived',
      async () => {
        await expect(
          repeatWithFallback(
            async () =>
              await expect(tableFilter.filterForm.showArchived.pwLocator).toHaveAttribute(
                'aria-checked',
                'true',
              ),
            async () => await tableFilter.filterForm.showArchived.pwLocator.click(),
          ),
        ).toPass({ timeout: 30_000 });
      },
      totalExperiments + 1,
    );
  });

  test('Multi-sort menu', async () => {
<<<<<<< HEAD
    const multiSortMenu = projectDetailsPage.f_experimentList.tableActionBar.multiSortMenu;
    const secondRow = multiSortMenu.multiSort.rows.nth(1);
    const checkTableOrder = async (
      firstKey: keyof ExperimentBase,
      secondKey: keyof ExperimentBase,
    ) => {
=======
    const checkTableOrder = async (firstKey: keyof ExperimentBase, secondKey: keyof ExperimentBase) => {
>>>>>>> 85e3a0db
      const experimentList: ExperimentBase[] = JSON.parse(await detExecSync('experiment ls'));

      return [
        { [firstKey]: experimentList[0][firstKey], [secondKey]: experimentList[0][secondKey] },
        {
          [firstKey]: experimentList[experimentList.length - 1][firstKey],
          [secondKey]: experimentList[experimentList.length - 1][secondKey],
        },
      ];
    };
<<<<<<< HEAD
=======
    const multiSortMenu = projectDetailsPage.f_experimentList.tableActionBar.multiSortMenu;
>>>>>>> 85e3a0db

    const sortingScenario = async (
      firstSortBy: string,
      firstSortOrder: string,
      secondSortBy: string,
      secondSortOrder: string,
      scenario: () => Promise<void>,
    ) => {
      await test.step(`Sort by ${firstSortBy} and ${secondSortBy}`, async () => {
        await multiSortMenu.open();
        await multiSortMenu.multiSort.reset.pwLocator.click();
        await multiSortMenu.close();
        await multiSortMenu.open();

        const firstRow = multiSortMenu.multiSort.rows.nth(0);
        await firstRow.column.selectMenuOption(firstSortBy);
        await firstRow.order.selectMenuOption(firstSortOrder);

        await multiSortMenu.multiSort.add.pwLocator.click();

<<<<<<< HEAD
=======
        const secondRow = multiSortMenu.multiSort.rows.nth(1);
>>>>>>> 85e3a0db
        await secondRow.column.selectMenuOption(secondSortBy);
        await secondRow.order.selectMenuOption(secondSortOrder);

        await multiSortMenu.close();
        await scenario();
        await waitTableStable();
      });
    };

    await sortingScenario('ID', '9 → 0', 'Start time', 'Oldest → Newest', async () => {
      const [higher, lower] = await checkTableOrder('id', 'startTime');
<<<<<<< HEAD
      expect(higher.id).toBeGreaterThan(lower.id as number);
    });

    await sortingScenario('Trial count', '0 → 9', 'Searcher', 'A → Z', async () => {
      const [first, last] = await checkTableOrder('numTrials', 'searcherType');
      expect(first.numTrials).toBeLessThanOrEqual(last.numTrials as number);
    });
=======
      await expect(higher.id).toBeGreaterThan(lower.id as number);
      });

    await sortingScenario('Trial count', '0 → 9', 'Searcher', 'A → Z', async () => {
      const [first, last] = await checkTableOrder('numTrials', 'searcherType');
      await expect(first.numTrials).toBeLessThanOrEqual(last.numTrials as number);
      });
>>>>>>> 85e3a0db
  });

  test('Datagrid Functionality Validations', async ({ authedPage }) => {
    const row = projectDetailsPage.f_experimentList.dataGrid.getRowByIndex(0);
    await test.step('Select Row', async () => {
      await row.clickColumn('Select');
      expect.soft(await row.isSelected()).toBeTruthy();
    });
    await test.step('Read Cell Value', async () => {
      await expect.soft((await row.getCellByColumnName('ID')).pwLocator).toHaveText(/\d+/);
    });
    await test.step('Select 5', async () => {
      await (
        await projectDetailsPage.f_experimentList.dataGrid.headRow.selectDropdown.open()
      ).select5.pwLocator.click();
    });
    await test.step('Experiment Overview Navigation', async () => {
      await projectDetailsPage.f_experimentList.dataGrid.scrollLeft();
      const textContent = await (await row.getCellByColumnName('ID')).pwLocator.textContent();
      await row.clickColumn('ID');
      if (textContent === null) throw new Error('Cannot read row id');
      await authedPage.waitForURL(new RegExp(textContent));
    });
  });

  test('Datagrid Actions', async () => {
    const row = projectDetailsPage.f_experimentList.dataGrid.getRowByIndex(0);
    await row.experimentActionDropdown.open();

    // feel free to split actions into their own test cases. this is just a starting point
    await test.step('Edit', async () => {
      const editedValue = safeName('EDITED_EXPERIMENT_NAME');
      await row.experimentActionDropdown.edit.pwLocator.click();
      await row.experimentActionDropdown.editModal.nameInput.pwLocator.fill(editedValue);
      await row.experimentActionDropdown.editModal.footer.submit.pwLocator.click();
      await waitTableStable();
      await expect.soft((await row.getCellByColumnName('Name')).pwLocator).toHaveText(editedValue);
    });
    // await test.step('Stop', async () => {
    //   // what happens if the experiment is already stopped?
    // });
    // await test.step('Kill', async () => {
    //   // what happens if the experiment is already killed? do we need to change beforeAll logic?
    // });
    // await test.step('Move', async () => {
    //   // move to where? do we need a new project? check project spec
    // });
    // await test.step('Archive / Unarchive', async () => {
    //   // what happens if the experiment is already archived?
    // });
    // await test.step('View in Tensorboard', async () => {
    //   // might want something like this
    //   // await authedPage.waitForURL(;
    // });
    // await test.step('Hyperparameter Search', async () => {});
  });

  test('DataGrid Action Pause', async () => {
    // datagrid can be slow, perhaps related to [ET-677]
    projectDetailsPage._page.setDefaultTimeout(10000);

    // experiment should initially be paused
    const row = projectDetailsPage.f_experimentList.dataGrid.getRowByIndex(0);
    await expect.soft((await row.getCellByColumnName('State')).pwLocator).toHaveText('paused');

    // resume experiment
    await row.experimentActionDropdown.open();
    await row.experimentActionDropdown.resume.pwLocator.click();
    await expect.soft((await row.getCellByColumnName('State')).pwLocator).not.toHaveText('paused');

    // pause experiment again
    await row.experimentActionDropdown.open();
    await row.experimentActionDropdown.pause.pwLocator.click();
    await expect.soft((await row.getCellByColumnName('State')).pwLocator).toHaveText('paused');
  });

  test('Datagrid Bulk Action', async () => {
    // should probably go last/before move
    await test.step('Kill', async () => {
      type RowType = typeof projectDetailsPage.f_experimentList.dataGrid.rows;
      const rows = [0, 1].map((idx) => {
        return projectDetailsPage.f_experimentList.dataGrid.getRowByIndex(idx);
      });
      const expectStateForRow = async (state: string, row: RowType) => {
        const stateColumn = await row.getCellByColumnName('State');
        await expect(stateColumn.pwLocator).toHaveText(state);
      };
      await rows.reduce(async (memo, row) => {
        await memo;
        await expectStateForRow('paused', row);
        await row.clickColumn('Select');
      }, Promise.resolve());

      await projectDetailsPage.f_experimentList.tableActionBar.actions.kill.select();

      // TODO: modal component model assumes buttons are attached to form
      await projectDetailsPage.pwLocator.getByRole('button', { name: 'kill' }).click();

      await expect(async () => {
        await Promise.all([
          ...rows.map(expectStateForRow.bind(this, 'canceled')),
          expectStateForRow(
            'paused',
            projectDetailsPage.f_experimentList.dataGrid.getRowByIndex(2),
          ),
        ]);
      }).toPass();
    });
  });
});<|MERGE_RESOLUTION|>--- conflicted
+++ resolved
@@ -287,16 +287,12 @@
   });
 
   test('Multi-sort menu', async () => {
-<<<<<<< HEAD
     const multiSortMenu = projectDetailsPage.f_experimentList.tableActionBar.multiSortMenu;
     const secondRow = multiSortMenu.multiSort.rows.nth(1);
     const checkTableOrder = async (
       firstKey: keyof ExperimentBase,
       secondKey: keyof ExperimentBase,
     ) => {
-=======
-    const checkTableOrder = async (firstKey: keyof ExperimentBase, secondKey: keyof ExperimentBase) => {
->>>>>>> 85e3a0db
       const experimentList: ExperimentBase[] = JSON.parse(await detExecSync('experiment ls'));
 
       return [
@@ -307,10 +303,6 @@
         },
       ];
     };
-<<<<<<< HEAD
-=======
-    const multiSortMenu = projectDetailsPage.f_experimentList.tableActionBar.multiSortMenu;
->>>>>>> 85e3a0db
 
     const sortingScenario = async (
       firstSortBy: string,
@@ -331,10 +323,6 @@
 
         await multiSortMenu.multiSort.add.pwLocator.click();
 
-<<<<<<< HEAD
-=======
-        const secondRow = multiSortMenu.multiSort.rows.nth(1);
->>>>>>> 85e3a0db
         await secondRow.column.selectMenuOption(secondSortBy);
         await secondRow.order.selectMenuOption(secondSortOrder);
 
@@ -346,7 +334,6 @@
 
     await sortingScenario('ID', '9 → 0', 'Start time', 'Oldest → Newest', async () => {
       const [higher, lower] = await checkTableOrder('id', 'startTime');
-<<<<<<< HEAD
       expect(higher.id).toBeGreaterThan(lower.id as number);
     });
 
@@ -354,15 +341,6 @@
       const [first, last] = await checkTableOrder('numTrials', 'searcherType');
       expect(first.numTrials).toBeLessThanOrEqual(last.numTrials as number);
     });
-=======
-      await expect(higher.id).toBeGreaterThan(lower.id as number);
-      });
-
-    await sortingScenario('Trial count', '0 → 9', 'Searcher', 'A → Z', async () => {
-      const [first, last] = await checkTableOrder('numTrials', 'searcherType');
-      await expect(first.numTrials).toBeLessThanOrEqual(last.numTrials as number);
-      });
->>>>>>> 85e3a0db
   });
 
   test('Datagrid Functionality Validations', async ({ authedPage }) => {
