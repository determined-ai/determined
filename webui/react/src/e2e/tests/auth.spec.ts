--- conflicted
+++ resolved
@@ -37,11 +37,7 @@
     });
 
     await test.step('Login and Redirect', async () => {
-<<<<<<< HEAD
-      await auth.login({ waitForURL: /models/ });
-=======
       await auth.login({ expectedURL: /models/ });
->>>>>>> 256232f7
       await expect(page).toHaveTitle(BasePage.getTitle('Model Registry'));
     });
   });
