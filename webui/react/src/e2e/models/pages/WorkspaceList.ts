import { BaseComponent } from 'playwright-page-model-base/BaseComponent';

import { DeterminedPage } from 'e2e/models/common/base/BasePage';
import { Message } from 'e2e/models/common/hew/Message';
import { Select } from 'e2e/models/common/hew/Select';
import { Toggle } from 'e2e/models/common/hew/Toggle';
import { GridListRadioGroup } from 'e2e/models/components/GridListRadioGroup';
import { HeadRow, InteractiveTable, Row } from 'e2e/models/components/Table/InteractiveTable';
import { WorkspaceCreateModal } from 'e2e/models/components/WorkspaceCreateModal';
import { WorkspaceDeleteModal } from 'e2e/models/components/WorkspaceDeleteModal';
import { WorkspaceCard } from 'e2e/models/pages/WorkspaceList/WorkspaceCard';

class WorkspaceHeadRow extends HeadRow {
  readonly name = new BaseComponent({
    parent: this,
<<<<<<< HEAD
    selector: '[data-testid="name"]',
=======
    selector: '[data-testid="Name"]',
>>>>>>> 03961b50
  });
}

class WorkspaceRow extends Row {
  readonly name = new BaseComponent({
    parent: this,
    selector: '[data-testid="name"]',
  });
}

/**
 * Represents the WorkspaceList page from src/pages/WorkspaceList.tsx
 */
export class WorkspaceList extends DeterminedPage {
  readonly title = 'Workspaces';
  readonly url = 'workspaces';
  readonly createModal = new WorkspaceCreateModal({
    root: this,
  });
  readonly deleteModal = new WorkspaceDeleteModal({
    root: this,
  });
  readonly whoseSelect = new Select({
    parent: this,
    selector: '[data-testid="whose"]',
  });
  readonly showArchived = new Toggle({
    parent: this,
    selector: '[class^="Column"] [class^="Row"] [class^="Row"]',
  });
  readonly sortSelect = new Select({
    parent: this,
    selector: '[data-testid="sort"]',
  });
  readonly newWorkspaceButton = new BaseComponent({
    parent: this,
    selector: '[data-testid="newWorkspace"]',
  });
  readonly gridListRadioGroup = new GridListRadioGroup({
    parent: this,
  });
  readonly table = new InteractiveTable({
    parent: this,
    tableArgs: {
      attachment: '[data-testid="table"]',
      headRowType: WorkspaceHeadRow,
      rowType: WorkspaceRow,
    },
  });
  readonly workspaceCards = new WorkspaceCard({
    parent: this,
  });
  readonly noWorkspacesMessage = new Message({
    parent: this,
    selector: '[data-testid="noWorkspaces"]',
  });
  readonly noMatchingWorkspacesMessage = new Message({
    parent: this,
    selector: '[data-testid="noMatchingWorkspaces"]',
  });
  cardByName(name: string): WorkspaceCard {
    return new WorkspaceCard({
      attachment: `[data-testid="card-${name}"]`,
      parent: this,
    });
  }
}<|MERGE_RESOLUTION|>--- conflicted
+++ resolved
@@ -13,11 +13,7 @@
 class WorkspaceHeadRow extends HeadRow {
   readonly name = new BaseComponent({
     parent: this,
-<<<<<<< HEAD
-    selector: '[data-testid="name"]',
-=======
     selector: '[data-testid="Name"]',
->>>>>>> 03961b50
   });
 }
 
