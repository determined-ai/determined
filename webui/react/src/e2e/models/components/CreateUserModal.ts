--- conflicted
+++ resolved
@@ -25,15 +25,11 @@
     parent: this.body,
     selector: '[data-testid="isRemote"] button',
   });
-<<<<<<< HEAD
-  readonly password: BaseComponent = new BaseComponent({
+  readonly password = new BaseComponent({
     parent: this.body,
     selector: '[data-testid="password"]',
   });
-  readonly roleSelect: BaseComponent = new BaseComponent({
-=======
   readonly roleSelect = new BaseComponent({
->>>>>>> bd7b5efd
     parent: this.body,
     selector: '[data-testid="roles"]',
   });
