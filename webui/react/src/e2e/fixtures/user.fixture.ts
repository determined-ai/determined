--- conflicted
+++ resolved
@@ -33,18 +33,15 @@
     this.userManagementPage = new UserManagement(page);
   }
 
-<<<<<<< HEAD
-  async fillUserEditForm({ username, displayName, isAdmin, password }: UserArgs): Promise<void> {
-=======
   /**
    * Fills the create/edit user form and submits it.
    * @param {UserArgs} obj
    * @param {string} [obj.username] - The username to fill in the form
    * @param {string} [obj.displayName] - The display name to fill in the form
    * @param {boolean} [obj.isAdmin] - Whether the user should be an admin
-   */
-  async fillUserForm({ username, displayName, isAdmin }: UserArgs): Promise<void> {
->>>>>>> bd7b5efd
+   * @param {string} [obj.password] - The password to fill in the form
+   */
+  async fillUserForm({ username, displayName, isAdmin, password }: UserArgs): Promise<void> {
     if (username !== undefined) {
       await this.userManagementPage.createUserModal.username.pwLocator.fill(username);
     }
@@ -74,28 +71,21 @@
     await this.userManagementPage.createUserModal.footer.submit.pwLocator.click();
   }
 
-<<<<<<< HEAD
-  async fillUserCreateForm({ username, displayName, isAdmin, password }: UserArgs): Promise<void> {
-    await this.fillUserEditForm({ displayName, isAdmin, password, username });
-  }
-
-  async createUser({
-    username = safeName('test-user'),
-    displayName,
-    isAdmin,
-    password = 'TestPassword1',
-  }: UserArgs = {}): Promise<User> {
-    await this.userManagementPage.addUser.pwLocator.click();
-=======
   /**
    * Creates a user with the given parameters via the UI.
    * @param {UserArgs} obj
    * @param {string} [obj.username] - The username to create
    * @param {string} [obj.displayName] - The display name to create
    * @param {boolean} [obj.isAdmin] - Whether the user should be an admin
+   * @param {string} [obj.password] - Password to set
    * @returns {Promise<User>} Representation of the created user
    */
-  async createUser({ username = 'test-user', displayName, isAdmin }: UserArgs = {}): Promise<User> {
+  async createUser({
+    username = 'test-user',
+    displayName,
+    isAdmin,
+    password = 'TestPassword1',
+  }: UserArgs = {}): Promise<User> {
     const safeUsername = safeName(username);
     await expect(
       repeatWithFallback(
@@ -108,42 +98,28 @@
         },
       ),
     ).toPass({ timeout: 15000 });
->>>>>>> bd7b5efd
     await expect(this.userManagementPage.createUserModal.pwLocator).toBeVisible();
     await expect(this.userManagementPage.createUserModal.header.title.pwLocator).toContainText(
       'Add User',
     );
-<<<<<<< HEAD
-    await this.fillUserCreateForm({ displayName, isAdmin, password, username });
-    // setting a password requires hashing it, which can take a little extra time
-    await expect(this.userManagementPage.toast.pwLocator).toBeVisible({ timeout: 5_000 });
-=======
-    await this.fillUserForm({ displayName, isAdmin, username: safeUsername });
+    await this.fillUserForm({ displayName, isAdmin, password, username: safeUsername });
     await expect(this.userManagementPage.toast.pwLocator).toBeVisible();
->>>>>>> bd7b5efd
     await expect(this.userManagementPage.toast.message.pwLocator).toContainText(
       'New user has been created; advise user to change password as soon as possible.',
     );
-<<<<<<< HEAD
-    const row = await this.userManagementPage.getRowByUsernameSearch(username);
-    const id = await row.getID();
+    await this.userManagementPage.toast.close.pwLocator.click();
+    await expect(this.userManagementPage.toast.pwLocator).toHaveCount(0);
+    const row = await this.userManagementPage.getRowByUsernameSearch(safeUsername);
+    const id = await row.getId();
     const user = {
       displayName,
       id,
       isActive: true,
       isAdmin: !!isAdmin,
       password,
-      username,
+      username: safeUsername,
     };
-    this.#users.set(String(id), user);
-=======
-    await this.userManagementPage.toast.close.pwLocator.click();
-    await expect(this.userManagementPage.toast.pwLocator).toHaveCount(0);
-    const row = await this.userManagementPage.getRowByUsernameSearch(safeUsername);
-    const id = await row.getId();
-    const user = { displayName, id, isActive: true, isAdmin: !!isAdmin, username: safeUsername };
     users.set(String(id), user);
->>>>>>> bd7b5efd
     return user;
   }
 
@@ -181,7 +157,7 @@
     } else {
       expect(adminState).not.toBeTruthy();
     }
-    await this.fillUserEditForm(edit);
+    await this.fillUserForm(edit);
     await expect(this.userManagementPage.toast.pwLocator).toBeVisible({ timeout: 5_000 });
     await expect(this.userManagementPage.toast.message.pwLocator).toContainText(
       'User has been updated',
