--- conflicted
+++ resolved
@@ -45,11 +45,7 @@
 
   async logout(): Promise<void> {
     await (await this.signInPage.nav.sidebar.headerDropdown.open()).signOut.pwLocator.click();
-<<<<<<< HEAD
-    await this.#page.waitForURL(this.signInPage.title);
-=======
     await expect.soft(this.#page).toHaveTitle(this.signInPage.title);
->>>>>>> 256232f7
     await expect.soft(this.#page).toHaveURL(this.signInPage.getUrlRegExp());
   }
 }