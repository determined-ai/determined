--- conflicted
+++ resolved
@@ -771,17 +771,11 @@
   Config.killRuns,
 );
 
-<<<<<<< HEAD
-export const moveRuns = generateDetApi<Api.V1MoveRunsRequest, Api.V1MoveRunsResponse, void>(
-  Config.moveRuns,
-);
-=======
 export const moveRuns = generateDetApi<
   Api.V1MoveRunsRequest,
   Api.V1MoveRunsResponse,
   Type.BulkActionResult
 >(Config.moveRuns);
->>>>>>> c5c8ad7a
 
 export const unarchiveRuns = generateDetApi<
   Api.V1UnarchiveRunsRequest,
