import { Dayjs } from 'dayjs';

import { FetchOptions, RecordKey, SingleEntityParams } from 'types';
import {
  DetailedUser,
  Job,
  Metadata,
  Metric,
  MetricType,
  Note,
  RunState,
  Scale,
  TrialWorkloadFilter,
} from 'types';

import * as Api from './api-ts-sdk/api';
export interface LoginResponse {
  token: string;
  user: DetailedUser;
}

export interface ApiSorter<T = string> {
  descend: boolean;
  key: T;
}

export type ExperimentDetailsParams = SingleEntityParams;
export type TrialDetailsParams = SingleEntityParams;

export interface TrialSummaryBaseParams {
  endBatches?: number;
  maxDatapoints: number;
  metricNames: Metric[];
  metricType?: MetricType;
  scale?: Scale;
  startBatches?: number;
}

export interface TrialSummaryParams extends TrialSummaryBaseParams {
  trialId: number;
}

export interface TimeSeriesParams extends TrialSummaryBaseParams {
  trialIds: number[];
}

export interface TrialWorkloadsParams extends TrialDetailsParams, PaginationParams {
  filter: TrialWorkloadFilter;
  metricType?: MetricType | undefined;
  sortKey?: string;
}

export interface CommandIdParams {
  commandId: string;
}

export interface ExperimentIdParams {
  experimentId: number;
}

interface PaginationParams {
  limit?: number;
  offset?: number;
  orderBy?: 'ORDER_BY_UNSPECIFIED' | 'ORDER_BY_ASC' | 'ORDER_BY_DESC';
}

export interface GetTemplatesParams extends PaginationParams {
  name?: string;
  sortBy?: 'SORT_BY_UNSPECIFIED' | 'SORT_BY_NAME';
}

export interface GetExperimentsParams extends PaginationParams {
  archived?: boolean;
  description?: string;
  experimentIdFilter?: {
    incl?: Array<number>;
    notIn?: Array<number>;
  };
  labels?: Array<string>;
  name?: string;
  options?: never;
  projectId?: number;
  sortBy?:
    | 'SORT_BY_UNSPECIFIED'
    | 'SORT_BY_ID'
    | 'SORT_BY_DESCRIPTION'
    | 'SORT_BY_START_TIME'
    | 'SORT_BY_END_TIME'
    | 'SORT_BY_STATE'
    | 'SORT_BY_NUM_TRIALS'
    | 'SORT_BY_PROGRESS'
    | 'SORT_BY_USER'
    | 'SORT_BY_NAME';
  states?: Array<`STATE_${RunState}`>;
  userIds?: Array<number>;
  users?: Array<string>;
}

export interface SearchExperimentsParams extends PaginationParams {
  filter?: string;
  projectId?: number;
  sort?: string;
}

export interface BulkActionParams {
  excludedExperimentIds?: number[];
  experimentIds: number[];
  filters?: Api.V1BulkExperimentFilters;
}

export interface GetExperimentParams {
  id: number;
}

export interface getExperimentCheckpointsParams extends PaginationParams {
  id: number;
  sortBy?:
    | 'SORT_BY_UNSPECIFIED'
    | 'SORT_BY_UUID'
    | 'SORT_BY_TRIAL_ID'
    | 'SORT_BY_BATCH_NUMBER'
    | 'SORT_BY_END_TIME'
    | 'SORT_BY_STATE'
    | 'SORT_BY_SEARCHER_METRIC';
  states?: Array<
    'STATE_UNSPECIFIED' | 'STATE_ACTIVE' | 'STATE_COMPLETED' | 'STATE_ERROR' | 'STATE_DELETED'
  >;
}

export interface ExperimentLabelsParams {
  project_id?: number;
}

export interface GetTrialsParams extends PaginationParams, SingleEntityParams {
  sortBy?:
    | 'SORT_BY_UNSPECIFIED'
    | 'SORT_BY_ID'
    | 'SORT_BY_START_TIME'
    | 'SORT_BY_END_TIME'
    | 'SORT_BY_STATE';
  states?: Array<
    | 'STATE_UNSPECIFIED'
    | 'STATE_ACTIVE'
    | 'STATE_PAUSED'
    | 'STATE_STOPPING_COMPLETED'
    | 'STATE_STOPPING_CANCELED'
    | 'STATE_STOPPING_ERROR'
    | 'STATE_COMPLETED'
    | 'STATE_CANCELED'
    | 'STATE_ERROR'
    | 'STATE_DELETED'
  >;
}

export interface GetTaskParams {
  taskId: string;
}

export interface GetExperimentFileFromTreeParams {
  experimentId: number;
  filePath: string;
}

export interface GetModelsParams extends PaginationParams {
  archived?: boolean;
  description?: string;
  labels?: string[];
  name?: string;
  sortBy?:
    | 'SORT_BY_UNSPECIFIED'
    | 'SORT_BY_NAME'
    | 'SORT_BY_DESCRIPTION'
    | 'SORT_BY_CREATION_TIME'
    | 'SORT_BY_LAST_UPDATED_TIME'
    | 'SORT_BY_NUM_VERSIONS';
  users?: string[];
  workspaceIds?: number[];
}

export interface MoveModelParams {
  destinationWorkspaceId: number;
  modelName: string;
}

export interface GetModelParams {
  modelName: string;
}

export type ArchiveModelParams = GetModelParams;

export type DeleteModelParams = GetModelParams;

export interface GetModelDetailsParams extends PaginationParams {
  modelName: string;
  sortBy?: 'SORT_BY_UNSPECIFIED' | 'SORT_BY_VERSION' | 'SORT_BY_CREATION_TIME';
}

export interface GetModelVersionParams {
  modelName: string;
  versionNum: number;
}

export type DeleteModelVersionParams = GetModelVersionParams;

export interface PatchModelParams {
  body: {
    description?: string;
    labels?: string[];
    metadata?: Record<RecordKey, string | object>;
    name: string;
    notes?: string;
  };
  modelName: string;
}

export interface PatchModelVersionParams {
  body: {
    comment?: string;
    labels?: string[];
    metadata?: Record<RecordKey, string | object>;
    modelName: string;
    name?: string;
    notes?: string;
  };
  modelName: string;
  versionNum: number;
}

export interface PostModelParams {
  description?: string;
  labels?: string[];
  metadata?: Metadata;
  name: string;
  workspaceId?: number;
}

export interface PostModelVersionParams {
  body: {
    checkpointUuid: string;
    comment?: string;
    labels?: string[];
    metadata?: Metadata;
    modelName: string;
    name?: string;
    notes?: string;
  };
  modelName: string;
}

export interface CreateExperimentParams {
  activate?: boolean;
  experimentConfig: string;
  parentId: number;
  projectId: number;
}

export interface PatchExperimentParams extends ExperimentIdParams {
  body: Partial<{
    description: string;
    labels: string[];
    name: string;
    notes: string;
  }>;
}

export interface LaunchTensorBoardParams {
  excludedExperimentIds?: Array<number>;
  experimentIds?: Array<number>;
  trialIds?: Array<number>;
  workspaceId?: number;
  filters?: Api.V1BulkExperimentFilters;
}

export interface LaunchJupyterLabParams {
  config?: {
    description?: string;
    resources?: {
      resource_pool?: string;
      slots?: number;
    };
  };
  preview?: boolean;
  templateName?: string;
  workspaceId?: number;
}

export interface GetCommandsParams extends FetchOptions, PaginationParams {
  sortBy?: 'SORT_BY_UNSPECIFIED' | 'SORT_BY_ID' | 'SORT_BY_DESCRIPTION' | 'SORT_BY_START_TIME';
  users?: string[];
  workspaceId?: number;
}

export interface GetJupyterLabsParams extends FetchOptions, PaginationParams {
  sortBy?: 'SORT_BY_UNSPECIFIED' | 'SORT_BY_ID' | 'SORT_BY_DESCRIPTION' | 'SORT_BY_START_TIME';
  users?: string[];
  workspaceId?: number;
}

export interface GetShellsParams extends FetchOptions, PaginationParams {
  sortBy?: 'SORT_BY_UNSPECIFIED' | 'SORT_BY_ID' | 'SORT_BY_DESCRIPTION' | 'SORT_BY_START_TIME';
  users?: string[];
  workspaceId?: number;
}

export interface GetTensorBoardsParams extends FetchOptions, PaginationParams {
  sortBy?: 'SORT_BY_UNSPECIFIED' | 'SORT_BY_ID' | 'SORT_BY_DESCRIPTION' | 'SORT_BY_START_TIME';
  users?: string[];
  workspaceId?: number;
}
export interface GetResourceAllocationAggregatedParams {
  endDate: Dayjs;
  period:
    | 'RESOURCE_ALLOCATION_AGGREGATION_PERIOD_DAILY'
    | 'RESOURCE_ALLOCATION_AGGREGATION_PERIOD_MONTHLY';
  startDate: Dayjs;
}

export interface GetJobQParams extends PaginationParams, FetchOptions {
  resourcePool: string;
  states?: Api.Jobv1State[];
}

export interface GetJobsResponse {
  pagination: Api.V1Pagination;
  jobs: Job[];
}
export interface GetJobQStatsParams extends FetchOptions {
  resourcePools?: string[];
}

export interface GetUsersParams extends PaginationParams {
  name?: string;
  sortBy?:
    | 'SORT_BY_UNSPECIFIED'
    | 'SORT_BY_USER_NAME'
    | 'SORT_BY_DISPLAY_NAME'
    | 'SORT_BY_ADMIN'
    | 'SORT_BY_ACTIVE'
    | 'SORT_BY_MODIFIED_TIME';
}
export interface GetUserParams {
  userId: number;
}
export interface PostUserParams {
  admin: boolean;
  displayName?: string;
  username: string;
}

export interface SetUserPasswordParams {
  password: string;
  userId: number;
}

export interface PatchUserParams {
  userId: number;
  userParams: Api.V1PatchUser;
}

export interface CreateGroupsParams {
  addUsers?: Array<number>;
  name: string;
}
export interface UpdateUserSettingParams {
  setting: Api.V1UserWebSetting;
  storagePath: string;
}

export interface UpdateGroupParams {
  addUsers?: Array<number>;
  groupId: number;
  name?: string;
  removeUsers?: Array<number>;
}

export interface DeleteGroupParams {
  groupId: number;
}

export interface GetGroupParams {
  groupId: number;
}
export interface RemoveRolesFromGroupParams {
  groupId: number;
  roleIds: number[];
  scopeWorkspaceId?: number;
}

export interface AssignRolesToUserParams {
  roleIds: number[];
  scopeWorkspaceId?: number;
  userId: number;
}

export interface RemoveRolesFromUserParams {
  roleIds: number[];
  scopeWorkspaceId?: number;
  userId: number;
}

export type GetGroupsParams = PaginationParams & {
  userId?: number;
};

export interface AssignRolesToGroupParams {
  groupId: number;
  roleIds: number[];
  scopeWorkspaceId?: number;
}

export interface ListRolesParams {
  limit?: number;
  offset?: number;
}

export interface GetProjectParams {
  id: number;
}

export interface GetProjectExperimentsParams extends GetExperimentsParams {
  id: number;
}

export interface AddProjectNoteParams {
  contents: string;
  id: number;
  name: string;
}

export interface SetProjectNotesParams {
  notes: Note[];
  projectId: number;
}

export interface GetWorkspacesParams extends PaginationParams {
  archived?: boolean;
  name?: string;
  pinned?: boolean;
  sortBy?: 'SORT_BY_UNSPECIFIED' | 'SORT_BY_ID' | 'SORT_BY_NAME';
  users?: string[];
}

export interface GetWorkspaceProjectsParams extends PaginationParams {
  archived?: boolean;
  id: number;
  name?: string;
  sortBy?:
    | 'SORT_BY_UNSPECIFIED'
    | 'SORT_BY_CREATION_TIME'
    | 'SORT_BY_LAST_EXPERIMENT_START_TIME'
    | 'SORT_BY_NAME'
    | 'SORT_BY_DESCRIPTION';
  users?: string[];
}

export interface GetWorkspaceModelsParams {
  workspaceId?: number;
}

export interface GetWorkspaceMembersParams {
  nameFilter?: string;
  workspaceId: number;
}

export interface DeleteProjectParams {
  id: number;
}

export interface PatchWorkspaceParams extends Api.V1PatchWorkspace {
  id: number;
}

export interface PatchProjectParams extends Api.V1PatchProject {
  id: number;
}

export interface ArchiveProjectParams {
  id: number;
}

export type UnarchiveProjectParams = ArchiveProjectParams;

export interface GetProjectColumnsParams {
  id: number;
}

<<<<<<< HEAD
export interface GetProjectNumericMetricsRangeParams {
  id: number;
}

export interface ArchiveWorkspaceParams {
  id: number;
}

export type UnarchiveWorkspaceParams = ArchiveWorkspaceParams;

export interface PinWorkspaceParams {
  id: number;
=======
export interface ActionWorkspaceParams {
  workspaceId: number;
>>>>>>> ccb37450
}

export interface GetWebhookParams {
  id: number;
}

export interface SearchRolesAssignableToScopeParams {
  limit?: number;
  offset?: number;
  workspaceId: number;
}

export interface GetProjectsByUserActivityParams {
  limit?: number;
}

export interface GetResourcePoolBindingsParams {
  resourcePoolName: string;
}

export interface ModifyResourcePoolBindingsParams {
  resourcePoolName: string;
  workspaceIds: number[];
}<|MERGE_RESOLUTION|>--- conflicted
+++ resolved
@@ -484,23 +484,8 @@
   id: number;
 }
 
-<<<<<<< HEAD
-export interface GetProjectNumericMetricsRangeParams {
-  id: number;
-}
-
-export interface ArchiveWorkspaceParams {
-  id: number;
-}
-
-export type UnarchiveWorkspaceParams = ArchiveWorkspaceParams;
-
-export interface PinWorkspaceParams {
-  id: number;
-=======
 export interface ActionWorkspaceParams {
   workspaceId: number;
->>>>>>> ccb37450
 }
 
 export interface GetWebhookParams {
