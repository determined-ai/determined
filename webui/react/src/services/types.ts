--- conflicted
+++ resolved
@@ -1,11 +1,7 @@
 import { AxiosResponse, CancelToken, CancelTokenSource, Method } from 'axios';
 import { Dayjs } from 'dayjs';
 
-<<<<<<< HEAD
-import { CommandType, DetailedUser, Job, RecordKey } from 'types';
-=======
 import { CommandType, DetailedUser, Job, Metadata, RecordKey } from 'types';
->>>>>>> 563c4a2e
 
 import * as Api from './api-ts-sdk/api';
 
@@ -262,10 +258,7 @@
 
 export interface GetJobsResponse extends Api.V1GetJobsResponse {
   jobs: Job[];
-<<<<<<< HEAD
-=======
 }
 export interface GetJobQStatsParams extends FetchOptions {
   resourcePools?: string[];
->>>>>>> 563c4a2e
 }