--- conflicted
+++ resolved
@@ -178,12 +178,8 @@
         STATE_STARTING: types.CommandState.Starting,
         STATE_TERMINATED: types.CommandState.Terminated,
         STATE_TERMINATING: types.CommandState.Terminating,
-<<<<<<< HEAD
         STATE_WAITING: types.CommandState.Waiting,
-      }[String(a?.state) || 'STATE_PENDING'] || types.CommandState.Pending;
-=======
       }[String(a?.state) || 'STATE_QUEUED'] || types.CommandState.Queued;
->>>>>>> 2da9d149
 
       return {
         isReady: a.isReady || false,
