--- conflicted
+++ resolved
@@ -712,8 +712,6 @@
   ),
 };
 
-<<<<<<< HEAD
-=======
 export const getJobQueueStats: Service.DetApi<
   Service.GetJobQStatsParams,
   Api.V1GetJobQueueStatsResponse,
@@ -724,7 +722,6 @@
   request: ({ resourcePools }) => detApi.Internal.getJobQueueStats(resourcePools),
 };
 
->>>>>>> 563c4a2e
 /* Logs */
 
 const buildQuery = (params: Service.LogsParams): string => {
