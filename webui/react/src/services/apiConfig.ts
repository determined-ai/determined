--- conflicted
+++ resolved
@@ -1592,20 +1592,11 @@
 export const getProjectColumns: DetApi<
   Service.GetProjectColumnsParams,
   Api.V1GetProjectColumnsResponse,
-<<<<<<< HEAD
-  Api.V1ProjectColumn[]
+  Type.ProjectColumn[]
 > = {
   name: 'getProjectColumns',
   postProcess: (response) => decoder.decodeProjectColumnsResponse(response).columns,
-  request: (params) => detApi.Internal.getProjectColumns(params.projectId),
-=======
-  Type.ProjectColumn[]
-> = {
-  name: 'getProjectsColumns',
-  postProcess: (response) => response.columns,
-  request: (params: Service.GetProjectColumnsParams, options) =>
-    detApi.Internal.getProjectColumns(params.id, options),
->>>>>>> fbfefee4
+  request: (params) => detApi.Internal.getProjectColumns(params.id),
 };
 
 /* Tasks */
