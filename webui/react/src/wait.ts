--- conflicted
+++ resolved
@@ -1,12 +1,6 @@
-<<<<<<< HEAD
-import { openTask, serverAddress } from 'routes/utils';
-=======
-import { serverAddress } from 'routes/utils';
->>>>>>> b313503d
+import { serverAddress, openTask } from 'routes/utils';
 import { Command, CommandState, CommandTask, CommandType } from 'types';
 import { isCommandTask } from 'utils/task';
-
-import { openBlank } from './shared/utils/routes';
 
 // createWsUrl: Given an event url create the corresponding ws url.
 export function createWsUrl(eventUrl: string): string {
