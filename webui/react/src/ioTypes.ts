import { isLeft } from 'fp-ts/lib/Either';
import * as io from 'io-ts';

import { V1ColumnType, V1LocationType } from 'services/api-ts-sdk';
import {
  CheckpointStorageType,
  ExperimentSearcherName,
  HyperparameterType,
  LogLevel,
  RunState,
  ValueOf,
} from 'types';
import { DetError, ErrorLevel, ErrorType } from 'utils/error';

/* eslint-disable-next-line @typescript-eslint/no-explicit-any */
export const decode = <T>(type: io.Mixed, data: any): T => {
  try {
    const result = type.decode(data);
    if (isLeft(result)) throw result.left;
    return result.right;
  } catch (e) {
    throw new DetError(e, {
      level: ErrorLevel.Fatal,
      silent: false,
      type: ErrorType.ApiBadResponse,
    });
  }
};

export const optional = (x: io.Mixed): io.Mixed | io.NullC | io.UndefinedC => {
  return io.union([x, io.null, io.undefined]);
};

export const nullable = (x: io.Mixed): io.Mixed | io.NullC => {
  return io.union([x, io.null]);
};

export class ValueofType<D extends { [key: string]: unknown }> extends io.Type<ValueOf<D>> {
  readonly _tag: 'ValueofType' = 'ValueofType' as const;
  constructor(
    name: string,
    is: ValueofType<D>['is'],
    validate: ValueofType<D>['validate'],
    encode: ValueofType<D>['encode'],
    readonly values: D,
  ) {
    super(name, is, validate, encode);
  }
}

class Float extends io.Type<number, number | string, unknown> {
  readonly _tag: 'FloatType' = 'FloatType' as const;
  constructor() {
    super(
      'float',
      (u): u is number => io.number.is(u),
      (u, c) => {
        let u_ = u;
        if (u === 'Infinity') {
          u_ = Infinity;
        }
        if (u === '-Infinity') {
          u_ = -Infinity;
        }
        if (u === 'NaN') {
          u_ = NaN;
        }
        return io.number.validate(u_, c);
      },
      (f) => {
        if (f === Infinity) {
          return 'Infinity';
        }
        if (f === -Infinity) {
          return '-Infinity';
        }
        if (Number.isNaN(f)) {
          return 'NaN';
        }
        return io.number.encode(f);
      },
    );
  }
}

export const float = new Float();

// eslint-disable-next-line @typescript-eslint/no-empty-interface
export interface ValueofC<D extends { [key: string]: unknown }> extends ValueofType<D> {}

export function valueof<D extends { [key: string]: unknown }>(
  values: D,
  name: string = Object.values(values)
    .map((k) => JSON.stringify(k))
    .join(' | '),
): ValueofC<D> {
  const valueSet = new Set(Object.values(values));
  const is = (u: unknown): u is ValueOf<D> => valueSet.has(u);
  return new ValueofType(
    name,
    is,
    (u, c) => (is(u) ? io.success(u) : io.failure(u, c)),
    io.identity,
    values,
  );
}

/* Slot */

export const ioSlotDevice = io.type({
  brand: io.string,
  id: io.number,
  type: io.string,
  uuid: optional(io.string),
});

export const ioSlotContainer = io.type({
  devices: optional(io.array(ioSlotDevice)),
  id: io.string,
  state: io.string,
});

export const ioSlot = io.type({
  container: optional(ioSlotContainer),
  device: ioSlotDevice,
  enabled: io.boolean,
  id: io.string,
});

export const ioSlots = io.record(io.string, ioSlot);

/* Agent */

export const ioAgent = io.type({
  id: io.string,
  registered_time: io.string,
  slots: ioSlots,
});

export const ioAgents = io.record(io.string, ioAgent);

export type ioTypeAgent = io.TypeOf<typeof ioAgent>;
export type ioTypeAgents = io.TypeOf<typeof ioAgents>;

/* Generic Command */

const runStates: Record<string, null> = Object.values(RunState).reduce(
  (acc, val) => ({ ...acc, [val]: null }),
  {},
);
const runStatesIoType = io.keyof(runStates);

/* Trials */

const ioMetricValue = io.unknown;
const ioMetric = io.record(io.string, ioMetricValue);
export type ioTypeMetric = io.TypeOf<typeof ioMetric>;

const ioMetricSummary = io.type({
  count: optional(io.number),
  last: optional(io.any),
  max: optional(float),
  mean: optional(float),
  min: optional(float),
  sum: optional(float),
  type: io.union([
    io.literal('string'),
    io.literal('number'),
    io.literal('boolean'),
    io.literal('date'),
    io.literal('object'),
    io.literal('array'),
    io.literal('null'),
  ]),
});

<<<<<<< HEAD
export const ioSummaryMetrics = io.record(io.string, io.record(io.string, ioMetricSummary));
=======
export const ioSummaryMetrics = io.record(
  io.string,
  nullable(io.record(io.string, ioMetricSummary)),
);
>>>>>>> 345da9c3
export type ioSummaryMetrics = io.TypeOf<typeof ioSummaryMetrics>;

/* Experiments */

const checkpointStorageTypes: Record<string, null> = Object.values(CheckpointStorageType).reduce(
  (acc, val) => ({ ...acc, [val]: null }),
  {},
);
const ioCheckpointStorageType = io.keyof(checkpointStorageTypes);

export const ioCheckpointStorage = io.type({
  bucket: optional(io.string),
  host_path: optional(io.string),
  save_experiment_best: io.number,
  save_trial_best: io.number,
  save_trial_latest: io.number,
  storage_path: optional(io.string),
  type: optional(ioCheckpointStorageType),
});

const ioExpResources = io.type({ max_slots: optional(io.number) });

const hParamTypes: Record<string, null> = Object.values(HyperparameterType).reduce(
  (acc, val) => ({ ...acc, [val]: null }),
  {},
);
const ioHParamTypes = io.keyof(hParamTypes);
const ioExpHParamVal = optional(io.unknown);
const ioExpHParam = io.type({
  base: optional(io.number),
  count: optional(io.number),
  maxval: optional(io.number),
  minval: optional(io.number),
  type: ioHParamTypes,
  val: ioExpHParamVal,
  vals: optional(io.array(io.unknown)),
});

export type ioTypeHyperparameter = io.TypeOf<typeof ioExpHParam>;

/*
 * We are unable to create a recursive dictionary type in io-ts,
 * so until we have JavaScript JSON schema support:
 *   - temporarily changing to an unknown record
 *   - use a custom decoder instead of relying on io-ts to decode hp
 */
export const ioHyperparameters = io.UnknownRecord;
export type ioTypeHyperparameters = io.TypeOf<typeof ioHyperparameters>;

const experimentSearcherName: Record<string, null> = Object.values(ExperimentSearcherName).reduce(
  (acc, val) => ({ ...acc, [val]: null }),
  {},
);
export const ioExperimentConfig = io.type({
  checkpoint_policy: io.string,
  checkpoint_storage: optional(ioCheckpointStorage),
  description: optional(io.string),
  hyperparameters: ioHyperparameters,
  labels: optional(io.array(io.string)),
  max_restarts: io.number,
  name: io.string,
  profiling: optional(io.type({ enabled: io.boolean })),
  resources: ioExpResources,
  searcher: io.type({
    metric: io.string,
    name: io.keyof(experimentSearcherName),
    smaller_is_better: io.boolean,
    source_trial_id: io.union([io.null, io.number]),
  }),
});
export type ioTypeExperimentConfig = io.TypeOf<typeof ioExperimentConfig>;

export const ioExperiment = io.type({
  archived: io.boolean,
  config: ioExperimentConfig,
  end_time: optional(io.string),
  id: io.number,
  owner_id: io.number,
  progress: optional(io.number),
  resource_pool: io.string,
  start_time: io.string,
  state: runStatesIoType,
});

export const ioExperiments = io.array(ioExperiment);

export type ioTypeExperiment = io.TypeOf<typeof ioExperiment>;
export type ioTypeExperiments = io.TypeOf<typeof ioExperiments>;

/* Logs */

const ioLogLevels: Record<string, null> = Object.values(LogLevel).reduce(
  (acc, val) => ({ ...acc, [val]: null }),
  {},
);
const ioLogLevelType = io.keyof(ioLogLevels);
export const ioLog = io.type({
  id: io.number,
  level: optional(ioLogLevelType),
  message: io.string,
  time: optional(io.string),
});

export const ioLogs = io.array(ioLog);

export type ioTypeLog = io.TypeOf<typeof ioLog>;
export type ioTypeLogs = io.TypeOf<typeof ioLogs>;

const ioTaskLog = io.type({
  assigned_event: io.unknown,
  description: io.string,
  exited_event: optional(io.string),
  id: io.string,
  log_event: optional(io.string),
  parent_id: io.string,
  resources_started_event: io.unknown,
  scheduled_event: optional(io.string),
  seq: io.number,
  service_ready_event: optional(io.type({})),
  terminate_request_event: optional(io.string),
  time: io.string,
});

export const ioTaskLogs = io.array(ioTaskLog);

export type ioTypeTaskLog = io.TypeOf<typeof ioTaskLog>;
export type ioTypeTaskLogs = io.TypeOf<typeof ioTaskLogs>;

export const ioLocationType: io.Type<V1LocationType> = io.keyof({
  [V1LocationType.EXPERIMENT]: null,
  [V1LocationType.HYPERPARAMETERS]: null,
  [V1LocationType.TRAINING]: null,
  [V1LocationType.VALIDATIONS]: null,
  [V1LocationType.CUSTOMMETRIC]: null,
  [V1LocationType.UNSPECIFIED]: null,
});
export const ioColumnType: io.Type<V1ColumnType> = io.keyof({
  [V1ColumnType.DATE]: null,
  [V1ColumnType.NUMBER]: null,
  [V1ColumnType.TEXT]: null,
  [V1ColumnType.UNSPECIFIED]: null,
});
const ioProjectColumnRequired = io.type({
  column: io.string,
  location: ioLocationType,
  type: ioColumnType,
});
const ioProjectColumnOptionals = io.partial({
  displayName: io.string,
});
const ioProjectColumn = io.intersection([ioProjectColumnRequired, ioProjectColumnOptionals]);
const ioProjectColumns = io.array(ioProjectColumn);
export const ioProjectColumnsResponse = io.type({
  columns: ioProjectColumns,
});

export type ioTypeProjectColumnsResponse = io.TypeOf<typeof ioProjectColumnsResponse>;<|MERGE_RESOLUTION|>--- conflicted
+++ resolved
@@ -174,14 +174,10 @@
   ]),
 });
 
-<<<<<<< HEAD
-export const ioSummaryMetrics = io.record(io.string, io.record(io.string, ioMetricSummary));
-=======
 export const ioSummaryMetrics = io.record(
   io.string,
   nullable(io.record(io.string, ioMetricSummary)),
 );
->>>>>>> 345da9c3
 export type ioSummaryMetrics = io.TypeOf<typeof ioSummaryMetrics>;
 
 /* Experiments */
