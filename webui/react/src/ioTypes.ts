import { isLeft } from 'fp-ts/lib/Either';
import * as io from 'io-ts';

import { V1ColumnType, V1LocationType } from 'services/api-ts-sdk';
<<<<<<< HEAD
=======
import { ValueOf } from 'shared/types';
import { DetError, ErrorLevel, ErrorType } from 'shared/utils/error';
>>>>>>> 65efd7a4
import {
  CheckpointStorageType,
  ExperimentSearcherName,
  HyperparameterType,
  LogLevel,
  RunState,
} from 'types';
import { DetError, ErrorLevel, ErrorType } from 'utils/error';

/* eslint-disable-next-line @typescript-eslint/no-explicit-any */
export const decode = <T>(type: io.Mixed, data: any): T => {
  try {
    const result = type.decode(data);
    if (isLeft(result)) throw result.left;
    return result.right;
  } catch (e) {
    throw new DetError(e, {
      level: ErrorLevel.Fatal,
      silent: false,
      type: ErrorType.ApiBadResponse,
    });
  }
};

export const optional = (x: io.Mixed): io.Mixed | io.NullC | io.UndefinedC => {
  return io.union([x, io.null, io.undefined]);
};

export class ValueofType<D extends { [key: string]: unknown }> extends io.Type<ValueOf<D>> {
  readonly _tag: 'ValueofType' = 'ValueofType' as const;
  constructor(
    name: string,
    is: ValueofType<D>['is'],
    validate: ValueofType<D>['validate'],
    encode: ValueofType<D>['encode'],
    readonly values: D,
  ) {
    super(name, is, validate, encode);
  }
}

// eslint-disable-next-line @typescript-eslint/no-empty-interface
export interface ValueofC<D extends { [key: string]: unknown }> extends ValueofType<D> {}

export function valueof<D extends { [key: string]: unknown }>(
  values: D,
  name: string = Object.values(values)
    .map((k) => JSON.stringify(k))
    .join(' | '),
): ValueofC<D> {
  const valueSet = new Set(Object.values(values));
  const is = (u: unknown): u is ValueOf<D> => valueSet.has(u);
  return new ValueofType(
    name,
    is,
    (u, c) => (is(u) ? io.success(u) : io.failure(u, c)),
    io.identity,
    values,
  );
}

/* Slot */

export const ioSlotDevice = io.type({
  brand: io.string,
  id: io.number,
  type: io.string,
  uuid: optional(io.string),
});

export const ioSlotContainer = io.type({
  devices: optional(io.array(ioSlotDevice)),
  id: io.string,
  state: io.string,
});

export const ioSlot = io.type({
  container: optional(ioSlotContainer),
  device: ioSlotDevice,
  enabled: io.boolean,
  id: io.string,
});

export const ioSlots = io.record(io.string, ioSlot);

/* Agent */

export const ioAgent = io.type({
  id: io.string,
  registered_time: io.string,
  slots: ioSlots,
});

export const ioAgents = io.record(io.string, ioAgent);

export type ioTypeAgent = io.TypeOf<typeof ioAgent>;
export type ioTypeAgents = io.TypeOf<typeof ioAgents>;

/* Generic Command */

const runStates: Record<string, null> = Object.values(RunState).reduce(
  (acc, val) => ({ ...acc, [val]: null }),
  {},
);
const runStatesIoType = io.keyof(runStates);

/* Trials */

const ioMetricValue = io.unknown;
const ioMetric = io.record(io.string, ioMetricValue);
export type ioTypeMetric = io.TypeOf<typeof ioMetric>;

/* Experiments */

const checkpointStorageTypes: Record<string, null> = Object.values(CheckpointStorageType).reduce(
  (acc, val) => ({ ...acc, [val]: null }),
  {},
);
const ioCheckpointStorageType = io.keyof(checkpointStorageTypes);

export const ioCheckpointStorage = io.type({
  bucket: optional(io.string),
  host_path: optional(io.string),
  save_experiment_best: io.number,
  save_trial_best: io.number,
  save_trial_latest: io.number,
  storage_path: optional(io.string),
  type: optional(ioCheckpointStorageType),
});

const ioExpResources = io.type({ max_slots: optional(io.number) });

const hParamTypes: Record<string, null> = Object.values(HyperparameterType).reduce(
  (acc, val) => ({ ...acc, [val]: null }),
  {},
);
const ioHParamTypes = io.keyof(hParamTypes);
const ioExpHParamVal = optional(io.unknown);
const ioExpHParam = io.type({
  base: optional(io.number),
  count: optional(io.number),
  maxval: optional(io.number),
  minval: optional(io.number),
  type: ioHParamTypes,
  val: ioExpHParamVal,
  vals: optional(io.array(io.unknown)),
});

export type ioTypeHyperparameter = io.TypeOf<typeof ioExpHParam>;

/*
 * We are unable to create a recursive dictionary type in io-ts,
 * so until we have JavaScript JSON schema support:
 *   - temporarily changing to an unknown record
 *   - use a custom decoder instead of relying on io-ts to decode hp
 */
export const ioHyperparameters = io.UnknownRecord;
export type ioTypeHyperparameters = io.TypeOf<typeof ioHyperparameters>;

const experimentSearcherName: Record<string, null> = Object.values(ExperimentSearcherName).reduce(
  (acc, val) => ({ ...acc, [val]: null }),
  {},
);
export const ioExperimentConfig = io.type({
  checkpoint_policy: io.string,
  checkpoint_storage: optional(ioCheckpointStorage),
  description: optional(io.string),
  hyperparameters: ioHyperparameters,
  labels: optional(io.array(io.string)),
  max_restarts: io.number,
  name: io.string,
  profiling: optional(io.type({ enabled: io.boolean })),
  resources: ioExpResources,
  searcher: io.type({
    metric: io.string,
    name: io.keyof(experimentSearcherName),
    smaller_is_better: io.boolean,
    source_trial_id: io.union([io.null, io.number]),
  }),
});
export type ioTypeExperimentConfig = io.TypeOf<typeof ioExperimentConfig>;

export const ioExperiment = io.type({
  archived: io.boolean,
  config: ioExperimentConfig,
  end_time: optional(io.string),
  id: io.number,
  owner_id: io.number,
  progress: optional(io.number),
  resource_pool: io.string,
  start_time: io.string,
  state: runStatesIoType,
});

export const ioExperiments = io.array(ioExperiment);

export type ioTypeExperiment = io.TypeOf<typeof ioExperiment>;
export type ioTypeExperiments = io.TypeOf<typeof ioExperiments>;

/* Logs */

const ioLogLevels: Record<string, null> = Object.values(LogLevel).reduce(
  (acc, val) => ({ ...acc, [val]: null }),
  {},
);
const ioLogLevelType = io.keyof(ioLogLevels);
export const ioLog = io.type({
  id: io.number,
  level: optional(ioLogLevelType),
  message: io.string,
  time: optional(io.string),
});

export const ioLogs = io.array(ioLog);

export type ioTypeLog = io.TypeOf<typeof ioLog>;
export type ioTypeLogs = io.TypeOf<typeof ioLogs>;

const ioTaskLog = io.type({
  assigned_event: io.unknown,
  description: io.string,
  exited_event: optional(io.string),
  id: io.string,
  log_event: optional(io.string),
  parent_id: io.string,
  resources_started_event: io.unknown,
  scheduled_event: optional(io.string),
  seq: io.number,
  service_ready_event: optional(io.type({})),
  terminate_request_event: optional(io.string),
  time: io.string,
});

export const ioTaskLogs = io.array(ioTaskLog);

export type ioTypeTaskLog = io.TypeOf<typeof ioTaskLog>;
export type ioTypeTaskLogs = io.TypeOf<typeof ioTaskLogs>;

export const ioLocationType: io.Type<V1LocationType> = io.keyof({
  [V1LocationType.EXPERIMENT]: null,
  [V1LocationType.HYPERPARAMETERS]: null,
  [V1LocationType.VALIDATIONS]: null,
  [V1LocationType.UNSPECIFIED]: null,
});
export const ioColumnType: io.Type<V1ColumnType> = io.keyof({
  [V1ColumnType.DATE]: null,
  [V1ColumnType.NUMBER]: null,
  [V1ColumnType.TEXT]: null,
  [V1ColumnType.UNSPECIFIED]: null,
});
const ioProjectColumnRequired = io.type({
  column: io.string,
  location: ioLocationType,
  type: ioColumnType,
});
const ioProjectColumnOptionals = io.partial({
  displayName: io.string,
});
const ioProjectColumn = io.intersection([ioProjectColumnRequired, ioProjectColumnOptionals]);
const ioProjectColumns = io.array(ioProjectColumn);
export const ioProjectColumnsResponse = io.type({
  columns: ioProjectColumns,
});

export type ioTypeProjectColumnsResponse = io.TypeOf<typeof ioProjectColumnsResponse>;<|MERGE_RESOLUTION|>--- conflicted
+++ resolved
@@ -2,17 +2,13 @@
 import * as io from 'io-ts';
 
 import { V1ColumnType, V1LocationType } from 'services/api-ts-sdk';
-<<<<<<< HEAD
-=======
-import { ValueOf } from 'shared/types';
-import { DetError, ErrorLevel, ErrorType } from 'shared/utils/error';
->>>>>>> 65efd7a4
 import {
   CheckpointStorageType,
   ExperimentSearcherName,
   HyperparameterType,
   LogLevel,
   RunState,
+  ValueOf,
 } from 'types';
 import { DetError, ErrorLevel, ErrorType } from 'utils/error';
 
