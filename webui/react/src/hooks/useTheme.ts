--- conflicted
+++ resolved
@@ -1,14 +1,8 @@
 import { useCallback, useEffect, useLayoutEffect, useState } from 'react';
 
-<<<<<<< HEAD
-import { useStore, useStoreDispatch } from 'contexts/Store';
+import { useStore } from 'contexts/Store';
 import { useSettings } from 'hooks/useSettings';
-import { StoreActionUI } from 'shared/contexts/UIStore';
-=======
-import { useStore } from 'contexts/Store';
-import useSettings from 'hooks/useSettings';
 import useUI from 'shared/contexts/stores/UI';
->>>>>>> c9ddf773
 import { DarkLight, globalCssVars, Mode } from 'shared/themes';
 import { RecordKey } from 'shared/types';
 import { camelCaseToKebab } from 'shared/utils/string';
@@ -125,11 +119,7 @@
       uiActions.setMode(settings.mode);
       setIsSettingsReady(true);
     }
-<<<<<<< HEAD
-  }, [isSettingsReady, settings.mode, storeDispatch, ui.mode, updateSettings]);
-=======
   }, [isSettingsReady, settings, uiActions, ui.mode, updateSettings]);
->>>>>>> c9ddf773
 };
 
 export default useTheme;