import { useEffect, useState } from 'react';

import { XAxisDomain } from 'components/kit/LineChart/XAxisFilter';
import { V1ExpMetricNamesResponse } from 'services/api-ts-sdk';
import { detApi } from 'services/apiConfig';
import { readStream } from 'services/utils';
import { isEqual } from 'shared/utils/data';
import { alphaNumericSorter } from 'shared/utils/sort';
import { Metric, MetricType } from 'types';

const useMetricNames = (experimentIds: number[], errorHandler?: (e: unknown) => void): Metric[] => {
  const [metrics, setMetrics] = useState<Metric[]>([]);
  const [actualExpIds, setActualExpIds] = useState<number[]>([]);

  useEffect(
    () => setActualExpIds((prev) => (isEqual(prev, experimentIds) ? prev : experimentIds)),
    [experimentIds],
  );

  useEffect(() => {
<<<<<<< HEAD
    if (experimentIds.length === 0) return;
=======
    if (actualExpIds.length === 0) {
      setMetrics([]);
      return;
    }
>>>>>>> 7ba65b3f
    const canceler = new AbortController();
    const trainingMetricsMap: Record<string, boolean> = {};
    const validationMetricsMap: Record<string, boolean> = {};

    // We do not want to plot any x-axis metric values as y-axis data
    const xAxisMetrics = Object.values(XAxisDomain).map((v) => v.toLowerCase());

    readStream<V1ExpMetricNamesResponse>(
<<<<<<< HEAD
      detApi.StreamingInternal.expMetricNames(experimentIds, undefined, {
=======
      detApi.StreamingInternal.expMetricNames(actualExpIds, undefined, {
>>>>>>> 7ba65b3f
        signal: canceler.signal,
      }),
      (event: V1ExpMetricNamesResponse) => {
        if (!event) return;
        /*
         * The metrics endpoint can intermittently send empty lists,
         * so we keep track of what we have seen on our end and
         * only add new metrics we have not seen to the list.
         */
        (event.trainingMetrics || [])
          .filter((metric) => !xAxisMetrics.includes(metric))
          .forEach((metric) => (trainingMetricsMap[metric] = true));
        (event.validationMetrics || [])
          .filter((metric) => !xAxisMetrics.includes(metric))
          .forEach((metric) => (validationMetricsMap[metric] = true));
        const newTrainingMetrics = Object.keys(trainingMetricsMap).sort(alphaNumericSorter);
        const newValidationMetrics = Object.keys(validationMetricsMap).sort(alphaNumericSorter);
        const newMetrics = [
          ...newValidationMetrics.map((name) => ({ name, type: MetricType.Validation })),
          ...newTrainingMetrics.map((name) => ({ name, type: MetricType.Training })),
        ];
        setMetrics((prevMetrics) =>
          prevMetrics.length === newMetrics.length ? prevMetrics : newMetrics,
        );
      },
      errorHandler,
    );
    return () => canceler.abort();
<<<<<<< HEAD
  }, [experimentIds, errorHandler]);
=======
  }, [actualExpIds, errorHandler]);
>>>>>>> 7ba65b3f
  return metrics;
};

export default useMetricNames;<|MERGE_RESOLUTION|>--- conflicted
+++ resolved
@@ -18,14 +18,10 @@
   );
 
   useEffect(() => {
-<<<<<<< HEAD
-    if (experimentIds.length === 0) return;
-=======
     if (actualExpIds.length === 0) {
       setMetrics([]);
       return;
     }
->>>>>>> 7ba65b3f
     const canceler = new AbortController();
     const trainingMetricsMap: Record<string, boolean> = {};
     const validationMetricsMap: Record<string, boolean> = {};
@@ -34,11 +30,7 @@
     const xAxisMetrics = Object.values(XAxisDomain).map((v) => v.toLowerCase());
 
     readStream<V1ExpMetricNamesResponse>(
-<<<<<<< HEAD
-      detApi.StreamingInternal.expMetricNames(experimentIds, undefined, {
-=======
       detApi.StreamingInternal.expMetricNames(actualExpIds, undefined, {
->>>>>>> 7ba65b3f
         signal: canceler.signal,
       }),
       (event: V1ExpMetricNamesResponse) => {
@@ -67,11 +59,7 @@
       errorHandler,
     );
     return () => canceler.abort();
-<<<<<<< HEAD
-  }, [experimentIds, errorHandler]);
-=======
   }, [actualExpIds, errorHandler]);
->>>>>>> 7ba65b3f
   return metrics;
 };
 
