--- conflicted
+++ resolved
@@ -1,11 +1,7 @@
 import { useCallback } from 'react';
 
 import { StoreAction, useStoreDispatch } from 'contexts/Store';
-<<<<<<< HEAD
-import { getInfo, getUsers, getWorkspaces, listRoles } from 'services/api';
-=======
-import { getPermissionsSummary, getUsers, getWorkspaces, listRoles } from 'services/api';
->>>>>>> 1854b050
+import {getUsers, getWorkspaces, listRoles } from 'services/api';
 import handleError from 'utils/error';
 
 export const useFetchUsers = (canceler: AbortController): (() => Promise<void>) => {
