--- conflicted
+++ resolved
@@ -1,11 +1,7 @@
 import { useCallback } from 'react';
 
 import { StoreAction, useStoreDispatch } from 'contexts/Store';
-<<<<<<< HEAD
-import { getPermissionsSummary, getWorkspaces, listRoles } from 'services/api';
-=======
-import { getUsers, getWorkspaces, listRoles } from 'services/api';
->>>>>>> 7c58a72f
+import { getWorkspaces, listRoles } from 'services/api';
 import handleError from 'utils/error';
 
 export const useFetchPinnedWorkspaces = (canceler: AbortController): (() => Promise<void>) => {
