--- conflicted
+++ resolved
@@ -2,22 +2,15 @@
 import { useCallback } from 'react';
 import { useLocation } from 'react-router-dom';
 
-<<<<<<< HEAD
 import { useStore } from 'contexts/Store';
-=======
-import { AUTH_COOKIE_KEY, StoreAction, useStoreDispatch } from 'contexts/Store';
->>>>>>> 05c27544
 import { globalStorage } from 'globalStorage';
 import { routeAll } from 'routes/utils';
 import { getCurrentUser } from 'services/api';
 import { updateDetApi } from 'services/apiConfig';
 import { ErrorType } from 'shared/utils/error';
 import { isAborted, isAuthFailure } from 'shared/utils/service';
-<<<<<<< HEAD
 import { AUTH_COOKIE_KEY, useAuth } from 'stores/auth';
-=======
 import { initInfo, useDeterminedInfo } from 'stores/determinedInfo';
->>>>>>> 05c27544
 import { getCookie } from 'utils/browser';
 import handleError from 'utils/error';
 import { Loadable } from 'utils/loadable';
