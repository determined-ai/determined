import { render, screen } from '@testing-library/react';
import React from 'react';

import StoreProvider from 'contexts/Store';
import { GetWorkspaceParams } from 'services/types';
<<<<<<< HEAD
import { AuthProvider } from 'stores/auth';
import { UsersProvider } from 'stores/users';
=======
import { UserRolesProvider } from 'stores/userRoles';
>>>>>>> 7c58a72f

import useFeature from './useFeature';
import usePermissions from './usePermissions';

const workspace = {
  id: 10,
  name: 'Test Workspace',
};
jest.mock('hooks/useFeature');
jest.mock('services/api', () => ({
  getWorkspace: (params: GetWorkspaceParams) => {
    return {
      ...workspace,
      id: params.id,
    };
  },
}));

interface Props {
  workspaceId: number;
}

const PermissionRenderer: React.FC<Props> = () => {
  const {
    canCreateProject,
    canCreateWorkspace,
    canDeleteWorkspace,
    canModifyWorkspace,
    canViewWorkspace,
  } = usePermissions();

  return (
    <ul>
      <li>{canCreateProject({ workspace }) && 'canCreateProject'}</li>
      <li>{canCreateWorkspace && 'canCreateWorkspace'}</li>
      <li>{canDeleteWorkspace({ workspace }) && 'canDeleteWorkspace'}</li>
      <li>{canModifyWorkspace({ workspace }) && 'canModifyWorkspace'}</li>
      <li>{canViewWorkspace({ workspace }) && 'canViewWorkspace'}</li>
    </ul>
  );
};

const setup = async () => {
  return await render(
    <StoreProvider>
<<<<<<< HEAD
      <UsersProvider>
        <AuthProvider>
          <PermissionRenderer workspaceId={1} />
        </AuthProvider>
      </UsersProvider>
=======
      <UserRolesProvider>
        <PermissionRenderer workspaceId={1} />
      </UserRolesProvider>
>>>>>>> 7c58a72f
    </StoreProvider>,
  );
};

describe('usePermissions', () => {
  it('should have OSS permissions', async () => {
    (useFeature as jest.Mock).mockReturnValue({
      isOn: () => false,
    });
    await setup();

    // any user permission in OSS
    expect(screen.queryByText('canCreateWorkspace')).toBeInTheDocument();
    expect(screen.queryByText('canCreateProject')).toBeInTheDocument();
    expect(screen.queryByText('canViewWorkspace')).toBeInTheDocument();

    expect(screen.queryByText('canModifyWorkspace')).not.toBeInTheDocument();
    expect(screen.queryByText('canDeleteWorkspace')).not.toBeInTheDocument();
  });

  it('should have read permissions', async () => {
    (useFeature as jest.Mock).mockReturnValue({
      isOn: (f: string) => ['rbac', 'mock_permissions_read'].includes(f),
    });
    await setup();

    // read permissions available
    expect(screen.queryByText('canViewWorkspace')).toBeInTheDocument();

    // create / update / delete permissions permissions not available
    expect(screen.queryByText('canCreateWorkspace')).not.toBeInTheDocument();
    expect(screen.queryByText('canCreateProject')).not.toBeInTheDocument();
    expect(screen.queryByText('canModifyWorkspace')).not.toBeInTheDocument();
    expect(screen.queryByText('canDeleteWorkspace')).not.toBeInTheDocument();
  });

  it('should have create/read/update/delete permissions', async () => {
    (useFeature as jest.Mock).mockReturnValue({
      isOn: (f: string) => ['rbac', 'mock_permissions_all'].includes(f),
    });
    await setup();

    // sample create / read / update / delete permissions all available
    expect(screen.queryByText('canCreateWorkspace')).toBeInTheDocument();
    expect(screen.queryByText('canCreateProject')).toBeInTheDocument();
    expect(screen.queryByText('canModifyWorkspace')).toBeInTheDocument();
    expect(screen.queryByText('canDeleteWorkspace')).toBeInTheDocument();
    expect(screen.queryByText('canViewWorkspace')).toBeInTheDocument();
  });
});<|MERGE_RESOLUTION|>--- conflicted
+++ resolved
@@ -3,12 +3,9 @@
 
 import StoreProvider from 'contexts/Store';
 import { GetWorkspaceParams } from 'services/types';
-<<<<<<< HEAD
 import { AuthProvider } from 'stores/auth';
 import { UsersProvider } from 'stores/users';
-=======
 import { UserRolesProvider } from 'stores/userRoles';
->>>>>>> 7c58a72f
 
 import useFeature from './useFeature';
 import usePermissions from './usePermissions';
@@ -54,17 +51,13 @@
 const setup = async () => {
   return await render(
     <StoreProvider>
-<<<<<<< HEAD
       <UsersProvider>
         <AuthProvider>
-          <PermissionRenderer workspaceId={1} />
+          <UserRolesProvider>
+            <PermissionRenderer workspaceId={1} />
+          </UserRolesProvider>
         </AuthProvider>
       </UsersProvider>
-=======
-      <UserRolesProvider>
-        <PermissionRenderer workspaceId={1} />
-      </UserRolesProvider>
->>>>>>> 7c58a72f
     </StoreProvider>,
   );
 };
