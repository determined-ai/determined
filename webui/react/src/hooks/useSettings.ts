--- conflicted
+++ resolved
@@ -12,7 +12,6 @@
 import usersStore from 'stores/users';
 import handleError from 'utils/error';
 import { Loadable } from 'utils/loadable';
-import { useObservable } from 'utils/observable';
 
 import { Settings, SettingsProvider, UserSettings } from './useSettingsProvider';
 
@@ -136,7 +135,6 @@
 };
 
 const useSettings = <T>(config: SettingsConfig<T>): UseSettingsReturn<T> => {
-<<<<<<< HEAD
   // const loadableCurrentUser = currentUser();
   // const user = currentUser();
   const {
@@ -149,16 +147,8 @@
   const [derivedOb] = useState(stateOb.select((s) => s.get(config.storagePath)));
   const [isLoading, setIsLoading] = useState(false);
   const state = useObservable(derivedOb);
-=======
-  const loadableCurrentUser = useObservable(usersStore.getCurrentUser());
-  const user = Loadable.match(loadableCurrentUser, {
-    Loaded: (cUser) => cUser,
-    NotLoaded: () => undefined,
-  });
-  const { isLoading, querySettings, state, update } = useContext(UserSettings);
->>>>>>> 5b39a946
   const navigate = useNavigate();
-  const loadableUser = useCurrentUser();
+  const loadableUser = usersStore.getCurrentUser().get();
 
   // parse navigation url to state
   useEffect(() => {
