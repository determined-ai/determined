import { Select } from 'antd';
import { ModalFuncProps } from 'antd/es/modal/Modal';
import React, { useCallback, useEffect, useMemo, useState } from 'react';

import Form from 'components/kit/Form';
import Nameplate from 'components/kit/Nameplate';
import UserBadge from 'components/UserBadge';
import { assignRolesToGroup, assignRolesToUser } from 'services/api';
<<<<<<< HEAD
import { V1Role } from 'services/api-ts-sdk';
=======
import { V1Group, V1Role } from 'services/api-ts-sdk';
import Icon from 'shared/components/Icon';
>>>>>>> e7b04c7c
import useModal, { ModalHooks } from 'shared/hooks/useModal/useModal';
import { DetError, ErrorLevel, ErrorType } from 'shared/utils/error';
import { User, UserOrGroup } from 'types';
import { message } from 'utils/dialogApi';
import handleError from 'utils/error';
import { getIdFromUserOrGroup, getName, isUser } from 'utils/user';

import css from './useModalWorkspaceAddMember.module.scss';

interface Props {
  addableUsersAndGroups: UserOrGroup[];
  onClose?: () => void;
  rolesAssignableToScope: V1Role[];
  workspaceId: number;
}
interface FormInputs {
  roleId: number;
  userOrGroupId: string;
}

interface SearchProp {
  label: {
    props: {
      groupName?: string;
      user?: User;
    };
  };
}

const useModalWorkspaceAddMember = ({
  addableUsersAndGroups,
  rolesAssignableToScope,
  onClose,
  workspaceId,
}: Props): ModalHooks => {
  const { modalOpen: openOrUpdate, modalRef, ...modalHook } = useModal();
  const [selectedOption, setSelectedOption] = useState<UserOrGroup>();
  const [form] = Form.useForm<FormInputs>();

  const handleFilter = useCallback((search: string, option?: SearchProp): boolean => {
    if (!option) return false;
    const label = option.label;
    return (
      label.props.groupName?.includes(search) ||
      label.props.user?.username?.includes(search) ||
      label.props.user?.displayName?.includes(search) ||
      false
    );
  }, []);

  const handleSelect = useCallback(
    (value: string) => {
      const userOrGroup = addableUsersAndGroups.find((u) => {
        if (isUser(u) && value.substring(0, 2) === 'u_') {
          const user = u;
          return user.id === Number(value.substring(2));
        } else if (!isUser(u) && value.substring(0, 2) === 'g_') {
          const group = u;
          return group.groupId === Number(value.substring(2));
        }
      });
      setSelectedOption(userOrGroup);
    },
    [addableUsersAndGroups],
  );

  const handleOk = useCallback(async () => {
    const values = await form.validateFields();
    try {
      if (values && selectedOption) {
        isUser(selectedOption)
          ? await assignRolesToUser({
              roleIds: [values.roleId],
              scopeWorkspaceId: workspaceId,
              userId: Number(values.userOrGroupId.substring(2)),
            })
          : await assignRolesToGroup({
              groupId: Number(values.userOrGroupId.substring(2)),
              roleIds: [values.roleId],
              scopeWorkspaceId: workspaceId,
            });
        form.resetFields();
        setSelectedOption(undefined);
        onClose?.();
        message.success(`${getName(selectedOption)} added to workspace,`);
      }
    } catch (e) {
      if (e instanceof DetError) {
        handleError(e, {
          level: e.level,
          publicMessage: e.publicMessage,
          publicSubject: 'Unable to add user or group to workspace.',
          silent: false,
          type: e.type,
        });
      } else {
        handleError(e, {
          level: ErrorLevel.Error,
          publicMessage: 'Please try again later.',
          publicSubject: 'Unable to add user or group to workspace.',
          silent: false,
          type: ErrorType.Server,
        });
      }
    }
  }, [form, selectedOption, workspaceId, onClose]);

  const modalContent = useMemo(() => {
    return (
      <div className={css.base}>
        <Form autoComplete="off" form={form} layout="vertical">
          <Form.Item
            label="User or Group"
            name="userOrGroupId"
            rules={[{ message: 'User or group is required ', required: true }]}>
            <Select
              filterOption={handleFilter}
              options={addableUsersAndGroups.map((option) => ({
                label: isUser(option) ? (
                  <UserBadge compact user={option as User} />
                ) : (
                  <Nameplate compact icon={<Icon name="group" />} name={getName(option)} />
                ),
                value: (isUser(option) ? 'u_' : 'g_') + getIdFromUserOrGroup(option),
              }))}
              placeholder="User or Group"
              showSearch
              size="large"
              onSelect={handleSelect}
            />
          </Form.Item>
          <Form.Item
            label="Role"
            name="roleId"
            rules={[{ message: 'Role is required ', required: true }]}>
            <Select placeholder="Role">
              {rolesAssignableToScope.map((role) => (
                <Select.Option key={role.roleId} value={role.roleId}>
                  {role.name}
                </Select.Option>
              ))}
            </Select>
          </Form.Item>
        </Form>
      </div>
    );
  }, [addableUsersAndGroups, form, handleFilter, handleSelect, rolesAssignableToScope]);

  const getModalProps = useCallback((): ModalFuncProps => {
    return {
      closable: true,
      content: modalContent,
      icon: null,
      okText: 'Add Member',
      onOk: handleOk,
      title: 'Add Member',
    };
  }, [handleOk, modalContent]);

  const modalOpen = useCallback(
    (initialModalProps: ModalFuncProps = {}) => {
      openOrUpdate({ ...getModalProps(), ...initialModalProps });
    },
    [getModalProps, openOrUpdate],
  );

  /**
   * When modal props changes are detected, such as modal content
   * title, and buttons, update the modal.
   */
  useEffect(() => {
    if (modalRef.current) openOrUpdate(getModalProps());
  }, [getModalProps, modalRef, openOrUpdate]);

  return { modalOpen, modalRef, ...modalHook };
};

export default useModalWorkspaceAddMember;<|MERGE_RESOLUTION|>--- conflicted
+++ resolved
@@ -6,12 +6,8 @@
 import Nameplate from 'components/kit/Nameplate';
 import UserBadge from 'components/UserBadge';
 import { assignRolesToGroup, assignRolesToUser } from 'services/api';
-<<<<<<< HEAD
 import { V1Role } from 'services/api-ts-sdk';
-=======
-import { V1Group, V1Role } from 'services/api-ts-sdk';
 import Icon from 'shared/components/Icon';
->>>>>>> e7b04c7c
 import useModal, { ModalHooks } from 'shared/hooks/useModal/useModal';
 import { DetError, ErrorLevel, ErrorType } from 'shared/utils/error';
 import { User, UserOrGroup } from 'types';
