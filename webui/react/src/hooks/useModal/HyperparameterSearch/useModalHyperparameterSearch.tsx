import { InfoCircleOutlined } from '@ant-design/icons';
import { Alert, Select as AntdSelect, ModalFuncProps, Radio, Space, Typography } from 'antd';
import { RefSelectProps } from 'antd/lib/select';
import yaml from 'js-yaml';
import React, { useCallback, useEffect, useMemo, useRef, useState } from 'react';

import Button from 'components/kit/Button';
import Checkbox from 'components/kit/Checkbox';
import Form from 'components/kit/Form';
import Icon from 'components/kit/Icon';
import Input from 'components/kit/Input';
import InputNumber from 'components/kit/InputNumber';
import Select, { Option, SelectValue } from 'components/kit/Select';
import Tooltip from 'components/kit/Tooltip';
import Link from 'components/Link';
import useModal, { ModalHooks as Hooks, ModalCloseReason } from 'hooks/useModal/useModal';
import { paths } from 'routes/utils';
import { createExperiment } from 'services/api';
import { V1LaunchWarning } from 'services/api-ts-sdk';
import clusterStore, { maxPoolSlotCapacity } from 'stores/cluster';
import {
  ExperimentItem,
  ExperimentSearcherName,
  Hyperparameter,
  HyperparameterType,
  Primitive,
  ResourcePool,
  TrialDetails,
  TrialHyperparameters,
  TrialItem,
} from 'types';
<<<<<<< HEAD
import { flattenObject, isBoolean, unflattenObject } from 'utils/data';
import { DetError, ErrorLevel, ErrorType, isDetError } from 'utils/error';
import { handleWarning } from 'utils/error';
=======
import { clone, flattenObject, isBoolean, unflattenObject } from 'utils/data';
import { DetError, ErrorLevel, ErrorType, handleWarning, isDetError } from 'utils/error';
>>>>>>> 0ead6aca
import { Loadable } from 'utils/loadable';
import { roundToPrecision } from 'utils/number';
import { useObservable } from 'utils/observable';
import { routeToReactUrl } from 'utils/routes';
import { validateLength } from 'utils/string';

import css from './useModalHyperparameterSearch.module.scss';

interface Props {
  experiment: ExperimentItem;
  onClose?: () => void;
  trial?: TrialDetails | TrialItem;
}

export interface ShowModalProps {
  initialModalProps?: ModalFuncProps;
  trial?: TrialDetails | TrialItem;
}

interface ModalHooks extends Omit<Hooks, 'modalOpen'> {
  modalOpen: (props?: ShowModalProps) => void;
}

interface SearchMethod {
  displayName: string;
  icon: React.ReactNode;
  name: `${ExperimentSearcherName}`;
}

const SEARCH_METHODS: Record<string, SearchMethod> = {
  ASHA: {
    displayName: 'Adaptive',
    icon: <Icon name="searcher-adaptive" title="Adaptive" />,
    name: 'adaptive_asha',
  },
  Grid: {
    displayName: 'Grid',
    icon: <Icon name="searcher-grid" title="Grid" />,
    name: 'grid',
  },
  Random: {
    displayName: 'Random',
    icon: <Icon name="searcher-random" title="Random" />,
    name: 'random',
  },
} as const;

const DEFAULT_LOG_BASE = 10;

interface HyperparameterRowValues {
  count?: number;
  max?: number;
  min?: number;
  type: HyperparameterType;
  value?: number | string;
}

const useModalHyperparameterSearch = ({
  experiment,
  onClose,
  trial: trialIn,
}: Props): ModalHooks => {
  const { modalClose, modalOpen: openOrUpdate, modalRef, ...modalHook } = useModal({ onClose });
  const [trial, setTrial] = useState(trialIn);
  const [modalError, setModalError] = useState<string>();
  const [searcher, setSearcher] = useState(
    Object.values(SEARCH_METHODS).find((searcher) => searcher.name === experiment.searcherType) ??
      SEARCH_METHODS.ASHA,
  );
  const canceler = useRef<AbortController>(new AbortController());
  const resourcePools = Loadable.getOrElse([], useObservable(clusterStore.resourcePools));
  const [resourcePool, setResourcePool] = useState<ResourcePool>(
    resourcePools.find((pool) => pool.name === experiment.resourcePool) ?? resourcePools[0],
  );
  const [form] = Form.useForm();
  const [currentPage, setCurrentPage] = useState(0);
  const [validationError, setValidationError] = useState(false);
  const formValues = Form.useWatch([], form);

  const trialHyperparameters = useMemo(() => {
    if (!trial) return;
    const continueFn = (value: unknown) => value === 'object';
    return flattenObject<TrialHyperparameters>(trial.hyperparameters, {
      continueFn,
    }) as unknown as Record<string, Primitive>;
  }, [trial]);

  const hyperparameters = useMemo(() => {
    return Object.entries(experiment.hyperparameters).map((hp) => {
      const hpObject = { hyperparameter: hp[1], name: hp[0] };
      if (trialHyperparameters?.[hp[0]]) {
        hpObject.hyperparameter.val = trialHyperparameters[hp[0]];
      }
      return hpObject;
    });
  }, [experiment.hyperparameters, trialHyperparameters]);

  const submitExperiment = useCallback(async () => {
    const fields: Record<string, Primitive | HyperparameterRowValues> = form.getFieldsValue(true);

    // Deep cloning parent experiment's config
    const baseConfig = structuredClone(experiment.configRaw);

    // Replacing fields from orginial config with user-selected values
    baseConfig.name = (fields.name as string).trim();
    baseConfig.searcher.name = fields.searcher;
    baseConfig.searcher.max_trials =
      fields.searcher === SEARCH_METHODS.Grid.name ? undefined : fields.max_trials;
    baseConfig.searcher.max_length = {};
    baseConfig.searcher.max_length[fields.length_units as string] = fields.max_length;
    baseConfig.searcher.max_concurrent_trials = fields.max_concurrent_trials ?? 16;
    baseConfig.resources.resource_pool = fields.pool;
    baseConfig.resources.slots_per_trial = fields.slots_per_trial;

    // Dealing with ASHA-specific settings
    if (fields.searcher === SEARCH_METHODS.ASHA.name) {
      baseConfig.searcher.bracket_rungs = baseConfig.searcher.bracket_rungs ?? [];
      baseConfig.searcher.stop_once = fields.stop_once ?? baseConfig.searcher.stop_once ?? false;
      baseConfig.searcher.max_rungs = baseConfig.searcher.max_rungs ?? 5;
      baseConfig.searcher.divisor = baseConfig.searcher.divisor ?? 4;
      baseConfig.searcher.mode = fields.mode ?? baseConfig.searcher.mode ?? 'standard';
    } else {
      baseConfig.searcher.bracket_rungs = undefined;
      baseConfig.searcher.stop_once = undefined;
      baseConfig.searcher.max_rungs = undefined;
      baseConfig.searcher.divisor = undefined;
      baseConfig.searcher.mode = undefined;
    }

    // Parsing hyperparameters
    Object.entries(fields)
      .filter((field) => typeof field[1] === 'object')
      .forEach((hp) => {
        const hpName = hp[0];
        const hpInfo = hp[1] as HyperparameterRowValues;
        if (hpInfo.type === HyperparameterType.Categorical) return;
        else if (hpInfo.type === HyperparameterType.Constant) {
          if (!hpInfo.value) return;
          let parsedVal;
          try {
            if (typeof hpInfo.value === 'string') {
              // Parse hyperparameter value in case it's not a string or number
              parsedVal = JSON.parse(hpInfo.value);
            } else {
              parsedVal = hpInfo.value;
            }
          } catch (e) {
            parsedVal = hpInfo.value;
          }
          baseConfig.hyperparameters[hpName] = {
            type: hpInfo.type,
            val: parsedVal,
          };
        } else {
          const prevBase: number | undefined = baseConfig.hyperparameters[hpName]?.base;
          baseConfig.hyperparameters[hpName] = {
            base: hpInfo.type === HyperparameterType.Log ? prevBase ?? DEFAULT_LOG_BASE : undefined,
            count: fields.searcher === SEARCH_METHODS.Grid.name ? hpInfo.count : undefined,
            maxval:
              hpInfo.type === HyperparameterType.Int
                ? roundToPrecision(hpInfo.max ?? 0, 0)
                : hpInfo.max,
            minval:
              hpInfo.type === HyperparameterType.Int
                ? roundToPrecision(hpInfo.min ?? 0, 0)
                : hpInfo.min,
            type: hpInfo.type,
          };
        }
      });

    // Unflatten hyperparameters to deal with nesting
    baseConfig.hyperparameters = unflattenObject(baseConfig.hyperparameters);

    const newConfig = yaml.dump(baseConfig);

    try {
      const { experiment: newExperiment, warnings } = await createExperiment(
        {
          activate: true,
          experimentConfig: newConfig,
          parentId: experiment.id,
          projectId: experiment.projectId,
        },
        { signal: canceler.current?.signal },
      );
      const currentSlotsExceeded = warnings
        ? warnings.includes(V1LaunchWarning.CURRENTSLOTSEXCEEDED)
        : false;
      if (currentSlotsExceeded) {
        handleWarning({
          level: ErrorLevel.Warn,
          publicMessage:
            'The requested job requires more slots than currently available. You may need to increase cluster resources in order for the job to run.',
          publicSubject: 'Current Slots Exceeded',
          silent: false,
          type: ErrorType.Server,
        });
      }

      // Route to reload path to forcibly remount experiment page.
      const newPath = paths.experimentDetails(newExperiment.id);
      routeToReactUrl(paths.reload(newPath));
    } catch (e) {
      let errorMessage = 'Unable to create experiment.';
      if (isDetError(e)) {
        errorMessage = e.publicMessage || e.message;
      }

      setModalError(errorMessage);

      // We throw an error to prevent the modal from closing.
      throw new DetError(errorMessage, { publicMessage: errorMessage, silent: true });
    }
  }, [experiment.configRaw, experiment.id, experiment.projectId, form]);

  const handleOk = useCallback(() => {
    if (currentPage === 0) {
      setCurrentPage(1);
    } else {
      submitExperiment();
    }
  }, [currentPage, submitExperiment]);

  const handleBack = useCallback(() => {
    setCurrentPage((prev) => prev - 1);
  }, []);

  const handleCancel = useCallback(() => {
    modalClose(ModalCloseReason.Cancel);
  }, [modalClose]);

  const handleSelectPool = useCallback(
    (value: SelectValue) => {
      setResourcePool(resourcePools.find((pool) => pool.name === value) ?? resourcePools[0]);
    },
    [resourcePools],
  );

  const maxSlots = useMemo(
    () => (resourcePool ? maxPoolSlotCapacity(resourcePool) : 0),
    [resourcePool],
  );

  const [maxLengthUnit, maxLength] = useMemo(() => {
    return (Object.entries(experiment.config.searcher.max_length ?? { batches: 1 })[0] ?? [
      'batches',
      1,
    ]) as ['batches' | 'records' | 'epochs', number];
  }, [experiment.config.searcher.max_length]);

  useEffect(() => {
    if (resourcePool || resourcePools.length === 0) return;
    setResourcePool(resourcePools[0]);
  }, [resourcePool, resourcePools]);

  const validateForm = useCallback(() => {
    if (!formValues) return;
    if (currentPage === 1) {
      // Validating hyperparameters page
      const hyperparameters = formValues as Record<string, HyperparameterRowValues>;
      setValidationError(
        !Object.values(hyperparameters).every((hp) => {
          switch (hp.type) {
            case HyperparameterType.Categorical:
              return true;
            case HyperparameterType.Constant:
              return hp.value != null;
            default:
              return (
                hp.min != null &&
                hp.max != null &&
                hp.max >= hp.min &&
                (searcher !== SEARCH_METHODS.Grid || (hp.count != null && hp.count > 0))
              );
          }
        }),
      );
    } else if (currentPage === 0) {
      // Validating searcher page
      const {
        searcher,
        name,
        pool,
        slots_per_trial,
        max_trials,
        max_length,
        length_units,
        mode,
        stop_once,
        max_concurrent_trials,
      } = formValues;

      const validName = validateLength(name ?? '');
      const validSlotsPerTrial =
        slots_per_trial != null && slots_per_trial >= 0 && slots_per_trial <= maxSlots;
      const validMaxLength = max_length != null && max_length > 0;
      const validMaxConcurrentTrials = max_concurrent_trials != null && max_concurrent_trials >= 0;
      const validMaxTrials =
        searcher === SEARCH_METHODS.Grid.name || (max_trials != null && max_trials > 0);

      setValidationError(
        !(
          validName &&
          validSlotsPerTrial &&
          validMaxLength &&
          validMaxConcurrentTrials &&
          validMaxTrials &&
          pool != null &&
          length_units != null &&
          (searcher !== SEARCH_METHODS.ASHA.name || (mode != null && isBoolean(stop_once)))
        ),
      );
    }
  }, [currentPage, formValues, maxSlots, searcher]);

  useEffect(() => {
    validateForm();
  }, [validateForm]);

  const handleSelectSearcher = useCallback(
    (searcherName: string) => {
      const searcher =
        Object.values(SEARCH_METHODS).find((searcher) => searcher.name === searcherName) ??
        SEARCH_METHODS.ASHA;
      setSearcher(searcher);
      form.setFieldValue('searcher', searcher.name);
    },
    [form],
  );

  const hyperparameterPage = useMemo((): React.ReactNode => {
    // We always render the form regardless of mode to provide a reference to it.
    return (
      <div className={css.base}>
        {modalError && <Alert className={css.error} message={modalError} type="error" />}
        <div className={css.labelWithLink}>
          <p>Select hyperparameters and define the search space.</p>
          <Link
            external
            path={paths.docs('/training/hyperparameter/configure-hp-ranges.html')}
            popout>
            Learn more
          </Link>
        </div>
        <div
          className={css.hyperparameterContainer}
          style={{
            gridTemplateColumns: `180px minmax(100px, 1.4fr)
              repeat(${searcher === SEARCH_METHODS.Grid ? 4 : 3}, minmax(60px, 1fr))`,
          }}>
          <label id="hyperparameter">
            <h2>Hyperparameter</h2>
          </label>
          <label id="type">
            <h2>Type</h2>
          </label>
          <label id="current-value">
            <h2>Current</h2>
          </label>
          <label id="min-value">
            <h2>Min value</h2>
          </label>
          <label id="max-value">
            <h2>Max value</h2>
          </label>
          {searcher === SEARCH_METHODS.Grid && (
            <label id="count">
              <h2>Grid Count</h2>
            </label>
          )}
          {hyperparameters.map((hp) => (
            <HyperparameterRow key={hp.name} searcher={searcher} {...hp} />
          ))}
        </div>
      </div>
    );
  }, [hyperparameters, modalError, searcher]);

  const searcherPage = useMemo((): React.ReactNode => {
    // We always render the form regardless of mode to provide a reference to it.
    return (
      <div className={css.base}>
        {modalError && <Alert className={css.error} message={modalError} type="error" />}
        <Form.Item
          initialValue={searcher.name}
          label={
            <div className={css.labelWithLink}>
              <p>Select search method</p>
              <Link
                external
                path={paths.docs(
                  '/training-hyperparameter/index.html#specifying-the-search-algorithm',
                )}
                popout>
                Learn more
              </Link>
            </div>
          }
          name="searcher">
          <Radio.Group className={css.searcherGroup} optionType="button">
            {Object.values(SEARCH_METHODS).map((searcherOption) => (
              <Button
                column
                icon={searcherOption.icon}
                key={searcherOption.name}
                selected={searcher.name === searcherOption.name}
                onClick={() => handleSelectSearcher(searcherOption.name)}>
                {searcherOption.displayName}
              </Button>
            ))}
          </Radio.Group>
        </Form.Item>
        <Form.Item
          initialValue={experiment.name}
          label="New experiment name"
          name="name"
          rules={[{ required: true }]}>
          <Input maxLength={80} />
        </Form.Item>
        <div className={css.poolContainer}>
          <Form.Item
            initialValue={resourcePool?.name}
            label="Resource pool"
            name="pool"
            rules={[{ required: true }]}>
            <Select onChange={handleSelectPool}>
              {resourcePools.map((pool) => (
                <Option key={pool.name} value={pool.name}>
                  {pool.name}
                </Option>
              ))}
            </Select>
          </Form.Item>
          <p>{maxSlots} max slots</p>
        </div>
        <h2 className={css.sectionTitle}>Configure Trials</h2>
        <div className={css.inputRow}>
          <Form.Item
            initialValue={maxLength}
            label="Max length"
            name="max_length"
            rules={[{ min: 1, required: true, type: 'number' }]}>
            <InputNumber min={1} precision={0} />
          </Form.Item>
          <Form.Item
            initialValue={maxLengthUnit}
            label="Units"
            name="length_units"
            rules={[{ required: true }]}>
            <Select>
              <Option value="records">records</Option>
              <Option value="batches">batches</Option>
              {(experiment.configRaw?.records_per_epoch ?? 0) > 0 && (
                <Option value="epochs">epochs</Option>
              )}
            </Select>
          </Form.Item>
          <Form.Item
            initialValue={experiment.configRaw?.resources?.slots_per_trial || 1}
            label="Slots per trial"
            name="slots_per_trial"
            rules={[{ max: maxSlots, min: 1, required: true, type: 'number' }]}
            validateStatus={
              formValues?.slots_per_trial > maxSlots || formValues?.slots_per_trial < 1
                ? 'error'
                : 'success'
            }>
            <InputNumber max={maxSlots} min={0} precision={0} />
          </Form.Item>
        </div>
        {searcher.name === 'adaptive_asha' && (
          <Form.Item
            initialValue={experiment.configRaw.searcher?.mode ?? 'standard'}
            label={
              <div className={css.labelWithTooltip}>
                Early stopping mode
                <Tooltip content="How aggressively to perform early stopping of underperforming trials">
                  <InfoCircleOutlined />
                </Tooltip>
              </div>
            }
            name="mode"
            rules={[{ required: true }]}>
            <Select>
              <Option value="aggressive">Aggressive</Option>
              <Option value="standard">Standard</Option>
              <Option value="conservative">Conservative</Option>
            </Select>
          </Form.Item>
        )}
        {searcher.name === 'adaptive_asha' && (
          <Form.Item
            initialValue={experiment.configRaw.searcher?.stop_once ?? true}
            name="stop_once"
            rules={[{ required: true }]}
            valuePropName="checked">
            <Checkbox>
              Stop once - Only stop trials one time when there is enough evidence to terminate
              training (recommended for faster search)
            </Checkbox>
          </Form.Item>
        )}
        <h2 className={css.sectionTitle}>Set Training Limits</h2>
        <div className={css.inputRow}>
          <Form.Item
            hidden={searcher === SEARCH_METHODS.Grid}
            initialValue={experiment.config.searcher.max_trials ?? 1}
            label="Max trials"
            name="max_trials"
            rules={[{ min: 1, required: true, type: 'number' }]}>
            <InputNumber min={1} precision={0} />
          </Form.Item>
          <Form.Item
            initialValue={experiment.configRaw.searcher.max_concurrent_trials ?? 16}
            label={
              <div className={css.labelWithTooltip}>
                Max concurrent trials
                <Tooltip content="Use 0 for max possible parallelism">
                  <InfoCircleOutlined style={{ color: 'var(--theme-colors-monochrome-8)' }} />
                </Tooltip>
              </div>
            }
            name="max_concurrent_trials"
            rules={[{ min: 0, required: true, type: 'number' }]}>
            <InputNumber min={0} precision={0} />
          </Form.Item>
        </div>
      </div>
    );
  }, [
    experiment.config.searcher.max_trials,
    experiment.configRaw?.records_per_epoch,
    experiment.configRaw?.resources?.slots_per_trial,
    experiment.configRaw.searcher.max_concurrent_trials,
    experiment.configRaw.searcher?.mode,
    experiment.configRaw.searcher?.stop_once,
    experiment.name,
    formValues?.slots_per_trial,
    handleSelectPool,
    handleSelectSearcher,
    maxLength,
    maxLengthUnit,
    maxSlots,
    modalError,
    resourcePool?.name,
    resourcePools,
    searcher,
  ]);

  const pages = useMemo(
    () => [searcherPage, hyperparameterPage],
    [hyperparameterPage, searcherPage],
  );

  const footer = useMemo(() => {
    return (
      <div className={css.footer}>
        {currentPage > 0 && <Button onClick={handleBack}>Back</Button>}
        <div className={css.spacer} />
        <Space>
          <Button onClick={handleCancel}>Cancel</Button>
          <Button disabled={validationError} type="primary" onClick={handleOk}>
            {currentPage === 0 ? 'Select Hyperparameters' : 'Run Experiment'}
          </Button>
        </Space>
      </div>
    );
  }, [currentPage, handleBack, handleCancel, handleOk, validationError]);

  const modalProps: Partial<ModalFuncProps> = useMemo(() => {
    return {
      className: css.modal,
      closable: true,
      content: (
        <Form form={form} layout="vertical">
          {pages[currentPage]}
          {footer}
        </Form>
      ),
      icon: null,
      maskClosable: false,
      title: 'Hyperparameter Search',
      width: 700,
    };
  }, [form, pages, currentPage, footer]);

  const modalOpen = useCallback(
    (props?: ShowModalProps) => {
      setCurrentPage(0);
      form.resetFields();
      if (props?.trial) setTrial(props?.trial);
      openOrUpdate({ ...modalProps, ...props?.initialModalProps });
    },
    [form, modalProps, openOrUpdate],
  );

  /*
   * When modal props changes are detected, such as modal content
   * title, and buttons, update the modal
   */
  useEffect(() => {
    if (modalRef.current) openOrUpdate(modalProps);
  }, [modalProps, modalRef, openOrUpdate]);

  return { modalClose, modalOpen, modalRef, ...modalHook };
};

interface RowProps {
  hyperparameter: Hyperparameter;
  name: string;
  searcher: SearchMethod;
}

const HyperparameterRow: React.FC<RowProps> = ({ hyperparameter, name, searcher }: RowProps) => {
  const type: HyperparameterType | undefined = Form.useWatch([name, 'type']);
  const typeRef = useRef<RefSelectProps>(null);
  const [active, setActive] = useState(hyperparameter.type !== HyperparameterType.Constant);
  const min: number | undefined = Form.useWatch([name, 'min']);
  const max: number | undefined = Form.useWatch([name, 'max']);
  const [valError, setValError] = useState<string>();
  const [minError, setMinError] = useState<string>();
  const [maxError, setMaxError] = useState<string>();
  const [rangeError, setRangeError] = useState<string>();
  const [countError, setCountError] = useState<string>();

  const handleTypeChange = useCallback((value: HyperparameterType) => {
    setActive(value !== HyperparameterType.Constant);
  }, []);

  const validateValue = useCallback((e: React.ChangeEvent<HTMLInputElement>) => {
    const { value } = e.target;
    setValError(value === '' ? 'Current value is required.' : undefined);
  }, []);

  const validateMin = useCallback(
    (value: number | string | null) => {
      if (value == null) {
        setMinError('Minimum value is required.');
      } else if (typeof value === 'string') {
        setMinError('Minimum value must be a number.');
      } else if (max != null && value > max) {
        setRangeError('Maximum value must be greater or equal to than minimum value.');
        setMinError(undefined);
      } else {
        setMinError(undefined);
        setRangeError(undefined);
      }
    },
    [max],
  );

  const validateMax = useCallback(
    (value: number | string | null) => {
      if (value == null) {
        setMaxError('Maximum value is required.');
      } else if (typeof value === 'string') {
        setMaxError('Maximum value must be a number.');
      } else if (min != null && value < min) {
        setRangeError('Maximum value must be greater or equal to than minimum value.');
      } else {
        setMaxError(undefined);
        setRangeError(undefined);
      }
    },
    [min],
  );

  const validateCount = useCallback((value: number | string | null) => {
    if (value == null) {
      setCountError('Grid count is required.');
    } else if (typeof value === 'string') {
      setCountError('Grid count must be a number.');
    } else if (value < 1) {
      setCountError('Grid count must be greater than or equal to 1.');
    } else {
      setCountError(undefined);
    }
  }, []);

  return (
    <>
      <div className={css.hyperparameterName}>
        <Typography.Title ellipsis={{ rows: 1, tooltip: true }} level={3}>
          {name}
        </Typography.Title>
      </div>
      <Form.Item initialValue={hyperparameter.type} name={[name, 'type']} noStyle>
        <AntdSelect
          aria-labelledby="type"
          getPopupContainer={(triggerNode) => triggerNode}
          ref={typeRef}
          onChange={handleTypeChange}>
          {(Object.keys(HyperparameterType) as Array<keyof typeof HyperparameterType>).map(
            (type) => (
              <Option
                disabled={HyperparameterType[type] === HyperparameterType.Categorical}
                key={HyperparameterType[type]}
                value={HyperparameterType[type]}>
                {type}
                {type === 'Log' ? ` (base ${hyperparameter.base ?? DEFAULT_LOG_BASE})` : ''}
              </Option>
            ),
          )}
        </AntdSelect>
      </Form.Item>
      <Form.Item
        initialValue={hyperparameter.val}
        name={[name, 'value']}
        rules={[{ required: !active }]}
        validateStatus={valError ? 'error' : 'success'}>
        <Input
          aria-labelledby="current-value"
          disabled={active}
          placeholder={active ? 'n/a' : ''}
          onChange={validateValue}
        />
      </Form.Item>
      {type === HyperparameterType.Categorical ? (
        <>
          <Form.Item initialValue={hyperparameter.minval} name={[name, 'min']} noStyle>
            <Input aria-labelledby="min-value" disabled />
          </Form.Item>
          <Form.Item initialValue={hyperparameter.maxval} name={[name, 'max']} noStyle>
            <Input aria-labelledby="max-value" disabled />
          </Form.Item>
          <Form.Item hidden={searcher !== SEARCH_METHODS.Grid} name={[name, 'count']}>
            <InputNumber aria-labelledby="count" disabled />
          </Form.Item>
        </>
      ) : (
        <>
          <Form.Item
            initialValue={hyperparameter.minval}
            name={[name, 'min']}
            rules={[
              {
                max: max,
                required: active,
                type: 'number',
              },
            ]}
            validateStatus={(minError || rangeError) && active ? 'error' : undefined}>
            <InputNumber
              aria-labelledby="min-value"
              className={type === HyperparameterType.Int ? undefined : css.disableArrows}
              disabled={!active}
              placeholder={!active ? 'n/a' : ''}
              precision={type === HyperparameterType.Int ? 0 : undefined}
              onChange={validateMin}
            />
          </Form.Item>
          <Form.Item
            initialValue={hyperparameter.maxval}
            name={[name, 'max']}
            rules={[
              {
                min: min,
                required: active,
                type: 'number',
              },
            ]}
            validateStatus={(maxError || rangeError) && active ? 'error' : undefined}>
            <InputNumber
              aria-labelledby="max-value"
              className={type === HyperparameterType.Int ? undefined : css.disableArrows}
              disabled={!active}
              placeholder={!active ? 'n/a' : ''}
              precision={type === HyperparameterType.Int ? 0 : undefined}
              onChange={validateMax}
            />
          </Form.Item>
          <Form.Item
            hidden={searcher !== SEARCH_METHODS.Grid}
            initialValue={hyperparameter.count}
            name={[name, 'count']}
            rules={[
              {
                min: 0,
                required: active && searcher === SEARCH_METHODS.Grid,
                type: 'number',
              },
            ]}
            validateStatus={
              countError && searcher === SEARCH_METHODS.Grid && active ? 'error' : undefined
            }>
            <InputNumber
              aria-labelledby="count"
              disabled={!active}
              placeholder={!active ? 'n/a' : ''}
              precision={0}
              onChange={validateCount}
            />
          </Form.Item>
        </>
      )}
      {type === HyperparameterType.Categorical && (
        <p className={css.warning}>Categorical hyperparameters are not currently supported.</p>
      )}
      {!active && valError && <p className={css.error}>{valError}</p>}
      {active && minError && <p className={css.error}>{minError}</p>}
      {active && maxError && <p className={css.error}>{maxError}</p>}
      {active && rangeError && <p className={css.error}>{rangeError}</p>}
      {active && countError && searcher === SEARCH_METHODS.Grid && (
        <p className={css.error}>{countError}</p>
      )}
    </>
  );
};

export default useModalHyperparameterSearch;<|MERGE_RESOLUTION|>--- conflicted
+++ resolved
@@ -29,14 +29,8 @@
   TrialHyperparameters,
   TrialItem,
 } from 'types';
-<<<<<<< HEAD
-import { flattenObject, isBoolean, unflattenObject } from 'utils/data';
-import { DetError, ErrorLevel, ErrorType, isDetError } from 'utils/error';
-import { handleWarning } from 'utils/error';
-=======
 import { clone, flattenObject, isBoolean, unflattenObject } from 'utils/data';
 import { DetError, ErrorLevel, ErrorType, handleWarning, isDetError } from 'utils/error';
->>>>>>> 0ead6aca
 import { Loadable } from 'utils/loadable';
 import { roundToPrecision } from 'utils/number';
 import { useObservable } from 'utils/observable';
