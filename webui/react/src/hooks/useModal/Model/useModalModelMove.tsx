import { ModalFuncProps } from 'antd/es/modal/Modal';
<<<<<<< HEAD
import { LabeledValue } from 'antd/es/select';
=======
>>>>>>> 3f8bfee8
import { useCallback } from 'react';

import Form from 'components/kit/Form';
import Select from 'components/kit/Select';
import Link from 'components/Link';
import usePermissions from 'hooks/usePermissions';
import { WorkspaceDetailsTab } from 'pages/WorkspaceDetails';
import { paths } from 'routes/utils';
import { moveModel } from 'services/api';
import useModal, { ModalHooks as Hooks, ModalCloseReason } from 'shared/hooks/useModal/useModal';
import { useWorkspaces } from 'stores/workspaces';
import { ModelItem } from 'types';
import { notification } from 'utils/dialogApi';
import handleError from 'utils/error';
import { Loadable } from 'utils/loadable';

type FormInputs = {
  workspaceId: number;
};

interface Props {
  onClose?: (reason?: ModalCloseReason) => void;
}

interface ModalHooks extends Omit<Hooks, 'modalOpen'> {
  modalOpen: (model: ModelItem) => void;
}

const useModalModelMove = ({ onClose }: Props = {}): ModalHooks => {
  const [form] = Form.useForm<FormInputs>();
  const { canMoveModel } = usePermissions();
  const { modalOpen: openOrUpdate, ...modalHook } = useModal({ onClose });
  const workspaces = Loadable.getOrElse([], useWorkspaces());

  const getModalProps = useCallback(
    (model: ModelItem): ModalFuncProps => {
      const handleOk = async () => {
        const values = await form.validateFields();
        try {
          await moveModel({ destinationWorkspaceId: values.workspaceId, modelName: model.name });
          const workspaceName = workspaces.find((ws) => ws.id === values.workspaceId)?.name;
          const path = paths.workspaceDetails(
            values.workspaceId,
            WorkspaceDetailsTab.ModelRegistry,
          );
          notification.success({
            description: (
              <div>
                <p>
                  {model.name} moved to workspace {workspaceName}
                </p>
                <Link path={path}>View Workspace</Link>
              </div>
            ),
            key: 'move-model-notification',
            message: 'Successfully Moved',
          });
        } catch (e) {
          handleError(e, { publicSubject: `Unable to move model ${model.id}.`, silent: false });
        } finally {
          form.resetFields();
        }
      };

      const handleClose = () => {
        form.resetFields();
        onClose?.();
      };

      return {
        closable: true,
        content: (
          <Form autoComplete="off" form={form} layout="vertical">
            <Form.Item
              label="Workspace"
              name="workspaceId"
              rules={[{ message: 'Please select a workspace', required: true }]}>
              <Select
                filterOption={(input, option) =>
                  (option?.label?.toString() ?? '').toLowerCase().includes(input.toLowerCase())
                }
                filterSort={(a, b) => ((a?.label ?? '') < (b?.label ?? '') ? 1 : -1)}
                options={workspaces
                  .filter(
                    (ws) =>
                      ws.id !== model.workspaceId && canMoveModel({ destination: { id: ws.id } }),
                  )
                  .map((ws) => ({ label: ws.name, value: ws.id }))}
                placeholder="Select a workspace"
              />
            </Form.Item>
          </Form>
        ),
        icon: null,
        okButtonProps: { type: 'primary' },
        okText: 'Move',
        onCancel: handleClose,
        onOk: handleOk,
        title: `Move a Model (${model.name})`,
      };
    },
    [canMoveModel, form, onClose, workspaces],
  );

  const modalOpen = useCallback(
    (model: ModelItem) => {
      openOrUpdate(getModalProps(model));
    },
    [getModalProps, openOrUpdate],
  );

  return { modalOpen, ...modalHook };
};

export default useModalModelMove;<|MERGE_RESOLUTION|>--- conflicted
+++ resolved
@@ -1,8 +1,4 @@
 import { ModalFuncProps } from 'antd/es/modal/Modal';
-<<<<<<< HEAD
-import { LabeledValue } from 'antd/es/select';
-=======
->>>>>>> 3f8bfee8
 import { useCallback } from 'react';
 
 import Form from 'components/kit/Form';
