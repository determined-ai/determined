--- conflicted
+++ resolved
@@ -1,8 +1,11 @@
 import { Form, Input, message, Select, Switch, Table } from 'antd';
+import Button from 'antd/es/button';
+import { ColumnsType, ColumnType, SorterResult } from 'antd/es/table/interface';
 import { FormInstance } from 'antd/lib/form/hooks/useForm';
-import React, { useCallback, useEffect, useState } from 'react';
+import React, { useCallback, useEffect, useMemo, useState } from 'react';
 
 import { useStore } from 'contexts/Store';
+import useFeature from 'hooks/useFeature';
 import usePermissions from 'hooks/usePermissions';
 import { getUserPermissions, patchUser, postUser, updateGroup } from 'services/api';
 import { V1GroupSearchResult } from 'services/api-ts-sdk';
@@ -11,9 +14,6 @@
 import { ErrorType } from 'shared/utils/error';
 import { BrandingType, DetailedUser, Permission } from 'types';
 import handleError from 'utils/error';
-import Button from 'antd/es/button';
-import { ColumnsType, ColumnType, SorterResult } from 'antd/es/table/interface';
-
 
 export const ADMIN_NAME = 'admin';
 export const ADMIN_LABEL = 'Admin';
@@ -28,6 +28,8 @@
 export const USER_NAME_LABEL = 'User Name';
 export const GROUP_LABEL = 'Add to Groups';
 export const GROUP_NAME = 'groups';
+export const ROLE_LABEL = 'Roles';
+export const ROLE_NAME = 'roles';
 
 interface Props {
   branding: BrandingType;
@@ -44,38 +46,13 @@
   USER_NAME_NAME: string;
 }
 
-const permissionColumns = [
-  {
-    dataIndex: 'name',
-    key: 'name',
-    title: 'Name',
-  },
-  {
-    dataIndex: 'isGlobal',
-    key: 'isGlobal',
-    render: (val: boolean) => (val ? <Icon name="checkmark" /> : ''),
-    title: 'Global?',
-  },
-  {
-    dataIndex: 'workspaceOnly',
-    key: 'workspaceOnly',
-    render: (val: boolean) => (val ? '' : <Icon name="checkmark" />),
-    title: 'Workspaces?',
-  },
-];
-
 const ModalForm: React.FC<Props> = ({ form, branding, user, groups, viewOnly }) => {
-<<<<<<< HEAD
   const [ permissions, setPermissions ] = useState<Permission[]>([]);
-  const [permissionTableColumn, setPermissionTableColumn] = useState<ColumnsType<Permission>>([])
-
-  const canSeePermissions = usePermissions().canGetPermissions();
-  const canEditPermissions = usePermissions().canEditPermissions();
-=======
-  const [permissions, setPermissions] = useState<Permission[]>([]);
-
+
+  const rbacEnabled = useFeature().isOn('rbac');
   const canSeePermissions = usePermissions().canGetPermissions;
->>>>>>> ca9cc816
+  const canEditPermissions = usePermissions().canModifyPermissions;
+  const { knownRoles } = useStore();
 
   const updatePermissions = useCallback(async () => {
     if (user && canSeePermissions) {
@@ -92,12 +69,9 @@
     if (user) {
       updatePermissions();
     }
-<<<<<<< HEAD
   }, [ form, updatePermissions, user ]);
 
-  
-
-  useEffect(() => {
+  const permissionTableColumn = useMemo(() => {
     const columns = [
       {
         dataIndex: 'name',
@@ -105,8 +79,8 @@
         title: 'Name',
       },
       {
-        dataIndex: 'globalOnly',
-        key: 'globalOnly',
+        dataIndex: 'isGlobal',
+        key: 'isGlobal',
         render: (val: boolean) => val ? <Icon name="checkmark" /> : '',
         title: 'Global?',
       },
@@ -117,21 +91,16 @@
         title: 'Workspaces?',
       },
     ];
-    if(canEditPermissions && columns.last().dataIndex !== 'action') {
+    if (canEditPermissions && !viewOnly) {
       columns.push({
-        title: '',
         dataIndex: 'action',
         key: 'name',
-        render: () => <Button danger>Delete</Button>
-      })
-    } 
-    setPermissionTableColumn(columns)
-  }, [canEditPermissions])
-
-  
-=======
-  }, [form, updatePermissions, user]);
->>>>>>> ca9cc816
+        render: () => <Button danger>Delete</Button>,
+        title: '',
+      });
+    }
+    return columns;
+  }, [canEditPermissions]);
 
   return (
     <Form<FormValues> form={form} labelCol={{ span: 8 }} wrapperCol={{ span: 14 }}>
@@ -157,7 +126,7 @@
           <Switch disabled={viewOnly} />
         </Form.Item>
       ) : null}
-      {!user && (
+      {!user && rbacEnabled && (
         <Form.Item label={GROUP_LABEL} name={GROUP_NAME}>
           <Select
             mode="multiple"
@@ -172,16 +141,28 @@
           </Select>
         </Form.Item>
       )}
-      {!!user && canSeePermissions && (
+      {rbacEnabled && canEditPermissions && !viewOnly && (
+        <Form.Item label={ROLE_LABEL} name={ROLE_NAME}>
+          <Select
+          mode="multiple"
+          optionFilterProp="children"
+          placeholder={'Add Roles'}
+          showSearch>
+            {knownRoles
+            .map((r) => (
+              <Select.Option key={r.id} value={r.id}>
+                {r.name}
+              </Select.Option>
+            ))}
+          </Select>
+        </Form.Item>
+      )}
+      {!!user && rbacEnabled && canSeePermissions && (
         <Table
-<<<<<<< HEAD
           columns={permissionTableColumn}
-=======
-          columns={permissionColumns}
->>>>>>> ca9cc816
           dataSource={permissions}
-          rowKey='name'
           pagination={{ hideOnSinglePage: true, size: 'small' }}
+          rowKey="name"
         />
       )}
     </Form>
