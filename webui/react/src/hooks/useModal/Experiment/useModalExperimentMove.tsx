import { Empty, notification, Select, Typography } from 'antd';
import { ModalFuncProps } from 'antd/es/modal/Modal';
import { SelectValue } from 'antd/lib/select';
import React, { useCallback, useEffect, useMemo, useRef, useState } from 'react';
import { FixedSizeList as List } from 'react-window';

import Link from 'components/Link';
import SelectFilter from 'components/SelectFilter';
import usePermissions from 'hooks/usePermissions';
import { useSettings } from 'hooks/useSettings';
import projectDetailConfigSettings, {
  ProjectDetailsSettings,
} from 'pages/OldProjectDetails.settings';
import { paths } from 'routes/utils';
import { moveExperiment } from 'services/api';
import Icon from 'shared/components/Icon/Icon';
import Spinner from 'shared/components/Spinner';
import useModal, { ModalHooks as Hooks } from 'shared/hooks/useModal/useModal';
import { useEnsureWorkspaceProjectsFetched, useWorkspaceProjects } from 'stores/projects';
import { useEnsureWorkspacesFetched, useWorkspaces } from 'stores/workspaces';
import { DetailedUser, Project } from 'types';
import { Loadable } from 'utils/loadable';

import css from './useModalExperimentMove.module.scss';

const { Option } = Select;

interface Props {
  onClose?: () => void;
  user?: DetailedUser;
}

export interface ShowModalProps {
  experimentIds?: number[];
  initialModalProps?: ModalFuncProps;
  sourceProjectId?: number;
  sourceWorkspaceId?: number;
}

interface ModalHooks extends Omit<Hooks, 'modalOpen'> {
  modalOpen: (props: ShowModalProps) => void;
}

const moveExperimentWithHandler = async (
  experimentId: number,
  destinationProjectId: number,
): Promise<number> => {
  try {
    await moveExperiment({ destinationProjectId, experimentId });
    return 0;
  } catch (e) {
    return 1;
  }
};

const useModalExperimentMove = ({ onClose }: Props): ModalHooks => {
  const canceler = useRef(new AbortController());
  const [workspaceId, setWorkspaceId] = useState<number>(1);
  const [projectId, setProjectId] = useState<number | null>(null);

  const { settings: projectSettings, updateSettings: updateProjectSettings } =
    useSettings<ProjectDetailsSettings>(projectDetailConfigSettings);
  const [sourceProjectId, setSourceProjectId] = useState<number | undefined>();
  const [experimentIds, setExperimentIds] = useState<number[]>();
  const { canMoveExperimentsTo } = usePermissions();
  const workspaces = Loadable.map(useWorkspaces(), (ws) =>
    ws.filter((w) => canMoveExperimentsTo({ destination: { id: w.id } })),
  );
  const projects = useWorkspaceProjects(workspaceId);
  const ensureProjectsFetched = useEnsureWorkspaceProjectsFetched(canceler.current);
  const ensureWorkspacesFetched = useEnsureWorkspacesFetched(canceler.current);

  const handleClose = useCallback(() => onClose?.(), [onClose]);

  const { modalOpen: openOrUpdate, modalRef, ...modalHook } = useModal({ onClose: handleClose });

<<<<<<< HEAD
  const fetchProjects = useCallback(async () => {
    if (!destSettings.workspaceId) return;
    try {
      const response = await getWorkspaceProjects({
        id: destSettings.workspaceId,
        limit: 0,
      });
      setProjects((prev) => (isEqual(prev, response.projects) ? prev : response.projects));
    } catch (e) {
      handleError(e, {
        level: ErrorLevel.Error,
        publicMessage: 'Please try again later.',
        publicSubject: 'Unable to fetch projects.',
        silent: false,
        type: ErrorType.Server,
      });
    }
  }, [destSettings.workspaceId]);

=======
>>>>>>> aeb35f69
  useEffect(() => {
    ensureWorkspacesFetched();
    // eslint-disable-next-line react-hooks/exhaustive-deps
  }, []);

  useEffect(() => {
    ensureProjectsFetched(workspaceId);
  }, [workspaceId]);

  const handleWorkspaceSelect = useCallback(
    (workspaceId: SelectValue) => {
      setProjectId(workspaceId === 1 && sourceProjectId !== 1 ? 1 : null);
      if (workspaceId !== undefined && typeof workspaceId === 'number') {
        setWorkspaceId(workspaceId);
      }
    },
    [sourceProjectId],
  );

  const handleProjectSelect = useCallback(
    (project: Project) => {
      if (project.archived || project.id === sourceProjectId) return;
      setProjectId(project.id);
    },
    [sourceProjectId],
  );

  const renderRow = useCallback(
    ({ index, style }: { index: number; style: React.CSSProperties }) => {
      return Loadable.match(projects, {
        Loaded: (projects) => {
          const disabled = projects[index].archived || projects[index].id === sourceProjectId;
          const selected = projects[index].id === projectId;
          return (
            <li
              className={disabled ? css.disabled : selected ? css.selected : css.default}
              style={style}
              onClick={() => handleProjectSelect(projects[index])}>
              <Typography.Text disabled={disabled} ellipsis={true}>
                {projects[index].name}
              </Typography.Text>
              {projects[index].archived && <Icon name="archive" />}
              {projects[index].id === sourceProjectId && <Icon name="checkmark" />}
            </li>
          );
        },
        NotLoaded: () => <Spinner spinning />,
      });
    },
    [projectId, handleProjectSelect, projects, sourceProjectId],
  );
  const modalContent = useMemo(() => {
    return (
      <div className={css.base}>
        <div>
          <label className={css.label} htmlFor="workspace">
            Workspace
          </label>
          <SelectFilter
            id="workspace"
            placeholder="Select a destination workspace."
            showSearch={false}
            style={{ width: '100%' }}
            value={workspaceId ?? undefined}
            onSelect={handleWorkspaceSelect}>
            {Loadable.getOrElse([], workspaces).map((workspace) => {
              return (
                <Option disabled={workspace.archived} key={workspace.id} value={workspace.id}>
                  <div className={workspace.archived ? css.workspaceOptionDisabled : ''}>
                    <Typography.Text ellipsis={true}>{workspace.name}</Typography.Text>
                    {workspace.archived && <Icon name="archive" />}
                  </div>
                </Option>
              );
            })}
          </SelectFilter>
        </div>
        {workspaceId && workspaceId !== 1 && (
          <div>
            <label className={css.label} htmlFor="project">
              Project
            </label>
            {workspaceId === undefined ? (
              <div className={css.emptyContainer}>
                <Empty description="Select a workspace" image={Empty.PRESENTED_IMAGE_SIMPLE} />
              </div>
            ) : Loadable.quickMatch(projects, false, (ps) => ps.length === 0) ? (
              <div className={css.emptyContainer}>
                <Empty
                  description="Workspace contains no projects"
                  image={Empty.PRESENTED_IMAGE_SIMPLE}
                />
              </div>
            ) : (
              <List
                className={css.listContainer}
                height={200}
                innerElementType="ul"
                itemCount={Loadable.quickMatch(projects, 1, (ps) => ps.length)}
                itemSize={24}
                width="100%">
                {renderRow}
              </List>
            )}
          </div>
        )}
      </div>
    );
  }, [handleWorkspaceSelect, projects, renderRow, workspaceId, workspaces]);

  const closeNotification = useCallback(() => notification.destroy(), []);

  const handleOk = useCallback(async () => {
    if (
      !projectId ||
      !experimentIds?.length ||
      !projectSettings.pinned ||
      Loadable.isLoading(projects)
    )
      return;

    const results = await Promise.allSettled(
      experimentIds.map((experimentId) => moveExperimentWithHandler(experimentId, projectId)),
    );
    const numFailures = results.filter(
      (res) => res.status !== 'fulfilled' || res.value === 1,
    ).length;

    const experimentText =
      experimentIds.length === 1
        ? `Experiment ${experimentIds[0]}`
        : `${experimentIds.length} experiments`;

    const destinationProjectName = projects.data.find((p) => p.id === projectId)?.name ?? '';

    if (numFailures === 0) {
      notification.open({
        btn: null,
        description: (
          <div onClick={closeNotification}>
            <p>
              {experimentText} moved to project {destinationProjectName}
            </p>
            <Link path={paths.projectDetails(projectId)}>View Project</Link>
          </div>
        ),
        message: 'Move Success',
      });
      if (sourceProjectId) {
        const newPinned = { ...projectSettings.pinned };
        const pinSet = new Set(newPinned[sourceProjectId]);
        for (const experimentId of experimentIds) {
          pinSet.delete(experimentId);
        }
        newPinned[sourceProjectId] = Array.from(pinSet);
        updateProjectSettings({ pinned: newPinned });
      }
    } else if (numFailures === experimentIds.length) {
      notification.warn({
        description: `Unable to move ${experimentText}`,
        message: 'Move Failure',
      });
    } else {
      notification.warn({
        description: (
          <div onClick={closeNotification}>
            <p>
              {numFailures} out of {experimentIds.length} experiments failed to move to project{' '}
              {destinationProjectName}
            </p>
            <Link path={paths.projectDetails(projectId)}>View Project</Link>
          </div>
        ),
        key: 'move-notification',
        message: 'Partial Move Failure',
      });
    }
  }, [
    closeNotification,
    experimentIds,
    projectId,
    projectSettings.pinned,
    projects,
    sourceProjectId,
    updateProjectSettings,
  ]);

  const getModalProps = useCallback(
    (experimentIds?: number[], destinationProjectId?: number): ModalFuncProps => {
      const pluralizer = experimentIds?.length && experimentIds?.length > 1 ? 's' : '';
      return {
        closable: true,
        content: modalContent,
        icon: null,
        okButtonProps: { disabled: !destinationProjectId },
        okText: `Move Experiment${pluralizer}`,
        onOk: handleOk,
        title: `Move Experiment${pluralizer}`,
      };
    },
    [handleOk, modalContent],
  );

  const modalOpen = useCallback(
    ({
      initialModalProps,
      experimentIds,
      sourceWorkspaceId,
      sourceProjectId,
    }: ShowModalProps = {}) => {
      if (!workspaceId || projectId) return;

      setExperimentIds(experimentIds);
      if (!workspaceId) setProjectId(null);
      setWorkspaceId(sourceWorkspaceId ?? 1);

      setSourceProjectId(sourceProjectId);

      openOrUpdate({
        ...getModalProps(experimentIds, projectId ?? undefined),
        ...initialModalProps,
      });
    },
    [getModalProps, openOrUpdate, projectId, workspaceId],
  );

  /**
   * When modal props changes are detected, such as modal content
   * title, and buttons, update the modal.
   */
  useEffect(() => {
    if (modalRef.current) openOrUpdate(getModalProps(experimentIds, projectId ?? undefined));
    // eslint-disable-next-line react-hooks/exhaustive-deps
  }, [projectId, projects._tag, workspaceId, experimentIds]);

  return { modalOpen, modalRef, ...modalHook };
};

export default useModalExperimentMove;<|MERGE_RESOLUTION|>--- conflicted
+++ resolved
@@ -74,28 +74,6 @@
 
   const { modalOpen: openOrUpdate, modalRef, ...modalHook } = useModal({ onClose: handleClose });
 
-<<<<<<< HEAD
-  const fetchProjects = useCallback(async () => {
-    if (!destSettings.workspaceId) return;
-    try {
-      const response = await getWorkspaceProjects({
-        id: destSettings.workspaceId,
-        limit: 0,
-      });
-      setProjects((prev) => (isEqual(prev, response.projects) ? prev : response.projects));
-    } catch (e) {
-      handleError(e, {
-        level: ErrorLevel.Error,
-        publicMessage: 'Please try again later.',
-        publicSubject: 'Unable to fetch projects.',
-        silent: false,
-        type: ErrorType.Server,
-      });
-    }
-  }, [destSettings.workspaceId]);
-
-=======
->>>>>>> aeb35f69
   useEffect(() => {
     ensureWorkspacesFetched();
     // eslint-disable-next-line react-hooks/exhaustive-deps
