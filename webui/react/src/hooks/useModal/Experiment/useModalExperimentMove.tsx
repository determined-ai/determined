--- conflicted
+++ resolved
@@ -1,8 +1,4 @@
-<<<<<<< HEAD
-import { notification, Select, Typography } from 'antd';
-=======
-import { Empty, Select, Typography } from 'antd';
->>>>>>> ce0837d1
+import { Select, Typography } from 'antd';
 import { ModalFuncProps } from 'antd/es/modal/Modal';
 import { SelectValue } from 'antd/lib/select';
 import React, { useCallback, useEffect, useMemo, useRef, useState } from 'react';
