import { render, screen, waitFor } from '@testing-library/react';
import userEvent from '@testing-library/user-event';
import { Button } from 'antd';
import React, { useEffect } from 'react';
import { BrowserRouter } from 'react-router-dom';

import StoreProvider from 'contexts/Store';
import { SettingsProvider } from 'hooks/useSettingsProvider';
<<<<<<< HEAD
import { AuthProvider, useAuth } from 'stores/auth';
import { UsersProvider } from 'stores/users';
import { DetailedUser } from 'types';
=======
import { DetailedUser, ResourcePool } from 'types';
import { Loadable } from 'utils/loadable';
>>>>>>> 05c27544

import useModalJupyterLab from './useModalJupyterLab';

const MODAL_TITLE = 'Launch JupyterLab';
const SIMPLE_CONFIG_TEMPLATE_TEXT = 'Template';
const SHOW_SIMPLE_CONFIG_TEXT = 'Show Simple Config';

const MonacoEditorMock: React.FC = () => <></>;

jest.mock('services/api', () => ({
  getResourcePools: () => Promise.resolve([]),
  getTaskTemplates: () => Promise.resolve([]),
  getUsers: () => Promise.resolve({ users: [] }),
  getUserSetting: () => Promise.resolve({ settings: [] }),
  launchJupyterLab: () => Promise.resolve({ config: '' }),
}));
jest.mock('contexts/Store', () => ({
  __esModule: true,
  ...jest.requireActual('contexts/Store'),
  useStore: () => ({ auth: { user: { id: 1 } as DetailedUser } }),
}));

jest.mock('stores/resourcePools', () => ({
  __esModule: true,
  ...jest.requireActual('stores/resourcePools'),
  useResourcePools: (): Loadable<ResourcePool[]> => ({ _tag: 'Loaded', data: [] }),
}));

jest.mock('utils/wait', () => ({
  openCommand: () => null,
  waitPageUrl: () => '',
}));

jest.mock('components/MonacoEditor', () => ({
  __esModule: true,
  default: () => MonacoEditorMock,
}));

const ModalTrigger: React.FC = () => {
  const { setAuth } = useAuth();
  const { contextHolder, modalOpen } = useModalJupyterLab();

  useEffect(() => {
    setAuth({ isAuthenticated: true });
    // eslint-disable-next-line react-hooks/exhaustive-deps
  }, []);

  return (
    <>
      <Button onClick={() => modalOpen()}>Show Jupyter Lab</Button>
      {contextHolder}
    </>
  );
};

const setup = async () => {
  const user = userEvent.setup();

  render(
    <BrowserRouter>
      <StoreProvider>
        <UsersProvider>
          <AuthProvider>
            <SettingsProvider>
              <ModalTrigger />
            </SettingsProvider>
          </AuthProvider>
        </UsersProvider>
      </StoreProvider>
    </BrowserRouter>,
  );

  const button = await waitFor(() => screen.findByRole('button'));
  user.click(button);

  return user;
};

describe('useModalJupyterLab', () => {
  it('should open modal', async () => {
    await setup();

    expect(await screen.findByText(MODAL_TITLE)).toBeInTheDocument();
  });

  it('should close modal', async () => {
    const user = await setup();

    await screen.findByText(MODAL_TITLE);
    const button = await screen.findByRole('button', { name: /Launch/i });
    user.click(button);

    await waitFor(() => {
      expect(screen.queryByText(MODAL_TITLE)).not.toBeInTheDocument();
    });
  });

  it('should show modal in simple form mode', async () => {
    await setup();

    expect(await screen.findByText(SIMPLE_CONFIG_TEMPLATE_TEXT)).toBeInTheDocument();
  });

  it('should switch modal to full config', async () => {
    const user = await setup();

    await screen.findByText(MODAL_TITLE);
    const button = await screen.findByRole('button', { name: /Show Full Config/i });
    user.click(button);

    await waitFor(() => {
      expect(screen.queryByText(SHOW_SIMPLE_CONFIG_TEXT)).toBeInTheDocument();
    });
  });
});<|MERGE_RESOLUTION|>--- conflicted
+++ resolved
@@ -6,14 +6,10 @@
 
 import StoreProvider from 'contexts/Store';
 import { SettingsProvider } from 'hooks/useSettingsProvider';
-<<<<<<< HEAD
 import { AuthProvider, useAuth } from 'stores/auth';
 import { UsersProvider } from 'stores/users';
-import { DetailedUser } from 'types';
-=======
 import { DetailedUser, ResourcePool } from 'types';
 import { Loadable } from 'utils/loadable';
->>>>>>> 05c27544
 
 import useModalJupyterLab from './useModalJupyterLab';
 
