import { Alert, Button, Form, Input, InputNumber, Select } from 'antd';
import type { ModalFuncProps } from 'antd';
import { number, string, undefined as undefinedType, union } from 'io-ts';
import yaml from 'js-yaml';
import React, { useCallback, useEffect, useMemo, useState } from 'react';

import Link from 'components/Link';
import { SettingsConfig, UpdateSettings, useSettings } from 'hooks/useSettings';
import { getResourcePools, getTaskTemplates } from 'services/api';
import Spinner from 'shared/components/Spinner/Spinner';
import useModal, { ModalHooks } from 'shared/hooks/useModal/useModal';
import usePrevious from 'shared/hooks/usePrevious';
import { RawJson } from 'shared/types';
import { ResourcePool, Template } from 'types';
import handleError from 'utils/error';
import { JupyterLabOptions, launchJupyterLab, previewJupyterLab } from 'utils/jupyter';

import css from './useModalJupyterLab.module.scss';

const { Option } = Select;
const { Item } = Form;

const STORAGE_PATH = 'jupyter-lab';
const DEFAULT_SLOT_COUNT = 1;

const settingsConfig: SettingsConfig<JupyterLabOptions> = {
  applicableRoutespace: STORAGE_PATH,
  settings: {
    name: {
      defaultValue: '',
      skipUrlEncoding: true,
      storageKey: 'name',
      type: union([string, undefinedType]),
    },
    pool: {
      defaultValue: '',
      skipUrlEncoding: true,
      storageKey: 'pool',
      type: union([string, undefinedType]),
    },
    slots: {
      defaultValue: DEFAULT_SLOT_COUNT,
      skipUrlEncoding: true,
      storageKey: 'slots',
      type: union([number, undefinedType]),
    },
    template: {
      defaultValue: '',
      skipUrlEncoding: true,
      storageKey: 'template',
      type: union([string, undefinedType]),
    },
  },
  storagePath: STORAGE_PATH,
};

interface FormProps {
  fields: JupyterLabOptions;
  updateFields?: UpdateSettings;
}

interface FullConfigProps {
  config?: string;
  configError?: string;
  onChange?: (config: string) => void;
  setButtonDisabled: (buttonDisabled: boolean) => void;
}

const MonacoEditor = React.lazy(() => import('components/MonacoEditor'));

const useModalJupyterLab = (): ModalHooks => {
  const [visible, setVisible] = useState(false);
  const [showFullConfig, setShowFullConfig] = useState(false);
  const [config, setConfig] = useState<string>();
  const [configError, setConfigError] = useState<string>();
  const [buttonDisabled, setButtonDisabled] = useState(false);
  const previousConfig = usePrevious(config, config);
  const previousShowConfig = usePrevious(showFullConfig, showFullConfig);

  const handleModalClose = useCallback(() => setVisible(false), []);

  const {
    modalClose,
    modalOpen: openOrUpdate,
    ...modalHook
  } = useModal({ onClose: handleModalClose });

  const { settings: fields, updateSettings: updateFields } =
    useSettings<JupyterLabOptions>(settingsConfig);
  const previousFields = usePrevious(fields, undefined);

  const fetchConfig = useCallback(async () => {
    try {
      const newConfig = await previewJupyterLab({
        name: fields?.name,
        pool: fields?.pool,
        slots: fields?.slots,
        template: fields?.template,
      });
      setConfig(yaml.dump(newConfig));
    } catch (e) {
      setConfig(undefined);
      setConfigError('Unable to fetch JupyterLab config.');
    }
  }, [fields]);

  const handleSecondary = useCallback(() => {
    if (showFullConfig) setButtonDisabled(false);
    setShowFullConfig((show) => !show);
  }, [showFullConfig]);

  const handleCreateEnvironment = useCallback(() => {
    if (showFullConfig) {
      launchJupyterLab({ config: yaml.load(config || '') as RawJson });
    } else {
      launchJupyterLab({
        name: fields?.name,
        pool: fields?.pool,
        slots: fields?.slots,
        template: fields?.template,
      });
    }
    modalClose();
    setVisible(false);
  }, [config, fields, showFullConfig, modalClose]);

  const handleConfigChange = useCallback((config: string) => {
    setConfig(config);
    setConfigError(undefined);
  }, []);

  const formContent = useMemo(() => {
    if (!fields) return <Spinner spinning />;

    return showFullConfig ? (
      <JupyterLabFullConfig
        config={config}
        configError={configError}
        setButtonDisabled={setButtonDisabled}
        onChange={handleConfigChange}
      />
    ) : (
      <JupyterLabForm fields={fields} updateFields={updateFields} />
    );
  }, [config, configError, fields, handleConfigChange, showFullConfig, updateFields]);

  const content = useMemo(
    () => (
      <>
        {formContent}
        <div className={css.buttons}>
          <Button onClick={handleSecondary}>
            {showFullConfig ? 'Show Simple Config' : 'Show Full Config'}
          </Button>
          <Button disabled={buttonDisabled} type="primary" onClick={handleCreateEnvironment}>
            Launch
          </Button>
        </div>
      </>
    ),
    [formContent, buttonDisabled, handleCreateEnvironment, handleSecondary, showFullConfig],
  );

  const modalProps: ModalFuncProps = useMemo(
    () => ({
      className: css.noFooter,
      closable: true,
      content,
      icon: null,
      title: 'Launch JupyterLab',
      width: showFullConfig ? 1000 : undefined,
    }),
    [content, showFullConfig],
  );

  const modalOpen = useCallback(
    (initialModalProps: ModalFuncProps = {}) => {
      setVisible(true);
      openOrUpdate({ ...modalProps, ...initialModalProps });
    },
    [modalProps, openOrUpdate],
  );

  // Fetch full config when showing advanced mode.
  useEffect(() => {
    if (showFullConfig) {
      fetchConfig();
    }
  }, [fetchConfig, showFullConfig]);

  // Update modal when any form fields change.
  useEffect(() => {
    if (visible && fields !== previousFields) {
      openOrUpdate(modalProps);
    }
  }, [fields, previousFields, openOrUpdate, modalProps, visible]);

  // Update the modal when user toggles the `Show Full Config` button.
  useEffect(() => {
    if (visible && (config !== previousConfig || showFullConfig !== previousShowConfig)) {
      openOrUpdate(modalProps);
    }
  }, [
    config,
    modalProps,
    openOrUpdate,
    previousConfig,
    previousShowConfig,
    showFullConfig,
    visible,
  ]);

  return { modalClose, modalOpen, ...modalHook };
};

const JupyterLabFullConfig: React.FC<FullConfigProps> = ({
  config,
  configError,
  onChange,
  setButtonDisabled,
}: FullConfigProps) => {
  const [field, setField] = useState([{ name: 'config', value: '' }]);

  const handleConfigChange = useCallback(
<<<<<<< HEAD
    (_, allFields) => {
      if (!Array.isArray(allFields) || allFields?.length === 0) return;
=======
    (_: unknown, allFields: unknown) => {
      if (!Array.isArray(allFields) || allFields.length === 0) return;
>>>>>>> 81031757
      try {
        const configString = allFields[0].value;
        onChange?.(configString);
      } catch (e) {
        handleError(e);
      }
    },
    [onChange],
  );

  useEffect(() => {
    setField([{ name: 'config', value: config || '' }]);
  }, [config]);

  return (
    <Form fields={field} onFieldsChange={handleConfigChange}>
      <div className={css.note}>
        <Link external path="/docs/reference/api/command-notebook-config.html">
          Read about JupyterLab settings
        </Link>
      </div>
      <React.Suspense
        fallback={
          <div className={css.loading}>
            <Spinner tip="Loading text editor..." />
          </div>
        }>
        <Item
          name="config"
          rules={[
            { message: 'JupyterLab config required', required: true },
            {
              validator: (rule, value) => {
                try {
                  yaml.load(value);
                  setButtonDisabled(false);
                  return Promise.resolve();
                } catch (err: unknown) {
                  setButtonDisabled(true);
                  return Promise.reject(
                    new Error(
                      `Invalid YAML on line ${(err as { mark: { line: string } }).mark.line}.`,
                    ),
                  );
                }
              },
            },
          ]}>
          <MonacoEditor
            height="40vh"
            options={{
              wordWrap: 'on',
              wrappingIndent: 'indent',
            }}
          />
        </Item>
      </React.Suspense>
      {configError && <Alert message={configError} type="error" />}
    </Form>
  );
};

const JupyterLabForm: React.FC<FormProps> = ({ updateFields, fields }: FormProps) => {
  const [templates, setTemplates] = useState<Template[]>([]);
  const [resourcePools, setResourcePools] = useState<ResourcePool[]>([]);

  const resourceInfo = useMemo(() => {
    const selectedPool = resourcePools.find((pool) => pool.name === fields?.pool);
    if (!selectedPool) return { hasAux: false, hasCompute: false, maxSlots: 0 };

    /**
     * For static resource pools, the slots-per-agent comes through as -1,
     * meaning it is unknown how many we may have.
     */
    const hasAuxCapacity = selectedPool.auxContainerCapacityPerAgent > 0;
    const hasSlots = selectedPool.slotsAvailable > 0;
    const maxSlots = selectedPool.slotsPerAgent ?? 0;
    const hasSlotsPerAgent = maxSlots !== 0;
    const hasComputeCapacity = hasSlots || hasSlotsPerAgent;
    if (hasAuxCapacity && !hasComputeCapacity) updateFields?.({ slots: 0 });
    if (hasComputeCapacity && fields?.slots == null) updateFields?.({ slots: DEFAULT_SLOT_COUNT });

    return {
      hasAux: hasAuxCapacity,
      hasCompute: hasComputeCapacity,
      maxSlots: maxSlots,
    };
  }, [fields?.pool, updateFields, resourcePools, fields?.slots]);

  const fetchResourcePools = useCallback(async () => {
    try {
      setResourcePools(await getResourcePools({}));
    } catch (e) {
      handleError(e);
    }
  }, []);

  const fetchTemplates = useCallback(async () => {
    try {
      setTemplates(await getTaskTemplates({}));
    } catch (e) {
      handleError(e);
    }
  }, []);

  useEffect(() => {
    fetchResourcePools();
  }, [fetchResourcePools]);

  useEffect(() => {
    fetchTemplates();
  }, [fetchTemplates]);

  useEffect(() => {
    if (!fields?.pool && resourcePools[0]?.name) {
      const pool = resourcePools[0]?.name;
      updateFields?.({ pool });
    }
  }, [resourcePools, fields?.pool, updateFields]);

  return (
    <div className={css.form}>
      {[
        {
          content: (
            <Select
              allowClear
              placeholder="No template (optional)"
              value={fields?.template}
              onChange={(value) => updateFields?.({ template: value?.toString() })}>
              {templates.map((temp) => (
                <Option key={temp.name} value={temp.name}>
                  {temp.name}
                </Option>
              ))}
            </Select>
          ),
          label: 'Template',
        },
        {
          content: (
            <Input
              placeholder="Name (optional)"
              value={fields?.name}
              onChange={(e) => updateFields?.({ name: e.target.value })}
            />
          ),
          label: 'Name',
        },
        {
          content: (
            <Select
              allowClear
              placeholder="Pick the best option"
              value={fields?.pool}
              onChange={(value) => updateFields?.({ pool: value })}>
              {resourcePools.map((pool) => (
                <Option key={pool.name} value={pool.name}>
                  {pool.name}
                </Option>
              ))}
            </Select>
          ),
          label: 'Resource Pool',
        },
        {
          condition: resourceInfo.hasCompute,
          content: (
            <InputNumber
              defaultValue={fields?.slots !== undefined ? fields?.slots : DEFAULT_SLOT_COUNT}
              max={resourceInfo.maxSlots === -1 ? Number.MAX_SAFE_INTEGER : resourceInfo.maxSlots}
              min={resourceInfo.hasAux ? 0 : 1}
              value={fields?.slots}
              onChange={(value) => updateFields?.({ slots: value })}
            />
          ),
          label: 'Slots',
        },
      ].map((row) => {
        if (row.condition === false) return null;
        return (
          <div className={css.line} key={row.label}>
            <p>{row.label}</p>
            {row.content}
          </div>
        );
      })}
    </div>
  );
};

export default useModalJupyterLab;<|MERGE_RESOLUTION|>--- conflicted
+++ resolved
@@ -222,13 +222,8 @@
   const [field, setField] = useState([{ name: 'config', value: '' }]);
 
   const handleConfigChange = useCallback(
-<<<<<<< HEAD
-    (_, allFields) => {
-      if (!Array.isArray(allFields) || allFields?.length === 0) return;
-=======
     (_: unknown, allFields: unknown) => {
       if (!Array.isArray(allFields) || allFields.length === 0) return;
->>>>>>> 81031757
       try {
         const configString = allFields[0].value;
         onChange?.(configString);
