import { Map } from 'immutable';
<<<<<<< HEAD
import { observable, useObservable, WritableObservable } from 'micro-observables';
=======
>>>>>>> 5b39a946
import React, { createContext, useEffect, useRef, useState } from 'react';

import { getUserSetting } from 'services/api';
import Spinner from 'shared/components/Spinner';
import { ErrorType } from 'shared/utils/error';
import { authChecked } from 'stores/auth';
import usersStore from 'stores/users';
import handleError from 'utils/error';
import { Loadable } from 'utils/loadable';
import { useObservable } from 'utils/observable';

/*
 * UserSettingsState contains all the settings for a user
 * across the application. Each key identifies a unique part
 * of the interface to store settings for.
 */
type UserSettingsState = Map<string, Settings>;

// eslint-disable-next-line @typescript-eslint/no-explicit-any
export type Settings = { [key: string]: any }; //TODO: find a way to use a better type here

type UserSettingsContext = {
  clearQuerySettings: () => void;
  isLoading: WritableObservable<boolean>;
  querySettings: string;
  state: WritableObservable<UserSettingsState>;
};

export const UserSettings = createContext<UserSettingsContext>({
  clearQuerySettings: () => undefined,
  isLoading: observable(false),
  querySettings: '',
  state: observable(Map<string, Settings>()),
});

export const SettingsProvider: React.FC<React.PropsWithChildren> = ({ children }) => {
  const loadableCurrentUser = useObservable(usersStore.getCurrentUser());
  const user = Loadable.match(loadableCurrentUser, {
    Loaded: (cUser) => cUser,
    NotLoaded: () => undefined,
  });
  const checked = useObservable(authChecked);
  const [canceler] = useState(new AbortController());
  const [isLoading] = useState(() => observable(true));
  const querySettings = useRef('');
  const [settingsState] = useState(() => observable(Map<string, Settings>()));

  useEffect(() => {
    if (!user?.id || !checked) return;

    try {
      getUserSetting({}, { signal: canceler.signal }).then((response) => {
        isLoading.set(false);
        settingsState.update((currentState) => {
          return currentState.withMutations((state) => {
            response.settings.forEach((setting) => {
              const value = setting.value ? JSON.parse(setting.value) : undefined;
              let key = setting.storagePath || setting.key; // falls back to the setting key due to storagePath being optional.

              if (key.includes('u:2/')) key = key.replace(/u:2\//g, '');

              const entry = state.get(key);
              if (!entry) {
                state.set(key, { [setting.key]: value });
              } else {
                state.set(key, Object.assign({}, entry, { [setting.key]: value }));
              }
            });
          });
        });
      });
    } catch (error) {
      isLoading.set(false);
      handleError(error, {
        isUserTriggered: false,
        publicMessage: 'Unable to fetch user settings.',
        type: ErrorType.Api,
      });
    }

    return () => canceler.abort();
  }, [canceler, user?.id, checked, settingsState, isLoading]);

  useEffect(() => {
    const url = window.location.search.substring(/^\?/.test(location.search) ? 1 : 0);

    querySettings.current = url;
  }, []);

  const clearQuerySettings = () => {
    querySettings.current = '';
  };

  return (
    <Spinner spinning={useObservable(isLoading) && !(checked && !user)} tip="Loading Page">
      <UserSettings.Provider
        value={{
          clearQuerySettings,
          isLoading: isLoading,
          querySettings: querySettings.current,
          state: settingsState,
        }}>
        {children}
      </UserSettings.Provider>
    </Spinner>
  );
};<|MERGE_RESOLUTION|>--- conflicted
+++ resolved
@@ -1,8 +1,5 @@
 import { Map } from 'immutable';
-<<<<<<< HEAD
 import { observable, useObservable, WritableObservable } from 'micro-observables';
-=======
->>>>>>> 5b39a946
 import React, { createContext, useEffect, useRef, useState } from 'react';
 
 import { getUserSetting } from 'services/api';
@@ -12,7 +9,6 @@
 import usersStore from 'stores/users';
 import handleError from 'utils/error';
 import { Loadable } from 'utils/loadable';
-import { useObservable } from 'utils/observable';
 
 /*
  * UserSettingsState contains all the settings for a user
