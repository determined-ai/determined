import React from 'react';

import Admin from 'pages/Admin';
import ClusterLogs from 'pages/ClusterLogs';
import Clusters from 'pages/Clusters';
import Dashboard from 'pages/Dashboard';
import DefaultRoute from 'pages/DefaultRoute';
import Deprecated from 'pages/Deprecated';
import DesignKit from 'pages/DesignKit';
import ExperimentDetails from 'pages/ExperimentDetails';
import InteractiveTask from 'pages/InteractiveTask';
import ModelDetails from 'pages/ModelDetails';
import ModelRegistry from 'pages/ModelRegistry';
import ModelVersionDetails from 'pages/ModelVersionDetails';
import ProjectDetailsWrapper from 'pages/ProjectDetailsWrapper';
import Reload from 'pages/Reload';
import ResourcepoolDetail from 'pages/ResourcepoolDetail';
import Settings from 'pages/Settings';
import SignIn from 'pages/SignIn';
import SignOut from 'pages/SignOut';
import TaskList from 'pages/TaskList';
import { TaskLogsWrapper } from 'pages/TaskLogs';
import TrialDetails from 'pages/TrialDetails';
import Wait from 'pages/Wait';
import Webhooks from 'pages/WebhookList';
import WorkspaceDetails from 'pages/WorkspaceDetails';
import WorkspaceList from 'pages/WorkspaceList';
import { RouteConfig } from 'shared/types';

import Routes from './routes';

const routeComponentMap: Record<string, React.ReactNode> = {
  admin: <Admin />,
  cluster: <Deprecated />,
  clusterHistorical: <Deprecated />,
  clusterLogs: <ClusterLogs />,
  clusters: <Clusters />,
<<<<<<< HEAD
  dashboard: <Dashboard />,
  default: <DefaultRoute />,
=======
  designKit: <DesignKit />,
>>>>>>> 44ccf325
  experimentDetails: <ExperimentDetails />,
  interactive: <InteractiveTask />,
  jobs: <Deprecated />,
  modelDetails: <ModelDetails />,
  models: <ModelRegistry />,
  modelVersionDetails: <ModelVersionDetails />,
  projectDetails: <ProjectDetailsWrapper />,
  reload: <Reload />,
  resourcepool: <ResourcepoolDetail />,
  settings: <Settings />,
  signIn: <SignIn />,
  signOut: <SignOut />,
  taskList: <TaskList />,
  taskLogs: <TaskLogsWrapper />,
  trialDetails: <TrialDetails />,
  uncategorized: <ProjectDetailsWrapper />,
  wait: <Wait />,
  webhooks: <Webhooks />,
  workspaceDetails: <WorkspaceDetails />,
  workspaceList: <WorkspaceList />,
};

const defaultRouteId = 'uncategorized';
const rbacDefaultRouteId = 'workspaceList';
const dashboardDefaultRouteId = 'dashboard';

const appRoutes: RouteConfig[] = Routes.map((route) => {
  if (!routeComponentMap[route.id]) {
    throw new Error(`Missing route component for ${route.id}`);
  }
  return { ...route, element: routeComponentMap[route.id] };
});

export const defaultRoute = appRoutes.find((route) => route.id === defaultRouteId) as RouteConfig;
export const rbacDefaultRoute = appRoutes.find(
  (route) => route.id === rbacDefaultRouteId,
) as RouteConfig;
export const dashboardDefaultRoute = appRoutes.find(
  (route) => route.id === dashboardDefaultRouteId,
) as RouteConfig;

appRoutes.push({
  id: 'catch-all',
  path: '*',
  redirect: defaultRoute.path,
});

export default appRoutes;<|MERGE_RESOLUTION|>--- conflicted
+++ resolved
@@ -35,12 +35,9 @@
   clusterHistorical: <Deprecated />,
   clusterLogs: <ClusterLogs />,
   clusters: <Clusters />,
-<<<<<<< HEAD
   dashboard: <Dashboard />,
   default: <DefaultRoute />,
-=======
   designKit: <DesignKit />,
->>>>>>> 44ccf325
   experimentDetails: <ExperimentDetails />,
   interactive: <InteractiveTask />,
   jobs: <Deprecated />,
