--- conflicted
+++ resolved
@@ -12,7 +12,7 @@
   MIN_COLUMN_WIDTH,
   MULTISELECT,
 } from 'hew/DataGrid/columns';
-// import { ContextMenuCompleteHandlerProps } from 'hew/DataGrid/contextMenu';
+import { ContextMenuCompleteHandlerProps } from 'hew/DataGrid/contextMenu';
 import DataGrid, {
   DataGridHandle,
   HandleSelectionChangeType,
@@ -65,11 +65,7 @@
   DEFAULT_SELECTION,
   SelectionType as SelectionState,
 } from 'pages/F_ExpList/F_ExperimentList.settings';
-<<<<<<< HEAD
-// import FlatRunActionButton from 'pages/FlatRuns/FlatRunActionButton';
-=======
 import FlatRunActionButton from 'pages/FlatRuns/FlatRunActionButton';
->>>>>>> c5c8ad7a
 import { paths } from 'routes/utils';
 import { getProjectColumns, getProjectNumericMetricsRange, searchRuns } from 'services/api';
 import { V1ColumnType, V1LocationType } from 'services/api-ts-sdk';
@@ -251,21 +247,12 @@
     };
   }, [loadedSelectedRunIds]);
 
-<<<<<<< HEAD
-  // const selectedRuns: FlatRun[] = useMemo(() => {
-  //   const selected = runs.flatMap((run) => {
-  //     return run.isLoaded && selectedRunIdSet.has(run.data.id) ? [run.data] : [];
-  //   });
-  //   return selected;
-  // }, [runs, selectedRunIdSet]);
-=======
   const selectedRuns: FlatRun[] = useMemo(() => {
     const selected = runs.flatMap((run) => {
       return run.isLoaded && selectedRunIdSet.has(run.data.id) ? [run.data] : [];
     });
     return selected;
   }, [runs, selectedRunIdSet]);
->>>>>>> c5c8ad7a
 
   const handleIsOpenFilterChange = useCallback((newOpen: boolean) => {
     setIsOpenFilter(newOpen);
@@ -345,8 +332,8 @@
                 currentColumn.column,
                 currentColumn.displayName || currentColumn.column,
                 settings.columnWidths[currentColumn.column] ??
-                  defaultColumnWidths[currentColumn.column as RunColumn] ??
-                  MIN_COLUMN_WIDTH,
+                defaultColumnWidths[currentColumn.column as RunColumn] ??
+                MIN_COLUMN_WIDTH,
                 dataPath,
                 {
                   max: heatmap.max,
@@ -358,8 +345,8 @@
                 currentColumn.column,
                 currentColumn.displayName || currentColumn.column,
                 settings.columnWidths[currentColumn.column] ??
-                  defaultColumnWidths[currentColumn.column as RunColumn] ??
-                  MIN_COLUMN_WIDTH,
+                defaultColumnWidths[currentColumn.column as RunColumn] ??
+                MIN_COLUMN_WIDTH,
                 dataPath,
               );
             }
@@ -370,8 +357,8 @@
               currentColumn.column,
               currentColumn.displayName || currentColumn.column,
               settings.columnWidths[currentColumn.column] ??
-                defaultColumnWidths[currentColumn.column as RunColumn] ??
-                MIN_COLUMN_WIDTH,
+              defaultColumnWidths[currentColumn.column as RunColumn] ??
+              MIN_COLUMN_WIDTH,
               dataPath,
             );
             break;
@@ -382,8 +369,8 @@
               currentColumn.column,
               currentColumn.displayName || currentColumn.column,
               settings.columnWidths[currentColumn.column] ??
-                defaultColumnWidths[currentColumn.column as RunColumn] ??
-                MIN_COLUMN_WIDTH,
+              defaultColumnWidths[currentColumn.column as RunColumn] ??
+              MIN_COLUMN_WIDTH,
               dataPath,
             );
         }
@@ -396,9 +383,9 @@
             settings.columnWidths[currentColumn.column],
             heatmap && settings.heatmapOn && !settings.heatmapSkipped.includes(currentColumn.column)
               ? {
-                  max: heatmap.max,
-                  min: heatmap.min,
-                }
+                max: heatmap.max,
+                min: heatmap.min,
+              }
               : undefined,
           );
         }
@@ -675,87 +662,13 @@
     [rowRangeToIds, settings.selection, updateSettings],
   );
 
-<<<<<<< HEAD
-  // const onActionComplete = useCallback(async () => {
-  //   handleSelectionChange('remove-all');
-  //   await fetchRuns();
-  // }, [fetchRuns, handleSelectionChange]);
-
-  const handleActionSuccess = useCallback(
-    (
-      action: ExperimentAction,
-      successfulIds: number[],
-      // data?: Partial<BulkExperimentItem>,
-    ): void => {
-      const idSet = new Set(successfulIds);
-      const updateExperiment = (updated: Partial<FlatRun>) => {
-        setRuns((prev) =>
-          prev.map((runsLoadable) =>
-            Loadable.map(runsLoadable, (run) => (idSet.has(run.id) ? { ...run, ...updated } : run)),
-          ),
-        );
-      };
-      switch (action) {
-        case ExperimentAction.Activate:
-          updateExperiment({ state: RunState.Active });
-          break;
-        case ExperimentAction.Archive:
-          updateExperiment({ archived: true });
-          break;
-        case ExperimentAction.Cancel:
-          updateExperiment({ state: RunState.StoppingCanceled });
-          break;
-        case ExperimentAction.Kill:
-          updateExperiment({ state: RunState.StoppingKilled });
-          break;
-        case ExperimentAction.Pause:
-          updateExperiment({ state: RunState.Paused });
-          break;
-        case ExperimentAction.Unarchive:
-          updateExperiment({ archived: false });
-          break;
-        // case ExperimentAction.Edit:
-        //   if (data) updateExperiment(data);
-        //   openToast({ severity: 'Confirm', title: 'Experiment updated successfully' });
-        //   break;
-        // case ExperimentAction.Move:
-        case ExperimentAction.Delete:
-          setRuns((prev) =>
-            prev.filter((runLoadable) =>
-              Loadable.match(runLoadable, {
-                _: () => true,
-                Loaded: (run) => !idSet.has(run.id),
-              }),
-            ),
-          );
-          break;
-        case ExperimentAction.RetainLogs:
-          break;
-        // Exhaustive cases to ignore.
-        default:
-          break;
-      }
-      handleSelectionChange('remove-all');
-    },
-    [
-      handleSelectionChange,
-      // openToast,
-    ],
-  );
-
-  const handleContextMenuComplete = useCallback(
-    (action: ExperimentAction, id: number) => handleActionSuccess(action, [id]),
-    [handleActionSuccess],
-  );
-=======
   const onActionComplete = useCallback(async () => {
     handleSelectionChange('remove-all');
     await fetchRuns();
   }, [fetchRuns, handleSelectionChange]);
 
   const handleContextMenuComplete: ContextMenuCompleteHandlerProps<ExperimentAction, FlatRun> =
-    useCallback(() => {}, []);
->>>>>>> c5c8ad7a
+    useCallback(() => { }, []);
 
   const handleColumnsOrderChange = useCallback(
     // changing both column order and pinned count should happen in one update:
@@ -805,12 +718,12 @@
         const items: MenuItem[] = [
           settings.selection.type === 'ALL_EXCEPT' || settings.selection.selections.length > 0
             ? {
-                key: 'select-none',
-                label: 'Clear selected',
-                onClick: () => {
-                  handleSelectionChange?.('remove-all');
-                },
-              }
+              key: 'select-none',
+              label: 'Clear selected',
+              onClick: () => {
+                handleSelectionChange?.('remove-all');
+              },
+            }
             : null,
           ...[5, 10, 25].map((n) => ({
             key: `select-${n}`,
@@ -839,32 +752,32 @@
           ? null
           : !isPinned
             ? {
-                icon: <Icon decorative name="pin" />,
-                key: 'pin',
-                label: 'Pin column',
-                onClick: () => {
-                  const newColumnsOrder = columnsIfLoaded.filter((c) => c !== columnId);
-                  newColumnsOrder.splice(settings.pinnedColumnsCount, 0, columnId);
-                  handleColumnsOrderChange(
-                    newColumnsOrder,
-                    Math.min(settings.pinnedColumnsCount + 1, columnsIfLoaded.length),
-                  );
-                },
-              }
+              icon: <Icon decorative name="pin" />,
+              key: 'pin',
+              label: 'Pin column',
+              onClick: () => {
+                const newColumnsOrder = columnsIfLoaded.filter((c) => c !== columnId);
+                newColumnsOrder.splice(settings.pinnedColumnsCount, 0, columnId);
+                handleColumnsOrderChange(
+                  newColumnsOrder,
+                  Math.min(settings.pinnedColumnsCount + 1, columnsIfLoaded.length),
+                );
+              },
+            }
             : {
-                disabled: settings.pinnedColumnsCount <= 1,
-                icon: <Icon decorative name="pin" />,
-                key: 'unpin',
-                label: 'Unpin column',
-                onClick: () => {
-                  const newColumnsOrder = columnsIfLoaded.filter((c) => c !== columnId);
-                  newColumnsOrder.splice(settings.pinnedColumnsCount - 1, 0, columnId);
-                  handleColumnsOrderChange(
-                    newColumnsOrder,
-                    Math.max(settings.pinnedColumnsCount - 1, 0),
-                  );
-                },
+              disabled: settings.pinnedColumnsCount <= 1,
+              icon: <Icon decorative name="pin" />,
+              key: 'unpin',
+              label: 'Unpin column',
+              onClick: () => {
+                const newColumnsOrder = columnsIfLoaded.filter((c) => c !== columnId);
+                newColumnsOrder.splice(settings.pinnedColumnsCount - 1, 0, columnId);
+                handleColumnsOrderChange(
+                  newColumnsOrder,
+                  Math.max(settings.pinnedColumnsCount - 1, 0),
+                );
               },
+            },
         {
           icon: <Icon decorative name="eye-close" />,
           key: 'hide',
@@ -921,9 +834,9 @@
           sortCount === 0
             ? []
             : [
-                { type: 'divider' as const },
-                ...sortMenuItemsForColumn(column, sorts, handleSortChange),
-              ];
+              { type: 'divider' as const },
+              ...sortMenuItemsForColumn(column, sorts, handleSortChange),
+            ];
 
         items.push(
           ...sortMenuItems,
@@ -1038,14 +951,6 @@
               rowHeight={globalSettings.rowHeight}
               onRowHeightChange={onRowHeightChange}
             />
-<<<<<<< HEAD
-            {/* <FlatRunActionButton
-              isMobile={isMobile}
-              project={project}
-              selectedRuns={selectedRuns}
-              onActionComplete={onActionComplete}
-            /> */}
-=======
             <FlatRunActionButton
               filterFormSetWithoutId={filterFormSetWithoutId}
               isMobile={isMobile}
@@ -1054,7 +959,6 @@
               workspaceId={workspaceId}
               onActionComplete={onActionComplete}
             />
->>>>>>> c5c8ad7a
           </Row>
         </Column>
         <Column align="right">
