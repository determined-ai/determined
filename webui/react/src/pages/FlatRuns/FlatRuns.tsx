--- conflicted
+++ resolved
@@ -70,11 +70,7 @@
 import { V1ColumnType, V1LocationType } from 'services/api-ts-sdk';
 import userStore from 'stores/users';
 import userSettings from 'stores/userSettings';
-<<<<<<< HEAD
-import { BulkExperimentItem, DetailedUser, ExperimentAction, FlatRun, Project, ProjectColumn } from 'types';
-=======
-import { DetailedUser, ExperimentAction, FlatRun, ProjectColumn } from 'types';
->>>>>>> a45aa1e6
+import { BulkExperimentItem, DetailedUser, ExperimentAction, FlatRun, ProjectColumn } from 'types';
 import handleError from 'utils/error';
 // import { getProjectExperimentForExperimentItem } from 'utils/experiment';
 import { eagerSubscribe } from 'utils/observable';
@@ -311,17 +307,6 @@
             break;
         }
         switch (currentColumn.type) {
-<<<<<<< HEAD
-          case V1ColumnType.NUMBER:
-            columnDefs[currentColumn.column] = defaultNumberColumn(
-              currentColumn.column,
-              currentColumn.displayName || currentColumn.column,
-              settings.columnWidths[currentColumn.column] ??
-              defaultColumnWidths[currentColumn.column as RunColumn] ??
-              MIN_COLUMN_WIDTH,
-              dataPath,
-            );
-=======
           case V1ColumnType.NUMBER: {
             const heatmap = projectHeatmap
               .getOrElse([])
@@ -335,8 +320,8 @@
                 currentColumn.column,
                 currentColumn.displayName || currentColumn.column,
                 settings.columnWidths[currentColumn.column] ??
-                  defaultColumnWidths[currentColumn.column as RunColumn] ??
-                  MIN_COLUMN_WIDTH,
+                defaultColumnWidths[currentColumn.column as RunColumn] ??
+                MIN_COLUMN_WIDTH,
                 dataPath,
                 {
                   max: heatmap.max,
@@ -348,12 +333,11 @@
                 currentColumn.column,
                 currentColumn.displayName || currentColumn.column,
                 settings.columnWidths[currentColumn.column] ??
-                  defaultColumnWidths[currentColumn.column as RunColumn] ??
-                  MIN_COLUMN_WIDTH,
+                defaultColumnWidths[currentColumn.column as RunColumn] ??
+                MIN_COLUMN_WIDTH,
                 dataPath,
               );
             }
->>>>>>> a45aa1e6
             break;
           }
           case V1ColumnType.DATE:
@@ -387,9 +371,9 @@
             settings.columnWidths[currentColumn.column],
             heatmap && settings.heatmapOn && !settings.heatmapSkipped.includes(currentColumn.column)
               ? {
-                  max: heatmap.max,
-                  min: heatmap.min,
-                }
+                max: heatmap.max,
+                min: heatmap.min,
+              }
               : undefined,
           );
         }
