--- conflicted
+++ resolved
@@ -116,19 +116,12 @@
 }
 
 const ExperimentList: React.FC<Props> = ({ project }) => {
-<<<<<<< HEAD
-  const users = Loadable.match(useObservable(usersStore.getUsers()), {
-    Loaded: (cUser) => cUser.users,
-    NotLoaded: () => [],
-  }); // TODO: handle loading state
-=======
   const users = Loadable.map(useObservable(usersStore.getUsers()), ({ users }) => users);
   const loadableCurrentUser = useObservable(usersStore.getCurrentUser());
   const user = Loadable.match(loadableCurrentUser, {
     Loaded: (cUser) => cUser,
     NotLoaded: () => undefined,
   });
->>>>>>> 9bb9caa8
 
   const [experiments, setExperiments] = useState<ExperimentItem[]>([]);
   const [labels, setLabels] = useState<string[]>([]);
