import { ExclamationCircleOutlined } from '@ant-design/icons';
import { Button, Dropdown, Input, MenuProps, Modal, Space, Typography } from 'antd';
import type { DropDownProps } from 'antd';
import { FilterDropdownProps } from 'antd/lib/table/interface';
import React, { useCallback, useEffect, useLayoutEffect, useMemo, useRef, useState } from 'react';

import Badge, { BadgeType } from 'components/Badge';
import { useSetDynamicTabBar } from 'components/DynamicTabs';
import ExperimentActionDropdown from 'components/ExperimentActionDropdown';
import FilterCounter from 'components/FilterCounter';
import Link from 'components/Link';
import Page from 'components/Page';
import InteractiveTable, {
  ColumnDef,
  InteractiveTableSettings,
  onRightClickableCell,
} from 'components/Table/InteractiveTable';
import {
  checkmarkRenderer,
  defaultRowClassName,
  experimentDurationRenderer,
  experimentNameRenderer,
  experimentProgressRenderer,
  ExperimentRenderer,
  expStateRenderer,
  getFullPaginationConfig,
  relativeTimeRenderer,
  userRenderer,
} from 'components/Table/Table';
import TableBatch from 'components/Table/TableBatch';
import TableFilterDropdown from 'components/Table/TableFilterDropdown';
import TableFilterSearch from 'components/Table/TableFilterSearch';
import TagList from 'components/TagList';
import Toggle from 'components/Toggle';
import useExperimentTags from 'hooks/useExperimentTags';
import useModalColumnsCustomize from 'hooks/useModal/Columns/useModalColumnsCustomize';
import useModalExperimentMove from 'hooks/useModal/Experiment/useModalExperimentMove';
import usePermissions from 'hooks/usePermissions';
import { UpdateSettings, useSettings } from 'hooks/useSettings';
import { paths } from 'routes/utils';
import {
  activateExperiment,
  archiveExperiment,
  cancelExperiment,
  deleteExperiment,
  getExperimentLabels,
  getExperiments,
  killExperiment,
  openOrCreateTensorBoard,
  patchExperiment,
  pauseExperiment,
  unarchiveExperiment,
} from 'services/api';
import { Determinedexperimentv1State, V1GetExperimentsRequestSortBy } from 'services/api-ts-sdk';
import { encodeExperimentState } from 'services/decoder';
import { GetExperimentsParams } from 'services/types';
import Icon from 'shared/components/Icon/Icon';
import Spinner from 'shared/components/Spinner';
import usePolling from 'shared/hooks/usePolling';
import { RecordKey, ValueOf } from 'shared/types';
import { ErrorLevel } from 'shared/utils/error';
import { validateDetApiEnum, validateDetApiEnumList } from 'shared/utils/service';
import { alphaNumericSorter } from 'shared/utils/sort';
<<<<<<< HEAD
import { humanReadableBytes } from 'shared/utils/string';
=======
import { useAuth } from 'stores/auth';
import { useEnsureUsersFetched, useUsers } from 'stores/users';
>>>>>>> e9365d40
import {
  ExperimentAction as Action,
  CommandResponse,
  CommandTask,
  ExperimentItem,
  ExperimentPagination,
  Project,
  ProjectExperiment,
  RunState,
} from 'types';
import handleError from 'utils/error';
import {
  canActionExperiment,
  getActionsForExperimentsUnion,
  getProjectExperimentForExperimentItem,
} from 'utils/experiment';
import { Loadable } from 'utils/loadable';
import { getDisplayName } from 'utils/user';
import { openCommandResponse } from 'utils/wait';

import {
  DEFAULT_COLUMN_WIDTHS,
  DEFAULT_COLUMNS,
  ExperimentColumnName,
  ExperimentListSettings,
  settingsConfigForProject,
} from './ExperimentList.settings';
import css from './ProjectDetails.module.scss';

const filterKeys: Array<keyof ExperimentListSettings> = ['label', 'search', 'state', 'user'];

const batchActions = [
  Action.OpenTensorBoard,
  Action.Activate,
  Action.Move,
  Action.Pause,
  Action.Archive,
  Action.Unarchive,
  Action.Cancel,
  Action.Kill,
  Action.Delete,
];

interface Props {
  project: Project;
}

const ExperimentList: React.FC<Props> = ({ project }) => {
  const users = Loadable.getOrElse([], useUsers()); // TODO: handle loading state
  const loadableAuth = useAuth();
  const user = Loadable.match(loadableAuth.auth, {
    Loaded: (auth) => auth.user,
    NotLoaded: () => undefined,
  });

  const [experiments, setExperiments] = useState<ExperimentItem[]>([]);
  const [labels, setLabels] = useState<string[]>([]);

  const [isLoading, setIsLoading] = useState(true);
  const [total, setTotal] = useState(0);
  const [canceler] = useState(new AbortController());
  const pageRef = useRef<HTMLElement>(null);

  const permissions = usePermissions();

  const id = project?.id;

  const settingsConfig = useMemo(() => settingsConfigForProject(id), [id]);

  const { settings, updateSettings, resetSettings, activeSettings } =
    useSettings<ExperimentListSettings>(settingsConfig);

  const tableOffset = (() => {
    if (settings.tableOffset > total) {
      const newTotal = settings.tableOffset > total ? total : total - 1;
      return settings.tableLimit * Math.floor(newTotal / settings.tableLimit);
    }
    return settings.tableOffset;
  })();

  const experimentMap = useMemo(() => {
    return (experiments || []).reduce((acc, experiment) => {
      acc[experiment.id] = getProjectExperimentForExperimentItem(experiment, project);
      return acc;
    }, {} as Record<RecordKey, ProjectExperiment>);
  }, [experiments, project]);

  const filterCount = useMemo(() => activeSettings(filterKeys).length, [activeSettings]);

  const availableBatchActions = useMemo(() => {
    const experiments = settings.row?.map((id) => experimentMap[id]) ?? [];
    return getActionsForExperimentsUnion(experiments, batchActions, permissions);
  }, [experimentMap, settings.row, permissions]);

  const statesString = useMemo(() => settings.state?.join('.'), [settings.state]);
  const pinnedString = useMemo(() => JSON.stringify(settings.pinned ?? {}), [settings.pinned]);
  const labelsString = useMemo(() => settings.label?.join('.'), [settings.label]);
  const usersString = useMemo(() => settings.user?.join('.'), [settings.user]);

  const fetchExperiments = useCallback(async (): Promise<void> => {
    if (!settings) return;
    try {
      const states = statesString
        ?.split('.')
        .map((state) => encodeExperimentState(state as RunState));
      const pinned = JSON.parse(pinnedString);
      const baseParams: GetExperimentsParams = {
        archived: settings.archived ? undefined : false,
        labels: settings.label,
        name: settings.search,
        orderBy: settings.sortDesc ? 'ORDER_BY_DESC' : 'ORDER_BY_ASC',
        projectId: id,
        sortBy: validateDetApiEnum(V1GetExperimentsRequestSortBy, settings.sortKey),
        states: validateDetApiEnumList(Determinedexperimentv1State, states),
        users: settings.user,
      };
      const pinnedIds = pinned?.[id] ?? [];
      let pinnedExpResponse: ExperimentPagination = { experiments: [], pagination: {} };
      if (pinnedIds.length > 0) {
        pinnedExpResponse = await getExperiments(
          {
            ...baseParams,
            experimentIdFilter: { incl: pinnedIds },
            limit: settings.tableLimit,
            offset: 0,
          },
          { signal: canceler.signal },
        );
      }
      const otherExpResponse = await getExperiments(
        {
          ...baseParams,
          experimentIdFilter: { notIn: pinnedIds },
          limit: settings.tableLimit - pinnedIds.length,
          offset: tableOffset - (tableOffset / settings.tableLimit) * pinnedIds.length,
        },
        { signal: canceler.signal },
      );

      // Due to showing pinned items in all pages, we need to adjust the number of total items
      const totalItems =
        (pinnedExpResponse.pagination.total ?? 0) + (otherExpResponse.pagination.total ?? 0);
      const expectedNumPages = Math.ceil(totalItems / settings.tableLimit);
      const imaginaryTotalItems = totalItems + pinnedIds.length * expectedNumPages;
      setTotal(imaginaryTotalItems);
      setExperiments([...pinnedExpResponse.experiments, ...otherExpResponse.experiments]);
    } catch (e) {
      handleError(e, { publicSubject: 'Unable to fetch experiments.' });
    } finally {
      setIsLoading(false);
    }
    // eslint-disable-next-line react-hooks/exhaustive-deps
  }, [canceler.signal, id, settings, labelsString, pinnedString, statesString, usersString]);

  const fetchLabels = useCallback(async () => {
    try {
      const labels = await getExperimentLabels({ project_id: id }, { signal: canceler.signal });
      labels.sort((a, b) => alphaNumericSorter(a, b));
      setLabels(labels);
    } catch (e) {
      handleError(e);
    }
  }, [canceler.signal, id]);

  const fetchUsers = useEnsureUsersFetched(canceler); // We already fetch "users" at App lvl, so, this might be enough.

  const fetchAll = useCallback(async () => {
    await Promise.allSettled([fetchExperiments(), fetchUsers(), fetchLabels()]);
  }, [fetchExperiments, fetchUsers, fetchLabels]);

  const { stopPolling } = usePolling(fetchAll, { rerunOnNewFn: true });

  const experimentTags = useExperimentTags(fetchAll);

  const handleActionComplete = useCallback(() => fetchExperiments(), [fetchExperiments]);

  const tableSearchIcon = useCallback(() => <Icon name="search" size="tiny" />, []);

  const handleNameSearchApply = useCallback(
    (newSearch: string) => {
      updateSettings({ row: undefined, search: newSearch || undefined });
    },
    [updateSettings],
  );

  const handleNameSearchReset = useCallback(() => {
    updateSettings({ row: undefined, search: undefined });
  }, [updateSettings]);

  const nameFilterSearch = useCallback(
    (filterProps: FilterDropdownProps) => (
      <TableFilterSearch
        {...filterProps}
        value={settings.search || ''}
        onReset={handleNameSearchReset}
        onSearch={handleNameSearchApply}
      />
    ),
    [handleNameSearchApply, handleNameSearchReset, settings.search],
  );

  const handleLabelFilterApply = useCallback(
    (labels: string[]) => {
      updateSettings({
        label: labels.length !== 0 ? labels : undefined,
        row: undefined,
      });
    },
    [updateSettings],
  );

  const handleLabelFilterReset = useCallback(() => {
    updateSettings({ label: undefined, row: undefined });
  }, [updateSettings]);

  const labelFilterDropdown = useCallback(
    (filterProps: FilterDropdownProps) => (
      <TableFilterDropdown
        {...filterProps}
        multiple
        searchable
        values={settings.label}
        onFilter={handleLabelFilterApply}
        onReset={handleLabelFilterReset}
      />
    ),
    [handleLabelFilterApply, handleLabelFilterReset, settings.label],
  );

  const handleStateFilterApply = useCallback(
    (states: string[]) => {
      updateSettings({
        row: undefined,
        state: states.length !== 0 ? (states as RunState[]) : undefined,
      });
    },
    [updateSettings],
  );

  const handleStateFilterReset = useCallback(() => {
    updateSettings({ row: undefined, state: undefined });
  }, [updateSettings]);

  const stateFilterDropdown = useCallback(
    (filterProps: FilterDropdownProps) => (
      <TableFilterDropdown
        {...filterProps}
        multiple
        values={settings.state}
        onFilter={handleStateFilterApply}
        onReset={handleStateFilterReset}
      />
    ),
    [handleStateFilterApply, handleStateFilterReset, settings.state],
  );

  const handleUserFilterApply = useCallback(
    (users: string[]) => {
      updateSettings({
        row: undefined,
        user: users.length !== 0 ? users : undefined,
      });
    },
    [updateSettings],
  );

  const handleUserFilterReset = useCallback(() => {
    updateSettings({ row: undefined, user: undefined });
  }, [updateSettings]);

  const userFilterDropdown = useCallback(
    (filterProps: FilterDropdownProps) => (
      <TableFilterDropdown
        {...filterProps}
        multiple
        searchable
        values={settings.user}
        onFilter={handleUserFilterApply}
        onReset={handleUserFilterReset}
      />
    ),
    [handleUserFilterApply, handleUserFilterReset, settings.user],
  );

  const saveExperimentDescription = useCallback(async (editedDescription: string, id: number) => {
    try {
      await patchExperiment({
        body: { description: editedDescription },
        experimentId: id,
      });
    } catch (e) {
      handleError(e, {
        isUserTriggered: true,
        publicMessage: 'Unable to save experiment description.',
        silent: false,
      });
      return e as Error;
    }
  }, []);

  const canEditExperiment =
    !!project &&
    permissions.canModifyExperimentMetadata({
      workspace: { id: project.workspaceId },
    });

  const ContextMenu = useCallback(
    ({
      record,
      onVisibleChange,
      children,
    }: {
      children?: React.ReactNode;
      onVisibleChange?: ((visible: boolean) => void) | undefined;
      record: ExperimentItem;
    }) => {
      if (!settings) return <Spinner spinning />;
      return (
        <ExperimentActionDropdown
          experiment={getProjectExperimentForExperimentItem(record, project)}
          settings={settings}
          updateSettings={updateSettings}
          onComplete={handleActionComplete}
          onVisibleChange={onVisibleChange}>
          {children}
        </ExperimentActionDropdown>
      );
    },
    [handleActionComplete, project, settings, updateSettings],
  );

  const columns = useMemo(() => {
    const tagsRenderer = (value: string, record: ExperimentItem) => (
      <div className={css.tagsRenderer}>
        <Typography.Text
          ellipsis={{
            tooltip: <TagList disabled tags={record.labels} />,
          }}>
          <div>
            <TagList
              compact
              disabled={record.archived || project?.archived || !canEditExperiment}
              tags={record.labels}
              onChange={experimentTags.handleTagListChange(record.id)}
            />
          </div>
        </Typography.Text>
      </div>
    );

    const actionRenderer: ExperimentRenderer = (_, record: ExperimentItem) => {
      return <ContextMenu record={record} />;
    };

    const descriptionRenderer = (value: string, record: ExperimentItem) => (
      <Input
        className={css.descriptionRenderer}
        defaultValue={value}
        disabled={record.archived || !canEditExperiment}
        placeholder={record.archived ? 'Archived' : canEditExperiment ? 'Add description...' : ''}
        title="Edit description"
        onPressEnter={(e) => {
          const newDesc = e.currentTarget.value;
          saveExperimentDescription(newDesc, record.id);
          e.currentTarget.blur();
        }}
      />
    );

    const forkedFromRenderer = (value: string | number | undefined): React.ReactNode =>
      value ? <Link path={paths.experimentDetails(value)}>{value}</Link> : null;

    const checkpointSizeRenderer = (value: number) => (value ? humanReadableBytes(value) : '');

    return [
      {
        align: 'right',
        dataIndex: 'id',
        defaultWidth: DEFAULT_COLUMN_WIDTHS['id'],
        key: V1GetExperimentsRequestSortBy.ID,
        onCell: onRightClickableCell,
        render: experimentNameRenderer,
        sorter: true,
        title: 'ID',
      },
      {
        dataIndex: 'name',
        defaultWidth: DEFAULT_COLUMN_WIDTHS['name'],
        filterDropdown: nameFilterSearch,
        filterIcon: tableSearchIcon,
        isFiltered: (settings: ExperimentListSettings) => !!settings.search,
        key: V1GetExperimentsRequestSortBy.NAME,
        onCell: onRightClickableCell,
        render: experimentNameRenderer,
        sorter: true,
        title: 'Name',
      },
      {
        dataIndex: 'description',
        defaultWidth: DEFAULT_COLUMN_WIDTHS['description'],
        onCell: onRightClickableCell,
        render: descriptionRenderer,
        title: 'Description',
      },
      {
        dataIndex: 'tags',
        defaultWidth: DEFAULT_COLUMN_WIDTHS['tags'],
        filterDropdown: labelFilterDropdown,
        filters: labels.map((label) => ({ text: label, value: label })),
        isFiltered: (settings: ExperimentListSettings) => !!settings.label,
        key: 'labels',
        render: tagsRenderer,
        title: 'Tags',
      },
      {
        align: 'right',
        dataIndex: 'forkedFrom',
        defaultWidth: DEFAULT_COLUMN_WIDTHS['forkedFrom'],
        key: V1GetExperimentsRequestSortBy.FORKEDFROM,
        onCell: onRightClickableCell,
        render: forkedFromRenderer,
        sorter: true,
        title: 'Forked',
      },
      {
        align: 'right',
        dataIndex: 'startTime',
        defaultWidth: DEFAULT_COLUMN_WIDTHS['startTime'],
        key: V1GetExperimentsRequestSortBy.STARTTIME,
        onCell: onRightClickableCell,
        render: (_: number, record: ExperimentItem): React.ReactNode =>
          relativeTimeRenderer(new Date(record.startTime)),
        sorter: true,
        title: 'Started',
      },
      {
        align: 'right',
        dataIndex: 'duration',
        defaultWidth: DEFAULT_COLUMN_WIDTHS['duration'],
        key: 'duration',
        onCell: onRightClickableCell,
        render: experimentDurationRenderer,
        title: 'Duration',
      },
      {
        align: 'right',
        dataIndex: 'numTrials',
        defaultWidth: DEFAULT_COLUMN_WIDTHS['numTrials'],
        key: V1GetExperimentsRequestSortBy.NUMTRIALS,
        onCell: onRightClickableCell,
        sorter: true,
        title: 'Trials',
      },
      {
        dataIndex: 'state',
        defaultWidth: DEFAULT_COLUMN_WIDTHS['state'],
        filterDropdown: stateFilterDropdown,
        filters: [
          RunState.Active,
          RunState.Paused,
          RunState.Canceled,
          RunState.Completed,
          RunState.Error,
        ].map((value) => ({
          text: <Badge state={value} type={BadgeType.State} />,
          value,
        })),
        isFiltered: () => !!settings.state,
        key: V1GetExperimentsRequestSortBy.STATE,
        render: expStateRenderer,
        sorter: true,
        title: 'State',
      },
      {
        dataIndex: 'searcherType',
        defaultWidth: DEFAULT_COLUMN_WIDTHS['searcherType'],
        key: 'searcherType',
        onCell: onRightClickableCell,
        title: 'Searcher',
      },
      {
        dataIndex: 'resourcePool',
        defaultWidth: DEFAULT_COLUMN_WIDTHS['resourcePool'],
        key: V1GetExperimentsRequestSortBy.RESOURCEPOOL,
        onCell: onRightClickableCell,
        sorter: true,
        title: 'Resource Pool',
      },
      {
        align: 'right',
        dataIndex: 'progress',
        defaultWidth: DEFAULT_COLUMN_WIDTHS['progress'],
        key: V1GetExperimentsRequestSortBy.PROGRESS,
        render: experimentProgressRenderer,
        sorter: true,
        title: 'Progress',
      },
      {
        align: 'right',
        dataIndex: 'checkpointSize',
        defaultWidth: DEFAULT_COLUMN_WIDTHS['checkpointSize'],
        key: V1GetExperimentsRequestSortBy.CHECKPOINTSIZE,
        render: checkpointSizeRenderer,
        sorter: true,
        title: 'Checkpoint Size',
      },
      {
        align: 'right',
        dataIndex: 'checkpointCount',
        defaultWidth: DEFAULT_COLUMN_WIDTHS['checkpointCount'],
        key: V1GetExperimentsRequestSortBy.CHECKPOINTCOUNT,
        sorter: true,
        title: 'Checkpoint Count',
      },
      {
        align: 'right',
        dataIndex: 'archived',
        defaultWidth: DEFAULT_COLUMN_WIDTHS['archived'],
        key: 'archived',
        render: checkmarkRenderer,
        title: 'Archived',
      },
      {
        dataIndex: 'user',
        defaultWidth: DEFAULT_COLUMN_WIDTHS['user'],
        filterDropdown: userFilterDropdown,
        filters: users.map((user) => ({ text: getDisplayName(user), value: user.id })),
        isFiltered: (settings: ExperimentListSettings) => !!settings.user,
        key: V1GetExperimentsRequestSortBy.USER,
        render: userRenderer,
        sorter: true,
        title: 'User',
      },
      {
        align: 'right',
        className: 'fullCell',
        dataIndex: 'action',
        defaultWidth: DEFAULT_COLUMN_WIDTHS['action'],
        fixed: 'right',
        key: 'action',
        onCell: onRightClickableCell,
        render: actionRenderer,
        title: '',
        width: DEFAULT_COLUMN_WIDTHS['action'],
      },
    ] as ColumnDef<ExperimentItem>[];
  }, [
    ContextMenu,
    experimentTags,
    labelFilterDropdown,
    labels,
    nameFilterSearch,
    saveExperimentDescription,
    canEditExperiment,
    settings,
    project,
    stateFilterDropdown,
    tableSearchIcon,
    userFilterDropdown,
    users,
  ]);

  useLayoutEffect(() => {
    // This is the failsafe for when column settings get into a bad shape.
    if (!settings.columns?.length || !settings.columnWidths?.length) {
      updateSettings({
        columns: DEFAULT_COLUMNS,
        columnWidths: DEFAULT_COLUMNS.map((columnName) => DEFAULT_COLUMN_WIDTHS[columnName]),
      });
    } else {
      const columnNames = columns.map((column) => column.dataIndex as ExperimentColumnName);
      const actualColumns = settings.columns.filter((name) => columnNames.includes(name));
      const newSettings: Partial<ExperimentListSettings> = {};
      if (actualColumns.length < settings.columns.length) {
        newSettings.columns = actualColumns;
      }
      if (settings.columnWidths.length !== actualColumns.length) {
        newSettings.columnWidths = actualColumns.map((name) => DEFAULT_COLUMN_WIDTHS[name]);
      }
      if (Object.keys(newSettings).length !== 0) updateSettings(newSettings);
    }
  }, [settings.columns, settings.columnWidths, columns, resetSettings, updateSettings]);

  const transferColumns = useMemo(() => {
    return columns
      .filter(
        (column) => column.title !== '' && column.title !== 'Action' && column.title !== 'Archived',
      )
      .map((column) => column.dataIndex?.toString() ?? '');
  }, [columns]);

  const { contextHolder: modalExperimentMoveContextHolder, modalOpen: openMoveModal } =
    useModalExperimentMove({ onClose: handleActionComplete, user });

  const sendBatchActions = useCallback(
    (action: Action): Promise<void[] | CommandTask | CommandResponse> | void => {
      if (!settings.row) return;
      if (action === Action.OpenTensorBoard) {
        return openOrCreateTensorBoard({ experimentIds: settings.row });
      }
      if (action === Action.Move) {
        return openMoveModal({
          experimentIds: settings.row.filter(
            (id) =>
              canActionExperiment(Action.Move, experimentMap[id]) &&
              permissions.canMoveExperiment({ experiment: experimentMap[id] }),
          ),
          sourceProjectId: project?.id,
          sourceWorkspaceId: project?.workspaceId,
        });
      }

      return Promise.all(
        (settings.row || []).map((experimentId) => {
          switch (action) {
            case Action.Activate:
              return activateExperiment({ experimentId });
            case Action.Archive:
              return archiveExperiment({ experimentId });
            case Action.Cancel:
              return cancelExperiment({ experimentId });
            case Action.Delete:
              return deleteExperiment({ experimentId });
            case Action.Kill:
              return killExperiment({ experimentId });
            case Action.Pause:
              return pauseExperiment({ experimentId });
            case Action.Unarchive:
              return unarchiveExperiment({ experimentId });
            default:
              return Promise.resolve();
          }
        }),
      );
    },
    [settings.row, openMoveModal, project?.workspaceId, project?.id, experimentMap, permissions],
  );

  const submitBatchAction = useCallback(
    async (action: Action) => {
      try {
        const result = await sendBatchActions(action);
        if (action === Action.OpenTensorBoard && result) {
          openCommandResponse(result as CommandResponse);
        }

        /*
         * Deselect selected rows since their states may have changed where they
         * are no longer part of the filter criteria.
         */
        updateSettings({ row: undefined });

        // Refetch experiment list to get updates based on batch action.
        await fetchExperiments();
      } catch (e) {
        const publicSubject =
          action === Action.OpenTensorBoard
            ? 'Unable to View TensorBoard for Selected Experiments'
            : `Unable to ${action} Selected Experiments`;
        handleError(e, {
          isUserTriggered: true,
          level: ErrorLevel.Error,
          publicMessage: 'Please try again later.',
          publicSubject,
          silent: false,
        });
      }
    },
    [fetchExperiments, sendBatchActions, updateSettings],
  );

  const showConfirmation = useCallback(
    (action: Action) => {
      Modal.confirm({
        content: `
        Are you sure you want to ${action.toLocaleLowerCase()}
        all the eligible selected experiments?
      `,
        icon: <ExclamationCircleOutlined />,
        okText: /cancel/i.test(action) ? 'Confirm' : action,
        onOk: () => submitBatchAction(action),
        title: 'Confirm Batch Action',
      });
    },
    [submitBatchAction],
  );

  const handleBatchAction = useCallback(
    (action?: string) => {
      if (action === Action.OpenTensorBoard || action === Action.Move) {
        submitBatchAction(action);
      } else {
        showConfirmation(action as Action);
      }
    },
    [submitBatchAction, showConfirmation],
  );

  const handleTableRowSelect = useCallback(
    (rowKeys: unknown) => {
      updateSettings({ row: rowKeys as number[] });
    },
    [updateSettings],
  );

  const clearSelected = useCallback(() => {
    updateSettings({ row: undefined });
  }, [updateSettings]);

  const resetFilters = useCallback(() => {
    resetSettings([...filterKeys, 'tableOffset']);
    clearSelected();
  }, [clearSelected, resetSettings]);

  const handleUpdateColumns = useCallback(
    (columns: ExperimentColumnName[]) => {
      if (columns.length === 0) {
        updateSettings({
          columns: ['id', 'name'],
          columnWidths: [DEFAULT_COLUMN_WIDTHS['id'], DEFAULT_COLUMN_WIDTHS['name']],
        });
      } else {
        updateSettings({
          columns: columns,
          columnWidths: columns.map((col) => DEFAULT_COLUMN_WIDTHS[col]),
        });
      }
    },
    [updateSettings],
  );

  const { contextHolder: modalColumnsCustomizeContextHolder, modalOpen: openCustomizeColumns } =
    useModalColumnsCustomize({
      columns: transferColumns,
      defaultVisibleColumns: DEFAULT_COLUMNS,
      initialVisibleColumns: settings.columns?.filter((col) => transferColumns.includes(col)),
      onSave: handleUpdateColumns as (columns: string[]) => void,
    });

  const handleCustomizeColumnsClick = useCallback(() => {
    openCustomizeColumns({});
  }, [openCustomizeColumns]);

  const switchShowArchived = useCallback(
    (showArchived: boolean) => {
      if (!settings) return;
      let newColumns: ExperimentColumnName[];
      let newColumnWidths: number[];

      if (showArchived) {
        if (settings.columns?.includes('archived')) {
          // just some defensive coding: don't add archived twice
          newColumns = settings.columns;
          newColumnWidths = settings.columnWidths;
        } else {
          newColumns = [...settings.columns, 'archived'];
          newColumnWidths = [...settings.columnWidths, DEFAULT_COLUMN_WIDTHS['archived']];
        }
      } else {
        const archivedIndex = settings.columns.indexOf('archived');
        if (archivedIndex !== -1) {
          newColumns = [...settings.columns];
          newColumnWidths = [...settings.columnWidths];
          newColumns.splice(archivedIndex, 1);
          newColumnWidths.splice(archivedIndex, 1);
        } else {
          newColumns = settings.columns;
          newColumnWidths = settings.columnWidths;
        }
      }
      updateSettings({
        archived: showArchived,
        columns: newColumns,
        columnWidths: newColumnWidths,
        row: undefined,
      });
    },
    [settings, updateSettings],
  );

  useEffect(() => {
    setIsLoading(true);
    fetchExperiments();
    // eslint-disable-next-line react-hooks/exhaustive-deps
  }, []);

  useEffect(() => {
    return () => {
      canceler.abort();
      stopPolling();
    };
  }, [canceler, stopPolling]);

  const tabBarContent = useMemo(() => {
    const getMenuProps = (): DropDownProps['menu'] => {
      const MenuKey = {
        Columns: 'columns',
        ResultFilter: 'resetFilters',
        SwitchArchived: 'switchArchive',
      } as const;

      const funcs = {
        [MenuKey.SwitchArchived]: () => {
          switchShowArchived(!settings.archived);
        },
        [MenuKey.Columns]: () => {
          handleCustomizeColumnsClick();
        },
        [MenuKey.ResultFilter]: () => {
          resetFilters();
        },
      };

      const onItemClick: MenuProps['onClick'] = (e) => {
        funcs[e.key as ValueOf<typeof MenuKey>]();
      };

      const menuItems: MenuProps['items'] = [
        {
          key: MenuKey.SwitchArchived,
          label: settings.archived ? 'Hide Archived' : 'Show Archived',
        },
        { key: MenuKey.Columns, label: 'Columns' },
      ];
      if (filterCount > 0) {
        menuItems.push({ key: MenuKey.ResultFilter, label: `Clear Filters (${filterCount})` });
      }
      return { items: menuItems, onClick: onItemClick };
    };
    return (
      <div className={css.tabOptions}>
        <Space className={css.actionList}>
          <Toggle
            checked={settings.archived}
            prefixLabel="Show Archived"
            onChange={switchShowArchived}
          />
          <Button onClick={handleCustomizeColumnsClick}>Columns</Button>
          <FilterCounter activeFilterCount={filterCount} onReset={resetFilters} />
        </Space>
        <div className={css.actionOverflow} title="Open actions menu">
          <Dropdown menu={getMenuProps()} trigger={['click']}>
            <div>
              <Icon name="overflow-vertical" />
            </div>
          </Dropdown>
        </div>
      </div>
    );
  }, [
    filterCount,
    handleCustomizeColumnsClick,
    resetFilters,
    settings.archived,
    switchShowArchived,
  ]);

  useSetDynamicTabBar(tabBarContent);
  return (
    <Page
      bodyNoPadding
      containerRef={pageRef}
      // for docTitle, when id is 1 that means Uncategorized from webui/react/src/routes/routes.ts
      docTitle={id === 1 ? 'Uncategorized Experiments' : 'Project Details'}
      id="projectDetails">
      <div className={css.experimentTab}>
        <TableBatch
          actions={batchActions.map((action) => ({
            disabled: !availableBatchActions.includes(action),
            label: action,
            value: action,
          }))}
          selectedRowCount={(settings.row ?? []).length}
          onAction={handleBatchAction}
          onClear={clearSelected}
        />
        <InteractiveTable
          areRowsSelected={!!settings.row}
          columns={columns}
          containerRef={pageRef}
          ContextMenu={ContextMenu}
          dataSource={experiments}
          loading={isLoading}
          numOfPinned={(settings.pinned?.[id] ?? []).length}
          pagination={getFullPaginationConfig(
            {
              limit: settings.tableLimit || 0,
              offset: tableOffset || 0,
            },
            total,
          )}
          rowClassName={defaultRowClassName({ clickable: false })}
          rowKey="id"
          rowSelection={{
            onChange: handleTableRowSelect,
            preserveSelectedRowKeys: true,
            selectedRowKeys: settings.row ?? [],
          }}
          scroll={{ y: `calc(100vh - ${availableBatchActions.length === 0 ? '230' : '280'}px)` }}
          settings={settings as InteractiveTableSettings}
          showSorterTooltip={false}
          size="small"
          updateSettings={updateSettings as UpdateSettings}
        />
      </div>
      {modalColumnsCustomizeContextHolder}
      {modalExperimentMoveContextHolder}
    </Page>
  );
};

export default ExperimentList;<|MERGE_RESOLUTION|>--- conflicted
+++ resolved
@@ -61,12 +61,9 @@
 import { ErrorLevel } from 'shared/utils/error';
 import { validateDetApiEnum, validateDetApiEnumList } from 'shared/utils/service';
 import { alphaNumericSorter } from 'shared/utils/sort';
-<<<<<<< HEAD
 import { humanReadableBytes } from 'shared/utils/string';
-=======
 import { useAuth } from 'stores/auth';
 import { useEnsureUsersFetched, useUsers } from 'stores/users';
->>>>>>> e9365d40
 import {
   ExperimentAction as Action,
   CommandResponse,
