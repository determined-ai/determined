import { ExclamationCircleOutlined } from '@ant-design/icons';
import { Button, Modal, Space, Switch } from 'antd';
import { FilterDropdownProps } from 'antd/es/table/interface';
import React, { useCallback, useEffect, useMemo, useRef, useState } from 'react';

import Badge, { BadgeType } from 'components/Badge';
import FilterCounter from 'components/FilterCounter';
import Icon from 'components/Icon';
import InlineEditor from 'components/InlineEditor';
import InteractiveTable, {
  ColumnDef,
  InteractiveTableSettings,
} from 'components/InteractiveTable';
import Label, { LabelTypes } from 'components/Label';
import Link from 'components/Link';
import Page from 'components/Page';
import {
  checkmarkRenderer, defaultRowClassName, experimentNameRenderer, experimentProgressRenderer,
  ExperimentRenderer, expermentDurationRenderer, getFullPaginationConfig,
  relativeTimeRenderer, stateRenderer, userRenderer,
} from 'components/Table';
import TableBatch from 'components/TableBatch';
import TableFilterDropdown from 'components/TableFilterDropdown';
import TableFilterSearch from 'components/TableFilterSearch';
import TagList from 'components/TagList';
import TaskActionDropdown from 'components/TaskActionDropdown';
import { cancellableRunStates, deletableRunStates, pausableRunStates,
  terminalRunStates } from 'constants/states';
import { useStore } from 'contexts/Store';
import useExperimentTags from 'hooks/useExperimentTags';
import { useFetchUsers } from 'hooks/useFetch';
import useModalCustomizeColumns from 'hooks/useModal/useModalCustomizeColumns';
import usePolling from 'hooks/usePolling';
import useSettings, { UpdateSettings } from 'hooks/useSettings';
import { paths } from 'routes/utils';
import {
  activateExperiment, archiveExperiment, cancelExperiment, deleteExperiment, getExperimentLabels,
  getExperiments, killExperiment, openOrCreateTensorBoard,
  patchExperiment, pauseExperiment, unarchiveExperiment,
} from 'services/api';
import { Determinedexperimentv1State, V1GetExperimentsRequestSortBy } from 'services/api-ts-sdk';
import { encodeExperimentState } from 'services/decoder';
import { validateDetApiEnum, validateDetApiEnumList } from 'services/utils';
import {
  ExperimentAction as Action, CommandTask, ExperimentItem, RecordKey, RunState,
} from 'types';
import { isEqual } from 'utils/data';
import handleError, { ErrorLevel } from 'utils/error';
import { alphaNumericSorter } from 'utils/sort';
import { isTaskKillable, taskFromExperiment } from 'utils/task';
import { getDisplayName } from 'utils/user';
import { openCommand } from 'wait';

import settingsConfig, {
  DEFAULT_COLUMN_WIDTHS,
  DEFAULT_COLUMNS,
  ExperimentColumnName,
  ExperimentListSettings,
} from './ExperimentList.settings';

const filterKeys: Array<keyof ExperimentListSettings> = [ 'label', 'search', 'state', 'user' ];

/*
 * This indicates that the cell contents are rightClickable
 * and we should disable custom context menu on cell context hover
 */
const onRightClickableCell = () =>
  ({ isCellRightClickable: true } as React.HTMLAttributes<HTMLElement>);

const ExperimentList: React.FC = () => {
  const { users, auth: { user } } = useStore();
  const [ canceler ] = useState(new AbortController());
  const [ experiments, setExperiments ] = useState<ExperimentItem[]>();
  const [ labels, setLabels ] = useState<string[]>([]);
  const [ isLoading, setIsLoading ] = useState(true);
  const [ total, setTotal ] = useState(0);
  const pageRef = useRef<HTMLElement>(null);

  const {
    activeSettings,
    resetSettings,
    settings,
    updateSettings,
  } = useSettings<ExperimentListSettings>(settingsConfig);

  const experimentMap = useMemo(() => {
    return (experiments || []).reduce((acc, experiment) => {
      acc[experiment.id] = experiment;
      return acc;
    }, {} as Record<RecordKey, ExperimentItem>);
  }, [ experiments ]);

  const filterCount = useMemo(() => activeSettings(filterKeys).length, [ activeSettings ]);

  const {
    hasActivatable,
    hasArchivable,
    hasCancelable,
    hasDeletable,
    hasKillable,
    hasPausable,
    hasUnarchivable,
  } = useMemo(() => {
    const tracker = {
      hasActivatable: false,
      hasArchivable: false,
      hasCancelable: false,
      hasDeletable: false,
      hasKillable: false,
      hasPausable: false,
      hasUnarchivable: false,
    };
    for (const id of settings.row || []) {
      const experiment = experimentMap[id];
      if (!experiment) continue;
      const isArchivable = !experiment.archived && terminalRunStates.has(experiment.state);
      const isCancelable = cancellableRunStates.has(experiment.state);
      const isDeletable = deletableRunStates.has(experiment.state) &&
        user && (user.isAdmin || user.username === experiment.username);
      const isKillable = isTaskKillable(experiment);
      const isActivatable = experiment.state === RunState.Paused;
      const isPausable = pausableRunStates.has(experiment.state);
      if (!tracker.hasArchivable && isArchivable) tracker.hasArchivable = true;
      if (!tracker.hasUnarchivable && experiment.archived) tracker.hasUnarchivable = true;
      if (!tracker.hasCancelable && isCancelable) tracker.hasCancelable = true;
      if (!tracker.hasDeletable && isDeletable) tracker.hasDeletable = true;
      if (!tracker.hasKillable && isKillable) tracker.hasKillable = true;
      if (!tracker.hasActivatable && isActivatable) tracker.hasActivatable = true;
      if (!tracker.hasPausable && isPausable) tracker.hasPausable = true;
    }
    return tracker;
  }, [ experimentMap, settings.row, user ]);

  const fetchUsers = useFetchUsers(canceler);

  const fetchExperiments = useCallback(async (): Promise<void> => {
    try {
      const states = (settings.state || []).map(state => encodeExperimentState(state as RunState));
      const response = await getExperiments(
        {
          archived: settings.archived ? undefined : false,
          labels: settings.label,
          limit: settings.tableLimit,
          name: settings.search,
          offset: settings.tableOffset,
          orderBy: settings.sortDesc ? 'ORDER_BY_DESC' : 'ORDER_BY_ASC',
          sortBy: validateDetApiEnum(V1GetExperimentsRequestSortBy, settings.sortKey),
          states: validateDetApiEnumList(Determinedexperimentv1State, states),
          users: settings.user,
        },
        { signal: canceler.signal },
      );
      setTotal(response.pagination.total || 0);
      setExperiments(prev => {
        if (isEqual(prev, response.experiments)) return prev;
        return response.experiments;
      });
    } catch (e) {
      handleError(e, { publicSubject: 'Unable to fetch experiments.' });
    } finally {
      setIsLoading(false);
    }
  }, [ canceler,
    settings.archived,
    settings.label,
    settings.search,
    settings.sortDesc,
    settings.sortKey,
    settings.state,
    settings.tableLimit,
    settings.tableOffset,
    settings.user ]);

  const fetchLabels = useCallback(async () => {
    try {
      const labels = await getExperimentLabels({ signal: canceler.signal });
      labels.sort((a, b) => alphaNumericSorter(a, b));
      setLabels(labels);
    } catch (e) { handleError(e); }
  }, [ canceler.signal ]);

  const fetchAll = useCallback(async () => {
    await Promise.allSettled([ fetchExperiments(), fetchLabels(), fetchUsers() ]);
  }, [ fetchExperiments, fetchLabels, fetchUsers ]);

  usePolling(fetchAll);

  const experimentTags = useExperimentTags(fetchAll);

  const handleActionComplete = useCallback(() => fetchExperiments(), [ fetchExperiments ]);

  const tableSearchIcon = useCallback(() => <Icon name="search" size="tiny" />, []);

  const handleNameSearchApply = useCallback((newSearch: string) => {
    updateSettings({ row: undefined, search: newSearch || undefined });
  }, [ updateSettings ]);

  const handleNameSearchReset = useCallback(() => {
    updateSettings({ row: undefined, search: undefined });
  }, [ updateSettings ]);

  const nameFilterSearch = useCallback((filterProps: FilterDropdownProps) => (
    <TableFilterSearch
      {...filterProps}
      value={settings.search || ''}
      onReset={handleNameSearchReset}
      onSearch={handleNameSearchApply}
    />
  ), [ handleNameSearchApply, handleNameSearchReset, settings.search ]);

  const handleLabelFilterApply = useCallback((labels: string[]) => {
    updateSettings({
      label: labels.length !== 0 ? labels : undefined,
      row: undefined,
    });
  }, [ updateSettings ]);

  const handleLabelFilterReset = useCallback(() => {
    updateSettings({ label: undefined, row: undefined });
  }, [ updateSettings ]);

  const labelFilterDropdown = useCallback((filterProps: FilterDropdownProps) => (
    <TableFilterDropdown
      {...filterProps}
      multiple
      searchable
      values={settings.label}
      onFilter={handleLabelFilterApply}
      onReset={handleLabelFilterReset}
    />
  ), [ handleLabelFilterApply, handleLabelFilterReset, settings.label ]);

  const handleStateFilterApply = useCallback((states: string[]) => {
    updateSettings({
      row: undefined,
      state: states.length !== 0 ? states as RunState[] : undefined,
    });
  }, [ updateSettings ]);

  const handleStateFilterReset = useCallback(() => {
    updateSettings({ row: undefined, state: undefined });
  }, [ updateSettings ]);

  const stateFilterDropdown = useCallback((filterProps: FilterDropdownProps) => (
    <TableFilterDropdown
      {...filterProps}
      multiple
      values={settings.state}
      onFilter={handleStateFilterApply}
      onReset={handleStateFilterReset}
    />
  ), [ handleStateFilterApply, handleStateFilterReset, settings.state ]);

  const handleUserFilterApply = useCallback((users: string[]) => {
    updateSettings({
      row: undefined,
      user: users.length !== 0 ? users : undefined,
    });
  }, [ updateSettings ]);

  const handleUserFilterReset = useCallback(() => {
    updateSettings({ row: undefined, user: undefined });
  }, [ updateSettings ]);

  const userFilterDropdown = useCallback((filterProps: FilterDropdownProps) => (
    <TableFilterDropdown
      {...filterProps}
      multiple
      searchable
      values={settings.user}
      onFilter={handleUserFilterApply}
      onReset={handleUserFilterReset}
    />
  ), [ handleUserFilterApply, handleUserFilterReset, settings.user ]);

  const saveExperimentDescription = useCallback(async (editedDescription: string, id: number) => {
    try {
      await patchExperiment({
        body: { description: editedDescription },
        experimentId: id,
      });
    } catch (e) {
      handleError(e, {
        isUserTriggered: true,
        publicMessage: 'Unable to save experiment description.',
        silent: false,
      });
      setIsLoading(false);
      return e;
    }
  }, [ ]);

  const columns = useMemo(() => {
    const tagsRenderer = (value: string, record: ExperimentItem) => (
      <TagList
        compact
        tags={record.labels}
        onChange={experimentTags.handleTagListChange(record.id)}
      />
    );

    const actionRenderer: ExperimentRenderer = (_, record) => (
      <TaskActionDropdown
        curUser={user}
        task={taskFromExperiment(record)}
        onComplete={handleActionComplete}
      />
    );

    const descriptionRenderer = (value:string, record: ExperimentItem) => (
      <InlineEditor
        disabled={record.archived}
        placeholder="Add description..."
        value={value}
        onSave={(newDescription: string) => saveExperimentDescription(newDescription, record.id)}
      />
    );

    const forkedFromRenderer = (
      value: string | number | undefined,
    ): React.ReactNode => (
      value ? <Link path={paths.experimentDetails(value)}>{value}</Link> : null
    );

    return [
      {
        dataIndex: 'id',
        defaultWidth: DEFAULT_COLUMN_WIDTHS['id'],
        key: V1GetExperimentsRequestSortBy.ID,
        onCell: onRightClickableCell,
        render: experimentNameRenderer,
        sorter: true,
        title: 'ID',
      },
      {
        dataIndex: 'name',
        defaultWidth: DEFAULT_COLUMN_WIDTHS['name'],
        filterDropdown: nameFilterSearch,
        filterIcon: tableSearchIcon,
        isFiltered: (settings: ExperimentListSettings) => !!settings.search,
        key: V1GetExperimentsRequestSortBy.NAME,
        onCell: onRightClickableCell,
        render: experimentNameRenderer,
        sorter: true,
        title: 'Name',
      },
      {
        dataIndex: 'description',
        defaultWidth: DEFAULT_COLUMN_WIDTHS['description'],
        onCell: onRightClickableCell,
        render: descriptionRenderer,
        title: 'Description',
      },
      {
        dataIndex: 'tags',
        defaultWidth: DEFAULT_COLUMN_WIDTHS['tags'],
        filterDropdown: labelFilterDropdown,
        filters: labels.map(label => ({ text: label, value: label })),
        isFiltered: (settings: ExperimentListSettings) => !!settings.label,
        key: 'labels',
        onCell: onRightClickableCell,
        render: tagsRenderer,
        title: 'Tags',
      },
      {
        dataIndex: 'forkedFrom',
        defaultWidth: DEFAULT_COLUMN_WIDTHS['forkedFrom'],
        key: V1GetExperimentsRequestSortBy.FORKEDFROM,
        onCell: onRightClickableCell,
        render: forkedFromRenderer,
        sorter: true,
        title: 'Forked From',
      },
      {
        dataIndex: 'startTime',
        defaultWidth: DEFAULT_COLUMN_WIDTHS['startTime'],
        key: V1GetExperimentsRequestSortBy.STARTTIME,
        onCell: onRightClickableCell,
        render: (_: number, record: ExperimentItem): React.ReactNode =>
          relativeTimeRenderer(new Date(record.startTime)),
        sorter: true,
        title: 'Start Time',
      },
      {
        dataIndex: 'duration',
        defaultWidth: DEFAULT_COLUMN_WIDTHS['duration'],
        key: 'duration',
        onCell: onRightClickableCell,
        render: expermentDurationRenderer,
        title: 'Duration',
      },
      {
        dataIndex: 'numTrials',
        defaultWidth: DEFAULT_COLUMN_WIDTHS['numTrials'],
        key: V1GetExperimentsRequestSortBy.NUMTRIALS,
        onCell: onRightClickableCell,
        sorter: true,
        title: 'Trials',
      },
      {
        dataIndex: 'state',
        defaultWidth: DEFAULT_COLUMN_WIDTHS['state'],
        filterDropdown: stateFilterDropdown,
        filters: Object.values(RunState)
          .filter(value => [
            RunState.Active,
            RunState.Paused,
            RunState.Canceled,
            RunState.Completed,
            RunState.Errored,
          ].includes(value))
          .map((value) => ({
            text: <Badge state={value} type={BadgeType.State} />,
            value,
          })),
        isFiltered: () => !!settings.state,
        key: V1GetExperimentsRequestSortBy.STATE,
        render: stateRenderer,
        sorter: true,
        title: 'State',
      },
      {
        dataIndex: 'searcherType',
        defaultWidth: DEFAULT_COLUMN_WIDTHS['searcherType'],
        key: 'searcherType',
        onCell: onRightClickableCell,
        title: 'Searcher Type',
      },
      {
        dataIndex: 'resourcePool',
        defaultWidth: DEFAULT_COLUMN_WIDTHS['resourcePool'],
        key: V1GetExperimentsRequestSortBy.RESOURCEPOOL,
        onCell: onRightClickableCell,
        sorter: true,
        title: 'Resource Pool',
      },
      {
        dataIndex: 'progress',
        defaultWidth: DEFAULT_COLUMN_WIDTHS['progress'],
        key: V1GetExperimentsRequestSortBy.PROGRESS,
        render: experimentProgressRenderer,
        sorter: true,
        title: 'Progress',
      },
      {
        dataIndex: 'archived',
        defaultWidth: DEFAULT_COLUMN_WIDTHS['archived'],
        key: 'archived',
        render: checkmarkRenderer,
        title: 'Archived',
      },
      {
        dataIndex: 'user',
        defaultWidth: DEFAULT_COLUMN_WIDTHS['user'],
        filterDropdown: userFilterDropdown,
<<<<<<< HEAD
        filters: users.map(user => ({ text: getDisplayName(user), value: user.id })),
=======
        filters: users.map(user => ({ text: getDisplayName(user), value: user.username })),
        isFiltered: (settings: ExperimentListSettings) => !!settings.user,
>>>>>>> 0b7141b8
        key: V1GetExperimentsRequestSortBy.USER,
        render: userRenderer,
        sorter: true,
        title: 'User',
      },
      {
        align: 'right',
        className: 'fullCell',
        dataIndex: 'action',
        defaultWidth: DEFAULT_COLUMN_WIDTHS['action'],
        fixed: 'right',
        key: 'action',
        onCell: onRightClickableCell,
        render: actionRenderer,
        title: '',
        width: DEFAULT_COLUMN_WIDTHS['action'],
      },
    ] as ColumnDef<ExperimentItem>[];

  }, [
    user,
    handleActionComplete,
    experimentTags,
    labelFilterDropdown,
    labels,
    nameFilterSearch,
    saveExperimentDescription,
    settings,
    stateFilterDropdown,
    tableSearchIcon,
    userFilterDropdown,
    users,
  ]);

  const transferColumns = useMemo(() => {
    return columns
      .filter(
        (column) => column.title !== '' && column.title !== 'Action' && column.title !== 'Archived',
      )
      .map((column) => column.dataIndex?.toString() ?? '');
  }, [ columns ]);

  const sendBatchActions = useCallback((action: Action): Promise<void[] | CommandTask> => {
    if (action === Action.OpenTensorBoard) {
      return openOrCreateTensorBoard({ experimentIds: settings.row });
    }
    return Promise.all((settings.row || []).map(experimentId => {
      switch (action) {
        case Action.Activate:
          return activateExperiment({ experimentId });
        case Action.Archive:
          return archiveExperiment({ experimentId });
        case Action.Cancel:
          return cancelExperiment({ experimentId });
        case Action.Delete:
          return deleteExperiment({ experimentId });
        case Action.Kill:
          return killExperiment({ experimentId });
        case Action.Pause:
          return pauseExperiment({ experimentId });
        case Action.Unarchive:
          return unarchiveExperiment({ experimentId });
        default:
          return Promise.resolve();
      }
    }));
  }, [ settings.row ]);

  const submitBatchAction = useCallback(async (action: Action) => {
    try {
      const result = await sendBatchActions(action);
      if (action === Action.OpenTensorBoard && result) {
        openCommand(result as CommandTask);
      }

      /*
       * Deselect selected rows since their states may have changed where they
       * are no longer part of the filter criteria.
       */
      updateSettings({ row: undefined });

      // Refetch experiment list to get updates based on batch action.
      await fetchExperiments();
    } catch (e) {
      const publicSubject = action === Action.OpenTensorBoard ?
        'Unable to View TensorBoard for Selected Experiments' :
        `Unable to ${action} Selected Experiments`;
      handleError(e, {
        isUserTriggered: true,
        level: ErrorLevel.Error,
        publicMessage: 'Please try again later.',
        publicSubject,
        silent: false,
      });
    }
  }, [ fetchExperiments, sendBatchActions, updateSettings ]);

  const showConfirmation = useCallback((action: Action) => {
    Modal.confirm({
      content: `
        Are you sure you want to ${action.toLocaleLowerCase()}
        all the eligible selected experiments?
      `,
      icon: <ExclamationCircleOutlined />,
      okText: /cancel/i.test(action) ? 'Confirm' : action,
      onOk: () => submitBatchAction(action),
      title: 'Confirm Batch Action',
    });
  }, [ submitBatchAction ]);

  const handleBatchAction = useCallback((action?: string) => {
    if (action === Action.OpenTensorBoard) {
      submitBatchAction(action);
    } else {
      showConfirmation(action as Action);
    }
  }, [ submitBatchAction, showConfirmation ]);

  const handleTableRowSelect = useCallback(rowKeys => {
    updateSettings({ row: rowKeys });
  }, [ updateSettings ]);

  const clearSelected = useCallback(() => {
    updateSettings({ row: undefined });
  }, [ updateSettings ]);

  const resetFilters = useCallback(() => {
    resetSettings([ ...filterKeys, 'tableOffset' ]);
  }, [ resetSettings ]);

  const handleUpdateColumns = useCallback((columns: ExperimentColumnName[]) => {
    if (columns.length === 0) {
      updateSettings({
        columns: [ 'id', 'name' ],
        columnWidths: [
          DEFAULT_COLUMN_WIDTHS['id'],
          DEFAULT_COLUMN_WIDTHS['name'],
        ],
      });
    } else {
      updateSettings({
        columns: columns,
        columnWidths: columns.map((col) => DEFAULT_COLUMN_WIDTHS[col]),
      });
    }
  }, [ updateSettings ]);

  const { modalOpen } = useModalCustomizeColumns({
    columns: transferColumns,
    defaultVisibleColumns: DEFAULT_COLUMNS,
    onSave: (handleUpdateColumns as (columns: string[]) => void),
  });

  const resetColumnWidths = useCallback(
    () =>
      updateSettings({ columnWidths: settings.columns.map((col) => DEFAULT_COLUMN_WIDTHS[col]) }),
    [ settings.columns, updateSettings ],
  );

  const openModal = useCallback(() => {
    modalOpen({ initialVisibleColumns: settings.columns });
  }, [ settings.columns, modalOpen ]);

  const switchShowArchived = useCallback((showArchived: boolean) => {
    let newColumns: ExperimentColumnName[];
    let newColumnWidths: number[];

    if (showArchived) {
      if (settings.columns?.includes('archived')) {
        // just some defensive coding: don't add archived twice
        newColumns = settings.columns;
        newColumnWidths = settings.columnWidths;
      } else {
        newColumns = [ ...settings.columns, 'archived' ];
        newColumnWidths = [ ...settings.columnWidths, DEFAULT_COLUMN_WIDTHS['archived'] ];
      }
    } else {
      const archivedIndex = settings.columns.indexOf('archived');
      if (archivedIndex !== -1) {
        newColumns = [ ...settings.columns ];
        newColumnWidths = [ ...settings.columnWidths ];
        newColumns.splice(archivedIndex, 1);
        newColumnWidths.splice(archivedIndex, 1);
      } else {
        newColumns = settings.columns;
        newColumnWidths = settings.columnWidths;
      }
    }
    updateSettings({
      archived: showArchived,
      columns: newColumns,
      columnWidths: newColumnWidths,
      row: undefined,
    });

  }, [ settings, updateSettings ]);

  /*
   * Get new experiments based on changes to the
   * filters, pagination, search and sorter.
   */
  useEffect(() => {
    fetchExperiments();
    setIsLoading(true);
  }, [
    fetchExperiments,
    settings.archived,
    settings.label,
    settings.search,
    settings.sortDesc,
    settings.sortKey,
    settings.state,
    settings.tableLimit,
    settings.tableOffset,
    settings.user,
  ]);

  useEffect(() => {
    return () => canceler.abort();
  }, [ canceler ]);

  const ExperimentActionDropdown = useCallback(
    ({ record, onVisibleChange, children }) => (
      <TaskActionDropdown
        curUser={user}
        task={taskFromExperiment(record)}
        onComplete={handleActionComplete}
        onVisibleChange={onVisibleChange}>
        {children}
      </TaskActionDropdown>
    ),
    [ user, handleActionComplete ],
  );

  return (
    <Page
      containerRef={pageRef}
      id="experiments"
      options={(
        <Space>
          <Switch checked={settings.archived} onChange={switchShowArchived} />
          <Label type={LabelTypes.TextOnly}>Show Archived</Label>
          <Button onClick={openModal}>Columns</Button>
          <Button onClick={resetColumnWidths}>Reset Widths</Button>
          <FilterCounter activeFilterCount={filterCount} onReset={resetFilters} />
        </Space>
      )}
      title="Experiments">
      <TableBatch
        actions={[
          { label: Action.OpenTensorBoard, value: Action.OpenTensorBoard },
          { disabled: !hasActivatable, label: Action.Activate, value: Action.Activate },
          { disabled: !hasPausable, label: Action.Pause, value: Action.Pause },
          { disabled: !hasArchivable, label: Action.Archive, value: Action.Archive },
          { disabled: !hasUnarchivable, label: Action.Unarchive, value: Action.Unarchive },
          { disabled: !hasCancelable, label: Action.Cancel, value: Action.Cancel },
          { disabled: !hasKillable, label: Action.Kill, value: Action.Kill },
          { disabled: !hasDeletable, label: Action.Delete, value: Action.Delete },
        ]}
        selectedRowCount={(settings.row ?? []).length}
        onAction={handleBatchAction}
        onClear={clearSelected}
      />
      <InteractiveTable
        areRowsSelected={!!settings.row}
        columns={columns}
        containerRef={pageRef}
        ContextMenu={ExperimentActionDropdown}
        dataSource={experiments}
        loading={isLoading}
        pagination={getFullPaginationConfig({
          limit: settings.tableLimit,
          offset: settings.tableOffset,
        }, total)}
        rowClassName={defaultRowClassName({ clickable: false })}
        rowKey="id"
        rowSelection={{
          onChange: handleTableRowSelect,
          preserveSelectedRowKeys: true,
          selectedRowKeys: settings.row ?? [],
        }}
        settings={settings as InteractiveTableSettings}
        showSorterTooltip={false}
        size="small"
        updateSettings={updateSettings as UpdateSettings<InteractiveTableSettings>}
      />
    </Page>
  );
};

export default ExperimentList;<|MERGE_RESOLUTION|>--- conflicted
+++ resolved
@@ -453,12 +453,8 @@
         dataIndex: 'user',
         defaultWidth: DEFAULT_COLUMN_WIDTHS['user'],
         filterDropdown: userFilterDropdown,
-<<<<<<< HEAD
         filters: users.map(user => ({ text: getDisplayName(user), value: user.id })),
-=======
-        filters: users.map(user => ({ text: getDisplayName(user), value: user.username })),
         isFiltered: (settings: ExperimentListSettings) => !!settings.user,
->>>>>>> 0b7141b8
         key: V1GetExperimentsRequestSortBy.USER,
         render: userRenderer,
         sorter: true,
