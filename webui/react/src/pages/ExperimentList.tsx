--- conflicted
+++ resolved
@@ -288,11 +288,7 @@
     ) : (
       <tr {...rowProps} />
     );
-<<<<<<< HEAD
-  }, [])
-=======
   }, [user, taskFromExperiment, handleActionComplete ])
->>>>>>> 31f1d0b0
 
   const columns = useMemo(() => {
     const tagsRenderer = (value: string, record: ExperimentItem) => (
