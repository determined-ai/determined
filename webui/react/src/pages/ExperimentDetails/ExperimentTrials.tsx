import { Button, Tooltip } from 'antd';
import { FilterDropdownProps, SorterResult } from 'antd/es/table/interface';
import React, { useCallback, useEffect, useMemo, useState } from 'react';

import Badge, { BadgeType } from 'components/Badge';
import CheckpointModal from 'components/CheckpointModal';
import HumanReadableFloat from 'components/HumanReadableFloat';
import Icon from 'components/Icon';
import Link from 'components/Link';
import ResponsiveTable from 'components/ResponsiveTable';
import tableCss from 'components/ResponsiveTable.module.scss';
import Section from 'components/Section';
import {
  defaultRowClassName, getFullPaginationConfig, MINIMUM_PAGE_SIZE,
} from 'components/Table';
import { Renderer } from 'components/Table';
<<<<<<< HEAD
import TableFilterDropdown from 'components/TableFilterDropdown';
=======
import TrialActionDropdown from 'components/TrialActionDropdown';
>>>>>>> 22d67ff5
import handleError, { ErrorType } from 'ErrorHandler';
import usePolling from 'hooks/usePolling';
import useStorage from 'hooks/useStorage';
import { parseUrl } from 'routes/utils';
import { paths } from 'routes/utils';
import { getExpTrials } from 'services/api';
import {
  Determinedexperimentv1State, V1GetExperimentTrialsRequestSortBy,
} from 'services/api-ts-sdk';
import { encodeExperimentState } from 'services/decoder';
import { ApiSorter } from 'services/types';
import { validateDetApiEnum, validateDetApiEnumList } from 'services/utils';
import {
  CheckpointWorkloadExtended, ExperimentBase, Pagination, RunState, TrialFilters, TrialItem,
} from 'types';
import { getMetricValue, terminalRunStates } from 'utils/types';

import { columns as defaultColumns } from './ExperimentTrials.table';

interface Props {
  experiment: ExperimentBase;
}

const URL_ALL = 'all';

const STORAGE_PATH = 'experiment-detail';
const STORAGE_LIMIT_KEY = 'limit';
const STORAGE_SORTER_KEY = 'sorter';
const STORAGE_FILTERS_KEY = 'filters';

const defaultFilters: TrialFilters = { states: undefined };

const defaultSorter: ApiSorter<V1GetExperimentTrialsRequestSortBy> = {
  descend: true,
  key: V1GetExperimentTrialsRequestSortBy.ID,
};

const ExperimentTrials: React.FC<Props> = ({ experiment }: Props) => {
  const storage = useStorage(STORAGE_PATH);
  const initLimit = storage.getWithDefault(STORAGE_LIMIT_KEY, MINIMUM_PAGE_SIZE);
  const initFilters = storage.getWithDefault(STORAGE_FILTERS_KEY, { ...defaultFilters });
  const initSorter = storage.getWithDefault(STORAGE_SORTER_KEY, { ...defaultSorter });
  const [ filters, setFilters ] = useState<TrialFilters>(initFilters);
  const [ isUrlParsed, setIsUrlParsed ] = useState(false);
  const [ pagination, setPagination ] = useState<Pagination>({ limit: initLimit, offset: 0 });
  const [ total, setTotal ] = useState(0);
  const [ sorter, setSorter ] = useState(initSorter);
  const [ activeCheckpoint, setActiveCheckpoint ] = useState<CheckpointWorkloadExtended>();
  const [ showCheckpoint, setShowCheckpoint ] = useState(false);
  const [ isLoading, setIsLoading ] = useState(true);
  const [ trials, setTrials ] = useState<TrialItem[]>();
  const [ canceler ] = useState(new AbortController());

  /*
   * When filters changes update the page URL.
   */
  useEffect(() => {
    if (!isUrlParsed) return;

    const searchParams = new URLSearchParams;
    const url = parseUrl(window.location.href);

    // limit
    searchParams.append('limit', pagination.limit.toString());

    // offset
    searchParams.append('offset', pagination.offset.toString());

    // sortDesc
    searchParams.append('sortDesc', sorter.descend ? '1' : '0');

    // sortKey
    searchParams.append('sortKey', (sorter.key || '') as string);

    // states
    if (filters.states && filters.states.length > 0) {
      filters.states.forEach(state => searchParams.append('state', state));
    } else {
      searchParams.append('state', URL_ALL);
    }

    window.history.pushState(
      {},
      '',
      url.origin + url.pathname + '?' + searchParams.toString(),
    );
  }, [ filters, isUrlParsed, pagination, sorter ]);

  /*
   * On first load: if filters are specified in URL, override default.
   */
  useEffect(() => {
    if (isUrlParsed) return;

    // If search params are not set, we default to user preferences
    const url = parseUrl(window.location.href);
    if (url.search === '') {
      setIsUrlParsed(true);
      return;
    }

    const urlSearchParams = url.searchParams;

    // limit
    const limit = urlSearchParams.get('limit');
    if (limit != null && !isNaN(parseInt(limit))) {
      pagination.limit = parseInt(limit);
    }

    // offset
    const offset = urlSearchParams.get('offset');
    if (offset != null && !isNaN(parseInt(offset))) {
      pagination.offset = parseInt(offset);
    }

    // sortDesc
    const sortDesc = urlSearchParams.get('sortDesc');
    if (sortDesc != null) {
      sorter.descend = (sortDesc === '1');
    }

    // sortKey
    const sortKey = urlSearchParams.get('sortKey');
    if (sortKey != null &&
      Object.values(V1GetExperimentTrialsRequestSortBy).includes(sortKey)) {
      sorter.key = sortKey as unknown as V1GetExperimentTrialsRequestSortBy;
    }

    // states
    const state = urlSearchParams.getAll('state');
    if (state != null) {
      filters.states = (state.includes(URL_ALL) ? undefined : state);
    }

    setFilters(filters);
    setIsUrlParsed(true);
    setPagination(pagination);
    setSorter(sorter);
  }, [ filters, isUrlParsed, pagination, sorter ]);

  const handleFilterChange = useCallback((filters: TrialFilters): void => {
    storage.set(STORAGE_FILTERS_KEY, filters);
    setFilters(filters);
    setPagination(prev => ({ ...prev, offset: 0 }));
  }, [ setFilters, storage ]);

  const handleStateFilterApply = useCallback((states: string[]) => {
    handleFilterChange({ ...filters, states: states.length !== 0 ? states : undefined });
  }, [ handleFilterChange, filters ]);

  const handleStateFilterReset = useCallback(() => {
    handleFilterChange({ ...filters, states: undefined });
  }, [ handleFilterChange, filters ]);

  const stateFilterDropdown = useCallback((filterProps: FilterDropdownProps) => (
    <TableFilterDropdown
      {...filterProps}
      multiple
      values={filters.states}
      onFilter={handleStateFilterApply}
      onReset={handleStateFilterReset} />
  ), [ filters.states, handleStateFilterApply, handleStateFilterReset ]);

  const columns = useMemo(() => {
    const { metric } = experiment.config?.searcher || {};

    const idRenderer: Renderer<TrialItem> = (_, record) => (
      <Link path={paths.trialDetails(record.id, experiment.id)}>
        <span>Trial {record.id}</span>
      </Link>
    );

    const validationRenderer = (key: string) => {
      return function renderer (_: string, record: TrialItem): React.ReactNode {
        /* eslint-disable-next-line @typescript-eslint/no-explicit-any */
        const value = getMetricValue((record as any)[key], metric);
        return value && <HumanReadableFloat num={value} />;
      };
    };

    const checkpointRenderer = (_: string, record: TrialItem): React.ReactNode => {
      if (!record.bestAvailableCheckpoint) return;
      const checkpoint: CheckpointWorkloadExtended = {
        ...record.bestAvailableCheckpoint,
        experimentId: experiment.id,
        trialId: record.id,
      };
      return (
        <Tooltip title="View Checkpoint">
          <Button
            aria-label="View Checkpoint"
            icon={<Icon name="checkpoint" />}
            onClick={e => handleCheckpointShow(e, checkpoint)} />
        </Tooltip>
      );
    };

    const actionRenderer = (_: string, record: TrialItem): React.ReactNode => {
      return <TrialActionDropdown experimentId={experiment.id} trial={record} />;
    };

    const newColumns = [ ...defaultColumns ].map(column => {
      column.sortOrder = null;
      if (column.key === 'checkpoint') {
        column.render = checkpointRenderer;
      } else if (column.key === V1GetExperimentTrialsRequestSortBy.ID) {
        column.render = idRenderer;
      } else if (column.key === V1GetExperimentTrialsRequestSortBy.BESTVALIDATIONMETRIC) {
        column.render = validationRenderer('bestValidationMetric');
      } else if (column.key === V1GetExperimentTrialsRequestSortBy.LATESTVALIDATIONMETRIC) {
        column.render = validationRenderer('latestValidationMetric');
<<<<<<< HEAD
      } else if (column.key === V1GetExperimentTrialsRequestSortBy.STATE) {
        column.filterDropdown = stateFilterDropdown;
        column.onHeaderCell = () => filters.states ? { className: tableCss.headerFilterOn } : {},
        column.filters = ([ 'ACTIVE', 'CANCELED', 'COMPLETED', 'ERROR' ] as RunState[])
          .map((value) => ({
            text: <Badge state={value} type={BadgeType.State} />,
            value,
          }));
=======
      } else if (column.key === 'actions') {
        column.render = actionRenderer;
>>>>>>> 22d67ff5
      }
      if (column.key === sorter.key) {
        column.sortOrder = sorter.descend ? 'descend' : 'ascend';
      }
      return column;
    });

    return newColumns;
  }, [ experiment.config, experiment.id, sorter, stateFilterDropdown, filters ]);

  const handleTableChange = useCallback((tablePagination, tableFilters, sorter) => {
    if (Array.isArray(sorter)) return;

    const { columnKey, order } = sorter as SorterResult<TrialItem>;
    if (!columnKey || !columns.find(column => column.key === columnKey)) return;

    storage.set(STORAGE_SORTER_KEY, { descend: order === 'descend', key: columnKey as string });
    setSorter({
      descend: order === 'descend',
      key: columnKey as V1GetExperimentTrialsRequestSortBy,
    });

    storage.set(STORAGE_LIMIT_KEY, tablePagination.pageSize);
    setPagination(prev => ({
      ...prev,
      limit: tablePagination.pageSize,
      offset: (tablePagination.current - 1) * tablePagination.pageSize,
    }));
  }, [ columns, setSorter, storage ]);

  const handleCheckpointShow = (
    event: React.MouseEvent,
    checkpoint: CheckpointWorkloadExtended,
  ) => {
    event.stopPropagation();
    setActiveCheckpoint(checkpoint);
    setShowCheckpoint(true);
  };

  const handleCheckpointDismiss = useCallback(() => setShowCheckpoint(false), []);

  const fetchExperimentTrials = useCallback(async () => {
    try {
      const states = (filters.states || []).map(state => encodeExperimentState(state as RunState));
      const { trials: experimentTrials, pagination: responsePagination } = await getExpTrials(
        {
          id: experiment.id,
          limit: pagination.limit,
          offset: pagination.offset,
          orderBy: sorter.descend ? 'ORDER_BY_DESC' : 'ORDER_BY_ASC',
          sortBy: validateDetApiEnum(V1GetExperimentTrialsRequestSortBy, sorter.key),
          states: validateDetApiEnumList(Determinedexperimentv1State, states),
        },
        { signal: canceler.signal },
      );
      setTotal(responsePagination?.total || 0);
      setTrials(experimentTrials);
      setIsLoading(false);
    } catch (e) {
      handleError({
        message: `Unable to fetch experiments ${experiment.id} trials.`,
        silent: true,
        type: ErrorType.Api,
      });
      setIsLoading(false);
    }
  }, [ experiment.id, canceler, pagination, sorter, filters ]);

  const { stopPolling } = usePolling(fetchExperimentTrials);

  // Get new trials based on changes to the pagination, sorter and filters.
  useEffect(() => {
    fetchExperimentTrials();
    setIsLoading(true);
  }, [ fetchExperimentTrials, filters, pagination, sorter ]);

  useEffect(() => {
    if (terminalRunStates.has(experiment.state)) stopPolling({ terminateGracefully: true });
  }, [ experiment.state, stopPolling ]);

  useEffect(() => {
    return () => canceler.abort();
  }, [ canceler ]);

  return (
    <>
      <Section>
        <ResponsiveTable
          columns={columns}
          dataSource={trials}
          loading={isLoading}
          pagination={getFullPaginationConfig(pagination, total)}
          rowClassName={defaultRowClassName({ clickable: false })}
          rowKey="id"
          showSorterTooltip={false}
          size="small"
          onChange={handleTableChange} />
      </Section>
      {activeCheckpoint && <CheckpointModal
        checkpoint={activeCheckpoint}
        config={experiment.config}
        show={showCheckpoint}
        title={`Best Checkpoint for Trial ${activeCheckpoint.trialId}`}
        onHide={handleCheckpointDismiss} />}
    </>
  );
};

export default ExperimentTrials;<|MERGE_RESOLUTION|>--- conflicted
+++ resolved
@@ -14,11 +14,8 @@
   defaultRowClassName, getFullPaginationConfig, MINIMUM_PAGE_SIZE,
 } from 'components/Table';
 import { Renderer } from 'components/Table';
-<<<<<<< HEAD
 import TableFilterDropdown from 'components/TableFilterDropdown';
-=======
 import TrialActionDropdown from 'components/TrialActionDropdown';
->>>>>>> 22d67ff5
 import handleError, { ErrorType } from 'ErrorHandler';
 import usePolling from 'hooks/usePolling';
 import useStorage from 'hooks/useStorage';
@@ -230,7 +227,6 @@
         column.render = validationRenderer('bestValidationMetric');
       } else if (column.key === V1GetExperimentTrialsRequestSortBy.LATESTVALIDATIONMETRIC) {
         column.render = validationRenderer('latestValidationMetric');
-<<<<<<< HEAD
       } else if (column.key === V1GetExperimentTrialsRequestSortBy.STATE) {
         column.filterDropdown = stateFilterDropdown;
         column.onHeaderCell = () => filters.states ? { className: tableCss.headerFilterOn } : {},
@@ -239,10 +235,8 @@
             text: <Badge state={value} type={BadgeType.State} />,
             value,
           }));
-=======
       } else if (column.key === 'actions') {
         column.render = actionRenderer;
->>>>>>> 22d67ff5
       }
       if (column.key === sorter.key) {
         column.sortOrder = sorter.descend ? 'descend' : 'ascend';
