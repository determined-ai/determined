--- conflicted
+++ resolved
@@ -242,17 +242,12 @@
   }, [experiment, settings, stateFilterDropdown, dropDownOnTrigger]);
 
   const handleTableChange = useCallback(
-<<<<<<< HEAD
-    (tablePagination, tableFilters, tableSorter) => {
-      if (Array.isArray(tableSorter) || !settings) return;
-=======
     (
       tablePagination: TablePaginationConfig,
       tableFilters: Record<string, FilterValue | null>,
       tableSorter: SorterResult<TrialItem> | SorterResult<TrialItem>[],
     ) => {
-      if (Array.isArray(tableSorter)) return;
->>>>>>> 81031757
+      if (Array.isArray(tableSorter) || !settings) return;
 
       const { columnKey, order } = tableSorter as SorterResult<TrialItem>;
       if (!columnKey || !columns.find((column) => column.key === columnKey)) return;
