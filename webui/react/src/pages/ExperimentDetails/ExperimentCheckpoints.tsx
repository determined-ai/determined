--- conflicted
+++ resolved
@@ -76,25 +76,8 @@
 
   const { contextHolder: modalModelCreateContextHolder, modalOpen: openModalCreateModel } =
     useModalModelCreate({ onClose: handleOnCloseCreateModel });
-
-<<<<<<< HEAD
-  const handleOnCloseCheckpointRegister = useCallback(
-    (reason?: ModalCloseReason, checkpoints?: string[]) => {
-      if (checkpoints) openModalCreateModel({ checkpoints });
-      updateSettings({ row: undefined });
-    },
-    [openModalCreateModel, updateSettings],
-  );
-
-  // Has to use var to hoist openModalCheckpointRegister for use above
-  /* eslint-disable-next-line no-var */
-  var {
-    contextHolder: modalCheckpointRegisterContextHolder,
-    modalOpen: openModalCheckpointRegister,
-  } = useModalCheckpointRegister({ onClose: handleOnCloseCheckpointRegister });
-
-=======
->>>>>>> 81031757
+cccccbcdgihhvfbgilelnejtndklljilhebhevdrdrri
+
   const {
     contextHolder: modalCheckpointDeleteContextHolder,
     modalOpen: openModalCheckpointDelete,
