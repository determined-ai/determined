import { Modal, Tag, Typography } from 'antd';
import React, { useCallback, useEffect, useMemo, useState } from 'react';

import Badge, { BadgeType } from 'components/Badge';
import HumanReadableNumber from 'components/HumanReadableNumber';
import Empty from 'components/kit/Empty';
import { isEqual } from 'components/kit/internal/functions';
import { XOR } from 'components/kit/internal/types';
import usePrevious from 'components/kit/internal/usePrevious';
import Select, { Option, SelectValue } from 'components/kit/Select';
import Spinner from 'components/kit/Spinner';
import Link from 'components/Link';
import MetricBadgeTag from 'components/MetricBadgeTag';
import MetricSelect from 'components/MetricSelect';
import useMetricNames from 'hooks/useMetricNames';
import useResize from 'hooks/useResize';
import { paths } from 'routes/utils';
import { getTrialDetails } from 'services/api';
import { ExperimentItem, Metric, MetricSummary, Primitive, TrialDetails } from 'types';
import { isNumber } from 'utils/data';
import handleError, { ErrorType } from 'utils/error';
import { Loadable } from 'utils/loadable';
import { humanReadableBytes, pluralizer } from 'utils/string';

import css from './TrialsComparisonModal.module.scss';

interface TablePropsBase {
  experiment: ExperimentItem | ExperimentItem[];
  onUnselect?: (trialId: number) => void;
}

type TableProps = XOR<
  {
    trialIds: number[];
  },
  {
    trials: TrialDetails[];
  }
> &
  TablePropsBase;

type ModalProps = TableProps & {
  onCancel: () => void;
  visible: boolean;
};

const TrialsComparisonModal: React.FC<ModalProps> = ({
  onCancel,
  visible,
  ...props
}: ModalProps) => {
  const resize = useResize();

  useEffect(() => {
    if (props.trialIds?.length === 0 || props.trials?.length === 0) onCancel();
  }, [onCancel, props.trialIds?.length, props.trials?.length]);

  return (
    <Modal
      centered
      footer={null}
      open={visible}
      style={{ height: resize.height * 0.9 }}
      title={
        !Array.isArray(props.experiment)
          ? `Experiment ${props.experiment.id} Trial Comparison`
          : 'Trial Comparison'
      }
      width={resize.width * 0.9}
      onCancel={onCancel}>
      <TrialsComparisonTable {...props} />
    </Modal>
  );
};

export const TrialsComparisonTable: React.FC<TableProps> = ({
  trialIds,
  trials,
  experiment,
  onUnselect,
}: TableProps) => {
  const [trialsDetails, setTrialsDetails] = useState(trials ?? []);
  const [selectedHyperparameters, setSelectedHyperparameters] = useState<string[]>([]);
  const [selectedMetrics, setSelectedMetrics] = useState<Metric[]>([]);
  const colSpan = Array.isArray(experiment) ? experiment.length + 1 : 1;

  useEffect(() => {
    if (trialIds === undefined) return;
    const canceler = new AbortController();

    const fetchTrialDetails = async (trialId: number) => {
      try {
        const response = await getTrialDetails({ id: trialId }, { signal: canceler.signal });
        setTrialsDetails((prev) => [...prev, response]);
      } catch (e) {
        handleError(e);
      }
    };

    setTrialsDetails([]);
    trialIds.forEach((trialId) => {
      fetchTrialDetails(trialId);
    });

    return () => {
      canceler.abort();
    };
  }, [trialIds]);

  useEffect(() => {
    if (trials === undefined) return;
    setTrialsDetails(trials);
  }, [trials]);

  const handleTrialUnselect = useCallback((trialId: number) => onUnselect?.(trialId), [onUnselect]);

  const getCheckpointSize = useCallback((trial: TrialDetails) => {
    const totalBytes = trial.totalCheckpointSize;
    return humanReadableBytes(totalBytes);
  }, []);

  const totalCheckpointsSizes: Record<string, string> = useMemo(
    () =>
      Object.fromEntries(
        Object.values(trialsDetails).map((trial) => [trial.id, getCheckpointSize(trial)]),
      ),
    [getCheckpointSize, trialsDetails],
  );

  const experimentMap = useMemo(() => {
    return Array.isArray(experiment)
      ? experiment.reduce(
          (acc, cur) => ({ ...acc, [cur.id]: cur }),
          {} as Record<number, ExperimentItem>,
        )
      : { [experiment.id]: experiment };
  }, [experiment]);

  const experimentIds = useMemo(
    () => (Array.isArray(experiment) ? experiment.map((exp) => exp.id) : [experiment.id]),
    [experiment],
  );

  const handleMetricNamesError = useCallback(
    (e: unknown) => {
      handleError(e, {
        publicMessage: `Failed to load metric names for ${pluralizer(
          experimentIds.length,
          'experiment',
        )} ${experimentIds.join(', ')}.`,
        publicSubject: 'Experiment metric name stream failed.',
        type: ErrorType.Api,
      });
    },
    [experimentIds],
  );

  const loadableMetrics = useMetricNames(experimentIds, handleMetricNamesError);
  const metrics: Metric[] = useMemo(() => {
    return Loadable.getOrElse([], loadableMetrics);
  }, [loadableMetrics]);

  const prevMetrics = usePrevious(metrics, []);

  useEffect(() => {
    setSelectedMetrics((prevSelectedMetrics) =>
      isEqual(prevSelectedMetrics, prevMetrics) ? metrics : prevSelectedMetrics,
    );
  }, [metrics, prevMetrics]);

  const onMetricSelect = useCallback((selectedMetrics: Metric[]) => {
    setSelectedMetrics(selectedMetrics);
  }, []);

  const latestMetrics = useMemo(
    () =>
      trialsDetails.reduce((metricValues, trial) => {
<<<<<<< HEAD
        metricValues[trial.id] = Object.values(trial.summaryMetrics ?? {}).reduce(
          (trialMetrics, curMetricType: Record<string, MetricSummary> | undefined) => {
            for (const [metricName, metricSummary] of Object.entries(curMetricType ?? {})) {
              trialMetrics[metricName] = metricSummary.last;
            }
            return trialMetrics;
          },
          {} as Record<string, Primitive | undefined>,
        );
=======
        metricValues[trial.id] = Object.values<Record<string, MetricSummary> | null>(
          trial.summaryMetrics ?? {},
        ).reduce((trialMetrics, curMetricType) => {
          for (const [metricName, metricSummary] of Object.entries<MetricSummary>(
            curMetricType ?? {},
          )) {
            if (metricSummary.last != null) trialMetrics[metricName] = metricSummary.last;
          }
          return trialMetrics;
        }, {} as Record<string, Primitive>);
>>>>>>> 345da9c3
        return metricValues;
      }, {} as Record<number, Record<string, Primitive>>),
    [trialsDetails],
  );

  const hyperparameterNames = useMemo(() => {
    return [
      ...trialsDetails.reduce((hpSet, curTrial) => {
        Object.keys(curTrial.hyperparameters).forEach((hp) => hpSet.add(hp));
        return hpSet;
      }, new Set<string>()),
    ];
  }, [trialsDetails]);

  const prevHps = usePrevious(hyperparameterNames, []);

  useEffect(() => {
    setSelectedHyperparameters((prevSelectedHps) =>
      isEqual(prevSelectedHps, prevHps) ? hyperparameterNames : prevSelectedHps,
    );
  }, [hyperparameterNames, prevHps]);

  const onHyperparameterSelect = useCallback((selectedHPs: SelectValue) => {
    setSelectedHyperparameters(selectedHPs as string[]);
  }, []);

  const isLoaded = useMemo(
    () => (trialIds ? trialsDetails.length === trialIds.length : true),
    [trialIds, trialsDetails],
  );

  return (
    <div className={css.base}>
      {!(
        (trialIds === undefined || trialIds.length === 0) &&
        (trials === undefined || trials.length === 0)
      ) ? (
        <Spinner center spinning={!isLoaded}>
          <table>
            <thead>
              <tr>
                <th />
                {trialsDetails.map((trial) => (
                  <th key={trial.id}>
                    <Tag
                      className={css.trialTag}
                      closable={!!onUnselect}
                      style={{ width: '100%' }}
                      onClose={() => handleTrialUnselect(trial.id)}>
                      <Link path={paths.trialDetails(trial.id, trial.experimentId)}>
                        {Array.isArray(experiment) ? (
                          <Typography.Text ellipsis={{ tooltip: true }}>
                            {experimentMap[trial.experimentId]?.name}
                          </Typography.Text>
                        ) : (
                          `Trial ${trial.id}`
                        )}
                      </Link>
                    </Tag>
                  </th>
                ))}
              </tr>
            </thead>
            <tbody>
              <tr>
                <th scope="row">State</th>
                {trialsDetails.map((trial) => (
                  <td key={trial.id} style={{ textAlign: 'center' }}>
                    <Badge state={trial.state} type={BadgeType.State} />
                  </td>
                ))}
              </tr>
              {Array.isArray(experiment) && (
                <>
                  <tr>
                    <th scope="row">Experiment ID</th>
                    {trialsDetails.map((trial) => (
                      <td key={trial.id}>
                        <Typography.Text ellipsis={{ tooltip: true }}>
                          {trial.experimentId}
                        </Typography.Text>
                      </td>
                    ))}
                  </tr>
                  <tr>
                    <th scope="row">Trial ID</th>
                    {trialsDetails.map((trial) => (
                      <td key={trial.id}>
                        <Typography.Text ellipsis={{ tooltip: true }}>{trial.id}</Typography.Text>
                      </td>
                    ))}
                  </tr>
                </>
              )}
              <tr>
                <th scope="row">Batched Processed</th>
                {trialsDetails.map((trial) => (
                  <td key={trial.id}>
                    <Typography.Text ellipsis={{ tooltip: true }}>
                      {trial.totalBatchesProcessed}
                    </Typography.Text>
                  </td>
                ))}
              </tr>
              <tr>
                <th scope="row">Total Checkpoint Size</th>
                {trialsDetails.map((trial) => (
                  <td key={trial.id}>
                    <Typography.Text ellipsis={{ tooltip: true }}>
                      {totalCheckpointsSizes[trial.id]}
                    </Typography.Text>
                  </td>
                ))}
              </tr>
              <tr>
                <th className={css.tableSelectCell} colSpan={colSpan} scope="row">
                  <div className={css.tableSelectContainer}>
                    <MetricSelect
                      defaultMetrics={metrics}
                      metrics={metrics}
                      multiple
                      value={selectedMetrics}
                      onChange={onMetricSelect}
                    />
                  </div>
                </th>
              </tr>
              {selectedMetrics.map((metric) => (
                <tr key={`${metric.type}-${metric.name}`}>
                  <th scope="row">
                    <MetricBadgeTag metric={metric} />
                  </th>
                  {trialsDetails.map((trial) => {
                    const metricValue = latestMetrics[trial.id][metric.name];
                    return (
                      <td key={trial.id}>
                        {metricValue !== undefined ? (
                          typeof metricValue === 'number' ? (
                            <HumanReadableNumber num={metricValue} />
                          ) : (
                            metricValue
                          )
                        ) : null}
                      </td>
                    );
                  })}
                </tr>
              ))}
              <tr>
                <th className={css.tableSelectCell} colSpan={colSpan} scope="row">
                  <div className={css.tableSelectContainer}>
                    <Select
                      defaultValue={hyperparameterNames}
                      disableTags
                      label="Hyperparameters"
                      mode="multiple"
                      value={selectedHyperparameters}
                      width={200}
                      onChange={onHyperparameterSelect}>
                      {hyperparameterNames.map((hp) => (
                        <Option key={hp} value={hp}>
                          {hp}
                        </Option>
                      ))}
                    </Select>
                  </div>
                </th>
              </tr>
              {selectedHyperparameters.map((hp) => (
                <tr key={hp}>
                  <th scope="row">
                    <Typography.Text ellipsis={{ tooltip: true }}>{hp}</Typography.Text>
                  </th>
                  {trialsDetails.map((trial) => {
                    const hpValue = trial.hyperparameters[hp];
                    const stringValue = JSON.stringify(hpValue);
                    return (
                      <td key={trial.id}>
                        {isNumber(hpValue) ? (
                          <HumanReadableNumber num={hpValue} />
                        ) : (
                          <Typography.Text ellipsis={{ tooltip: true }}>
                            {stringValue}
                          </Typography.Text>
                        )}
                      </td>
                    );
                  })}
                </tr>
              ))}
            </tbody>
          </table>
        </Spinner>
      ) : (
        <Empty
          icon="document"
          title={`No ${Array.isArray(experiment) ? 'experiments with ' : ''}trials selected`}
        />
      )}
    </div>
  );
};

export default TrialsComparisonModal;<|MERGE_RESOLUTION|>--- conflicted
+++ resolved
@@ -175,17 +175,6 @@
   const latestMetrics = useMemo(
     () =>
       trialsDetails.reduce((metricValues, trial) => {
-<<<<<<< HEAD
-        metricValues[trial.id] = Object.values(trial.summaryMetrics ?? {}).reduce(
-          (trialMetrics, curMetricType: Record<string, MetricSummary> | undefined) => {
-            for (const [metricName, metricSummary] of Object.entries(curMetricType ?? {})) {
-              trialMetrics[metricName] = metricSummary.last;
-            }
-            return trialMetrics;
-          },
-          {} as Record<string, Primitive | undefined>,
-        );
-=======
         metricValues[trial.id] = Object.values<Record<string, MetricSummary> | null>(
           trial.summaryMetrics ?? {},
         ).reduce((trialMetrics, curMetricType) => {
@@ -196,7 +185,6 @@
           }
           return trialMetrics;
         }, {} as Record<string, Primitive>);
->>>>>>> 345da9c3
         return metricValues;
       }, {} as Record<number, Record<string, Primitive>>),
     [trialsDetails],
