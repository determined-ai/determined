--- conflicted
+++ resolved
@@ -1,9 +1,4 @@
-<<<<<<< HEAD
-import { Select as AntdSelect, Tag } from 'antd';
-import Modal from 'antd/lib/modal/Modal';
-=======
-import { Modal, Select, Tag } from 'antd';
->>>>>>> 2859dcc3
+import { Select as AntdSelect, Modal, Tag } from 'antd';
 import { SelectValue } from 'antd/lib/select';
 import React, { useCallback, useEffect, useMemo, useState } from 'react';
 
