--- conflicted
+++ resolved
@@ -153,13 +153,9 @@
     [experimentIds],
   );
 
-<<<<<<< HEAD
-  const { metrics } = useMetricNames([experiment.id], handleMetricNamesError);
-=======
-  const metrics = useMetricNames(experimentIds, handleMetricNamesError);
+  const { metrics } = useMetricNames(experimentIds, handleMetricNamesError);
 
   const prevMetrics = usePrevious(metrics, []);
->>>>>>> a944f1a1
 
   useEffect(() => {
     setSelectedMetrics((prevSelectedMetrics) =>
