import { Alert, type TabsProps } from 'antd';
import { useObservable } from 'micro-observables';
import React, { useCallback, useEffect, useMemo, useRef, useState } from 'react';
import { useLocation, useNavigate, useParams } from 'react-router-dom';

import Pivot from 'components/kit/Pivot';
import Spinner from 'components/kit/Spinner';
import useUI from 'components/kit/Theme';
import Link from 'components/Link';
import Message, { MessageType } from 'components/Message';
import { terminalRunStates } from 'constants/states';
import useMetricNames from 'hooks/useMetricNames';
import { paths } from 'routes/utils';
import { V1MetricBatchesResponse } from 'services/api-ts-sdk';
import { detApi } from 'services/apiConfig';
import { readStream } from 'services/utils';
<<<<<<< HEAD
=======
import useUI from 'stores/contexts/UI';
import store from 'stores/userSettings';
>>>>>>> b93f0c9a
import {
  ExperimentBase,
  ExperimentSearcherName,
  HyperparameterType,
  Metric,
  MetricType,
  RunState,
  Scale,
  ValueOf,
} from 'types';
import { Loadable } from 'utils/loadable';
import { alphaNumericSorter } from 'utils/sort';

import ExperimentVisualizationFilters, {
  MAX_HPARAM_COUNT,
  ViewType,
  VisualizationFilters,
} from './ExperimentVisualization/ExperimentVisualizationFilters';
import HpHeatMaps from './ExperimentVisualization/HpHeatMaps';
import HpParallelCoordinates from './ExperimentVisualization/HpParallelCoordinates';
import HpScatterPlots from './ExperimentVisualization/HpScatterPlots';
import LearningCurve from './ExperimentVisualization/LearningCurve';
import css from './ExperimentVisualization.module.scss';

export const ExperimentVisualizationType = {
  HpHeatMap: 'hp-heat-map',
  HpParallelCoordinates: 'hp-parallel-coordinates',
  HpScatterPlots: 'hp-scatter-plots',
  LearningCurve: 'learning-curve',
} as const;

export type ExperimentVisualizationType = ValueOf<typeof ExperimentVisualizationType>;

interface Props {
  basePath: string;
  experiment: ExperimentBase;
  type?: ExperimentVisualizationType;
}

const PageError = {
  MetricBatches: 'MetricBatches',
  MetricNames: 'MetricNames',
} as const;

type PageError = ValueOf<typeof PageError>;

const STORAGE_PATH = 'experiment-visualization';
const STORAGE_FILTERS_KEY = 'filters';
const TYPE_KEYS = Object.values(ExperimentVisualizationType);
const DEFAULT_TYPE_KEY = ExperimentVisualizationType.LearningCurve;
const DEFAULT_BATCH = 0;
const DEFAULT_BATCH_MARGIN = 10;
const DEFAULT_MAX_TRIALS = 100;
const DEFAULT_VIEW = ViewType.Grid;
const PAGE_ERROR_MESSAGES = {
  [PageError.MetricBatches]: 'Unable to retrieve experiment batches info.',
  [PageError.MetricNames]: 'Unable to retrieve experiment metric info.',
};

const defaultFilters: VisualizationFilters = {
  batch: DEFAULT_BATCH,
  batchMargin: DEFAULT_BATCH_MARGIN,
  hParams: [],
  maxTrial: DEFAULT_MAX_TRIALS,
  metric: undefined,
  scale: Scale.Linear,
  view: DEFAULT_VIEW,
};

const ExperimentVisualization: React.FC<Props> = ({ basePath, experiment }: Props) => {
  const { ui } = useUI();
  const navigate = useNavigate();
  const location = useLocation();
  const searcherMetric = useRef<Metric>({
    group: MetricType.Validation,
    name: experiment.config.searcher.metric,
  });

  const { viz: type } = useParams<{ viz: ExperimentVisualizationType }>();
  const fullHParams = useRef<string[]>(
    Object.keys(experiment.hyperparameters || {}).filter((key) => {
      // Constant hyperparameters are not useful for visualizations.
      return experiment.hyperparameters[key].type !== HyperparameterType.Constant;
    }),
  );

  const storagePath = useMemo(
    () => `${STORAGE_PATH}/${experiment.id}/${STORAGE_FILTERS_KEY}`,
    [experiment],
  );
  const filtersLoadable = useObservable(store.get(VisualizationFilters, storagePath));

  const filters: VisualizationFilters = useMemo(() => {
    const filters = Loadable.getOrElse(defaultFilters, filtersLoadable);
    return filters || defaultFilters;
  }, [filtersLoadable]);

  const [typeKey, setTypeKey] = useState(() => {
    return type && TYPE_KEYS.includes(type) ? type : DEFAULT_TYPE_KEY;
  });
  const [batches, setBatches] = useState<number[]>();
  const [pageError, setPageError] = useState<PageError>();

  const handleMetricNamesError = useCallback(() => {
    setPageError(PageError.MetricNames);
  }, []);

  // Stream available metrics.
  const loadableMetrics = useMetricNames([experiment.id], handleMetricNamesError);
  const metrics = Loadable.getOrElse([], loadableMetrics);

  const { hasData, hasLoaded, isExperimentTerminal, isSupported } = useMemo(() => {
    return {
      hasData: !!metrics?.length,
      hasLoaded: Loadable.isLoaded(loadableMetrics) && !!batches,
      isExperimentTerminal: terminalRunStates.has(experiment.state),
      isSupported: !(
        ExperimentSearcherName.Single === experiment.config.searcher.name ||
        ExperimentSearcherName.Pbt === experiment.config.searcher.name
      ),
    };
  }, [batches, experiment, loadableMetrics, metrics]);

  const handleFiltersChange = useCallback(
    (newFilters: Partial<VisualizationFilters>) => {
      store.setPartial(VisualizationFilters, storagePath, newFilters);
    },
    [storagePath],
  );

  const getDefaultMetrics = useCallback(() => {
    const activeMetricFound = metrics.find(
      (metric) =>
        metric.group === searcherMetric.current.group &&
        metric.name === searcherMetric.current.name,
    );
    if (activeMetricFound) {
      return searcherMetric.current;
    } else if (metrics.length > 0) {
      return metrics[0];
    }
  }, [metrics]);

  const handleFiltersReset = useCallback(() => {
    store.set(VisualizationFilters, storagePath, {
      ...defaultFilters,
      batch: batches?.first() || DEFAULT_BATCH,
      hParams: fullHParams.current.slice(0, MAX_HPARAM_COUNT),
      metric: getDefaultMetrics(),
    });
  }, [storagePath, getDefaultMetrics, batches]);

  useEffect(() => {
    if (hasData && (!Loadable.isLoaded(filtersLoadable) || !filters.metric)) handleFiltersReset();
  }, [filtersLoadable, handleFiltersReset, filters.metric, hasData]);

  const handleTabChange = useCallback(
    (type: string) => {
      setTypeKey(type as ExperimentVisualizationType);
      navigate(`${basePath}/${type}`, { replace: true });
    },
    [basePath, navigate],
  );

  const visualizationFilters = useMemo(() => {
    return (
      <ExperimentVisualizationFilters
        batches={batches || []}
        filters={filters}
        fullHParams={fullHParams.current}
        metrics={metrics}
        type={typeKey}
        onChange={handleFiltersChange}
        onReset={handleFiltersReset}
      />
    );
  }, [batches, filters, handleFiltersChange, handleFiltersReset, metrics, typeKey]);

  const tabItems: TabsProps['items'] = useMemo(() => {
    /**
     * In the case of Custom Searchers, all the tabs besides
     * "Learning Curve" aren't helpful or relevant, so we are hiding them
     */
    if (
      filters.maxTrial === undefined ||
      filters.batchMargin === undefined ||
      filters.batch === undefined
    ) {
      return [];
    }

    const tabs: TabsProps['items'] = [
      {
        children: (
          <LearningCurve
            experiment={experiment}
            filters={visualizationFilters}
            fullHParams={fullHParams.current}
            selectedMaxTrial={filters.maxTrial}
            selectedMetric={filters.metric}
            selectedScale={filters.scale}
          />
        ),
        key: ExperimentVisualizationType.LearningCurve,
        label: 'Learning Curve',
      },
    ];
    if (experiment.config.searcher.name !== ExperimentSearcherName.Custom) {
      tabs.push(
        {
          children: (
            <HpParallelCoordinates
              experiment={experiment}
              filters={visualizationFilters}
              fullHParams={fullHParams.current}
              selectedBatch={filters.batch}
              selectedBatchMargin={filters.batchMargin}
              selectedHParams={filters.hParams}
              selectedMetric={filters.metric}
              selectedScale={filters.scale}
            />
          ),
          key: ExperimentVisualizationType.HpParallelCoordinates,
          label: 'HP Parallel Coordinates',
        },
        {
          children: (
            <HpScatterPlots
              experiment={experiment}
              filters={visualizationFilters}
              fullHParams={fullHParams.current}
              selectedBatch={filters.batch}
              selectedBatchMargin={filters.batchMargin}
              selectedHParams={filters.hParams}
              selectedMetric={filters.metric}
              selectedScale={filters.scale}
            />
          ),
          key: ExperimentVisualizationType.HpScatterPlots,
          label: 'HP Scatter Plots',
        },
        {
          children: (
            <HpHeatMaps
              experiment={experiment}
              filters={visualizationFilters}
              fullHParams={fullHParams.current}
              selectedBatch={filters.batch}
              selectedBatchMargin={filters.batchMargin}
              selectedHParams={filters.hParams}
              selectedMetric={filters.metric}
              selectedScale={filters.scale}
              selectedView={filters.view}
            />
          ),
          key: ExperimentVisualizationType.HpHeatMap,
          label: 'HP Heat Map',
        },
      );
    }
    return tabs;
  }, [
    experiment,
    filters.batch,
    filters.batchMargin,
    filters.hParams,
    filters.maxTrial,
    filters.metric,
    filters.scale,
    filters.view,
    visualizationFilters,
  ]);

  // Sets the default sub route.
  useEffect(() => {
    const isVisualizationRoute = location.pathname.includes(basePath);
    const isInvalidType = type && !TYPE_KEYS.includes(type);
    if (isVisualizationRoute && (!type || isInvalidType)) {
      navigate(`${basePath}/${typeKey}`, { replace: true });
    }
  }, [basePath, navigate, location, type, typeKey]);

  // Stream available batches.
  useEffect(() => {
    if (!isSupported || ui.isPageHidden || !filters.metric) return;

    const canceler = new AbortController();
    const metricTypeParam =
      filters.metric.group === MetricType.Training
        ? 'METRIC_TYPE_TRAINING'
        : 'METRIC_TYPE_VALIDATION';
    const batchesMap: Record<number, number> = {};

    readStream<V1MetricBatchesResponse>(
      detApi.StreamingInternal.metricBatches(
        experiment.id,
        filters.metric.name,
        metricTypeParam,
        undefined,
        undefined,
        { signal: canceler.signal },
      ),
      (event) => {
        if (!event) return;
        (event.batches || []).forEach((batch) => (batchesMap[batch] = batch));
        const newBatches = Object.values(batchesMap).sort(alphaNumericSorter);
        setBatches(newBatches);
      },
      () => setPageError(PageError.MetricBatches),
    );

    return () => canceler.abort();
  }, [filters.metric, experiment.id, filters.batch, isSupported, ui.isPageHidden]);

  if (!isSupported) {
    const alertMessage = `
      Hyperparameter visualizations are not applicable for single trial or PBT experiments.
    `;
    return (
      <div className={css.alert}>
        <Alert
          description={
            <>
              Learn about&nbsp;
              <Link
                external
                path={paths.docs('/training-apis/experiment-config.html#searcher')}
                popout>
                how to run a hyperparameter search
              </Link>
              .
            </>
          }
          message={alertMessage}
          type="warning"
        />
      </div>
    );
  } else if (experiment.state === RunState.Error) {
    return <Message title="No data to plot." type={MessageType.Empty} />;
  } else if (pageError !== undefined) {
    return <Message title={PAGE_ERROR_MESSAGES[pageError]} type={MessageType.Alert} />;
  } else if (!hasLoaded && experiment.state !== RunState.Paused) {
    return <Spinner spinning tip="Fetching metrics..." />;
  } else if (hasLoaded && !hasData) {
    return isExperimentTerminal || experiment.state === RunState.Paused ? (
      <Message title="No data to plot." type={MessageType.Empty} />
    ) : (
      <div className={css.alert}>
        <Alert
          description="Please wait until the experiment is further along."
          message="Not enough data points to plot."
        />
        <Spinner center spinning />
      </div>
    );
  }

  return (
    <div className={css.base}>
      <Pivot
        activeKey={typeKey}
        destroyInactiveTabPane
        items={tabItems}
        type="secondary"
        onChange={handleTabChange}
      />
    </div>
  );
};

export default ExperimentVisualization;<|MERGE_RESOLUTION|>--- conflicted
+++ resolved
@@ -14,11 +14,7 @@
 import { V1MetricBatchesResponse } from 'services/api-ts-sdk';
 import { detApi } from 'services/apiConfig';
 import { readStream } from 'services/utils';
-<<<<<<< HEAD
-=======
-import useUI from 'stores/contexts/UI';
 import store from 'stores/userSettings';
->>>>>>> b93f0c9a
 import {
   ExperimentBase,
   ExperimentSearcherName,
