--- conflicted
+++ resolved
@@ -16,11 +16,8 @@
 import { AuthProvider } from 'stores/auth';
 import { ProjectsProvider } from 'stores/projects';
 import { ResourcePoolsProvider } from 'stores/resourcePools';
-<<<<<<< HEAD
 import { UsersProvider } from 'stores/users';
-=======
 import { UserRolesProvider } from 'stores/userRoles';
->>>>>>> 7c58a72f
 import { WorkspacesProvider } from 'stores/workspaces';
 
 import ExperimentDetails, { ERROR_MESSAGE, INVALID_ID_MESSAGE } from './ExperimentDetails';
@@ -74,37 +71,23 @@
 const setup = () => {
   const view = render(
     <StoreProvider>
-<<<<<<< HEAD
       <HelmetProvider>
         <WorkspacesProvider>
           <UsersProvider>
             <AuthProvider>
-              <ResourcePoolsProvider>
-                <ProjectsProvider>
-                  <HistoryRouter history={history}>
-                    <ExperimentDetails />
-                  </HistoryRouter>
-                </ProjectsProvider>
-              </ResourcePoolsProvider>
+              <UserRolesProvider>
+                <ResourcePoolsProvider>
+                  <ProjectsProvider>
+                    <HistoryRouter history={history}>
+                      <ExperimentDetails />
+                    </HistoryRouter>
+                  </ProjectsProvider>
+                </ResourcePoolsProvider>
+              </UserRolesProvider>
             </AuthProvider>
           </UsersProvider>
         </WorkspacesProvider>
       </HelmetProvider>
-=======
-      <UserRolesProvider>
-        <HelmetProvider>
-          <WorkspacesProvider>
-            <ResourcePoolsProvider>
-              <ProjectsProvider>
-                <HistoryRouter history={history}>
-                  <ExperimentDetails />
-                </HistoryRouter>
-              </ProjectsProvider>
-            </ResourcePoolsProvider>
-          </WorkspacesProvider>
-        </HelmetProvider>
-      </UserRolesProvider>
->>>>>>> 7c58a72f
     </StoreProvider>,
   );
   return { view };
