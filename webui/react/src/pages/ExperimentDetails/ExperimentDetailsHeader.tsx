--- conflicted
+++ resolved
@@ -63,11 +63,7 @@
   const classes = [ css.state ];
 
   const maxRestarts = experiment.config.maxRestarts;
-<<<<<<< HEAD
-  const restarts = (trial?.restarts ?? 0) > maxRestarts ? maxRestarts : trial?.restarts;
-=======
   const restarts = Math.min(trial?.restarts ?? 0, maxRestarts);
->>>>>>> 5544fe6c
 
   const isPausable = pausableRunStates.has(experiment.state);
   const isPaused = experiment.state === RunState.Paused;
@@ -324,19 +320,10 @@
                 <Link className={css.link} path={paths.jobs()}>{jobInfoLinkText}</Link>
               </div>
             )}
-<<<<<<< HEAD
-            {restarts != null && (
-              <div className={css.foldableItem}>
-                <span className={css.foldableItemLabel}>Restarts:</span>
-                <span>{restarts}{maxRestarts ? `/${maxRestarts}` : ''}</span>
-              </div>
-            )}
-=======
             <div className={css.foldableItem}>
               <span className={css.foldableItemLabel}>Restarts:</span>
               <span>{restarts}{maxRestarts ? `/${maxRestarts}` : ''}</span>
             </div>
->>>>>>> 5544fe6c
             <TagList
               ghost={true}
               tags={experiment.config.labels || []}
