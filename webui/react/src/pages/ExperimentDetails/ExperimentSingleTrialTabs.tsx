--- conflicted
+++ resolved
@@ -26,7 +26,7 @@
 const { TabPane } = Tabs;
 
 enum TabType {
-  Configuration = 'configuration',
+  Code = 'code',
   Hyperparameters = 'hyperparameters',
   Logs = 'logs',
   Overview = 'overview',
@@ -37,17 +37,10 @@
 const TAB_KEYS: string[] = Object.values(TabType);
 const DEFAULT_TAB_KEY = TabType.Overview;
 
-<<<<<<< HEAD
-const ExperimentConfiguration = React.lazy(() => {
-  return import('./ExperimentConfiguration');
-});
-
 type Params = {
   tab: TabType
 }
 
-=======
->>>>>>> e7e0ab21
 export interface Props {
   experiment: ExperimentBase;
   fetchExperimentDetails: () => void;
@@ -201,7 +194,7 @@
           undefined}
         tabBarStyle={{ height: 48, paddingLeft: 16 }}
         onChange={handleTabChange}>
-        <TabPane key="overview" tab="Overview">
+        <TabPane key={TabType.Overview} tab="Overview">
           <TrialDetailsOverview experiment={experiment} trial={trialDetails as TrialDetails} />
         </TabPane>
         <TabPane key={TabType.Hyperparameters} tab="Hyperparameters">
@@ -210,19 +203,13 @@
             trial={trialDetails as TrialDetails}
           />
         </TabPane>
-<<<<<<< HEAD
-        <TabPane key={TabType.Configuration} tab="Configuration">
-          <React.Suspense fallback={<Spinner tip="Loading text editor..." />}>
-            <ExperimentConfiguration experiment={experiment} />
-=======
-        <TabPane key="code" tab="Code">
+        <TabPane key={TabType.Code} tab="Code">
           <React.Suspense fallback={<Spinner tip="Loading code viewer..." />}>
             <CodeViewer
               experimentId={experiment.id}
               runtimeConfig={experiment.configRaw}
               submittedConfig={experiment.originalConfig}
             />
->>>>>>> e7e0ab21
           </React.Suspense>
         </TabPane>
         <TabPane key={TabType.Notes} tab="Notes">
