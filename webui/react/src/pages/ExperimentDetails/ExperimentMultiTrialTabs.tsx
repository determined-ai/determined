--- conflicted
+++ resolved
@@ -16,7 +16,7 @@
 const { TabPane } = Tabs;
 
 enum TabType {
-  Configuration = 'configuration',
+  Code = 'code',
   Trials = 'trials',
   Visualization = 'visualization',
   Notes = 'notes',
@@ -95,19 +95,13 @@
       <TabPane key={TabType.Trials} tab="Trials">
         <ExperimentTrials experiment={experiment} pageRef={pageRef} />
       </TabPane>
-<<<<<<< HEAD
-      <TabPane key={TabType.Configuration} tab="Configuration">
-        <React.Suspense fallback={<Spinner tip="Loading text editor..." />}>
-          <ExperimentConfiguration experiment={experiment} />
-=======
-      <TabPane key="code" tab="Code">
+      <TabPane key={TabType.Code} tab="Code">
         <React.Suspense fallback={<Spinner tip="Loading code viewer..." />}>
           <CodeViewer
             experimentId={experiment.id}
             runtimeConfig={experiment.configRaw}
             submittedConfig={experiment.originalConfig}
           />
->>>>>>> e7e0ab21
         </React.Suspense>
       </TabPane>
       <TabPane key={TabType.Notes} tab="Notes">
