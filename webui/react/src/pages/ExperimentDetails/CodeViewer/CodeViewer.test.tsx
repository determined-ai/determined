/* eslint-disable @typescript-eslint/no-unused-vars */
/* eslint-disable max-len */

import { getAllByText, screen, waitFor } from '@testing-library/dom';
import { render } from '@testing-library/react';
import userEvent from '@testing-library/user-event';
import React from 'react';
import { act } from 'react-dom/test-utils';

import { paths } from 'routes/utils';

import CodeViewer, { Props } from './CodeViewer';

const MonacoEditorMock: React.FC = () => <></>;
const hashedFileMock = 'ZGVzY3JpcHRpb246IG5vb3Bfc2luZ2xlCmNoZWNrcG9pbnRfc3RvcmFnZToKICB0eXBlOiBzaGFyZWRfZnMKICBob3N0X3BhdGg6IC90bXAKICBzdG9yYWdlX3BhdGg6IGRldGVybWluZWQtaW50ZWdyYXRpb24tY2hlY2twb2ludHMKICBzYXZlX3RyaWFsX2Jlc3Q6IDMwCmh5cGVycGFyYW1ldGVyczoKICBnbG9iYWxfYmF0Y2hfc2l6ZTogMzIKICBtZXRyaWNzX3Byb2dyZXNzaW9uOiBkZWNyZWFzaW5nCiAgbWV0cmljc19iYXNlOiAwLjkKICBtZXRyaWNzX3NpZ21hOiAwCnNlYXJjaGVyOgogIG1ldHJpYzogdmFsaWRhdGlvbl9lcnJvcgogIHNtYWxsZXJfaXNfYmV0dGVyOiB0cnVlCiAgbmFtZTogc2luZ2xlCiAgbWF4X2xlbmd0aDoKICAgIHJlY29yZHM6IDgwMDAKcmVwcm9kdWNpYmlsaXR5OgogIGV4cGVyaW1lbnRfc2VlZDogOTk5Cm1pbl92YWxpZGF0aW9uX3BlcmlvZDoKICByZWNvcmRzOiA0MDAwCm1heF9yZXN0YXJ0czogMAplbnRyeXBvaW50OiBtb2RlbF9kZWY6Tm9PcFRyaWFsCg==';

jest.mock('routes/utils', () => {
  return {
    __esModule: true,
    handlePath: () => Promise.resolve(),
    paths: { experimentFileFromTree: () => '/fakePath' },
  };
});

jest.mock('services/api', () => {
  return {
    __esModule: true,
    // encoded file taken from the API
    getExperimentFileFromTree: (id: number) => Promise.resolve(hashedFileMock),
    getExperimentFileTree: (id: number) => Promise.resolve([
      {
        contentLength: 505,
        contentType: 'text/plain; charset=utf-8',
        files: [],
        isDir: false,
        modifiedTime: '2022-01-04T00:58:09Z',
        name: 'single-in-records.yaml',
        path: 'single-in-records.yaml',
      },
      {
        contentLength: 560,
        contentType: 'text/plain; charset=utf-8',
        files: [],
        isDir: false,
        modifiedTime: '2022-01-04T00:58:09Z',
        name: 'single-one-short-step.yaml',
        path: 'single-one-short-step.yaml',
      },
      {
        contentLength: 488,
        contentType: 'text/plain; charset=utf-8',
        files: [],
        isDir: false,
        modifiedTime: '2022-01-04T00:58:09Z',
        name: 'adaptive.yaml',
        path: 'adaptive.yaml',
      },
      {
        contentLength: 10710,
        contentType: 'text/plain; charset=utf-8',
        files: [],
        isDir: false,
        modifiedTime: '2022-06-21T20:30:06Z',
        name: 'model_def.py',
        path: 'model_def.py',
      },
    ]),
  };
});

jest.mock('components/MonacoEditor', () => ({
  __esModule: true,
  default: () => MonacoEditorMock,
}));

jest.mock('hooks/useSettings', () => {
  const actualModule = jest.requireActual('hooks/useSettings');
  const useSettings = jest.fn(() => {
<<<<<<< HEAD
    const settings = { fileName: 'single-in-records.yaml', filePath: 'single-in-records.yaml' };
=======
    const settings = { filePath: 'single-in-records.yaml' };
>>>>>>> 86ffb082
    const updateSettings = jest.fn();

    return { settings, updateSettings };
  });

  return {
    __esModule: true,
    ...actualModule,
    default: useSettings,
  };
});

const experimentIdMock = 123;
const user = userEvent.setup();

const setup = (props: Props = { experimentId: experimentIdMock, submittedConfig: hashedFileMock }) => {
  render(<CodeViewer experimentId={props.experimentId} submittedConfig={props.submittedConfig} />);
};

const getElements = async () => {
  const tree = await screen.findByTestId('fileTree');
  const treeNodes = getAllByText(tree, /[a-zA-Z\-_]{1,}\./);

  return { treeNodes };
};

describe('CodeViewer', () => {
  afterAll(() => jest.clearAllMocks());

  it('should handle the initial render properly', async () => {
    setup();
    const { treeNodes } = await getElements();

    expect(treeNodes).toHaveLength(4);
  });

  it('should handle clicking in the download icon when opening a file from the tree', async () => {
    const pathBuilderSpy = jest.spyOn(paths, 'experimentFileFromTree').mockReturnValueOnce('');
    setup();

    const { treeNodes } = await getElements();

    await waitFor(() => act(() => user.click(treeNodes[1])));

    const button = await screen.findByLabelText('download');

    await waitFor(() => user.click(button));

    expect(pathBuilderSpy).toHaveBeenCalledWith(123, 'single-in-records.yaml');
  });
});<|MERGE_RESOLUTION|>--- conflicted
+++ resolved
@@ -76,11 +76,7 @@
 jest.mock('hooks/useSettings', () => {
   const actualModule = jest.requireActual('hooks/useSettings');
   const useSettings = jest.fn(() => {
-<<<<<<< HEAD
-    const settings = { fileName: 'single-in-records.yaml', filePath: 'single-in-records.yaml' };
-=======
     const settings = { filePath: 'single-in-records.yaml' };
->>>>>>> 86ffb082
     const updateSettings = jest.fn();
 
     return { settings, updateSettings };
