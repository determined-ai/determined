--- conflicted
+++ resolved
@@ -8,12 +8,7 @@
 import { createOmitableRenderer, relativeTimeRenderer } from 'components/Table/Table';
 import { paths } from 'routes/utils';
 import { getJupyterLabs, getTensorBoards } from 'services/api';
-<<<<<<< HEAD
-import { CommandTask, Job, JobType } from 'types';
-=======
-import { floatToPercent, truncate } from 'shared/utils/string';
 import { CommandTask, FullJob, Job, JobType } from 'types';
->>>>>>> 65efd7a4
 import { jobTypeIconName, jobTypeLabel } from 'utils/job';
 import { floatToPercent, truncate } from 'utils/string';
 import { openCommand } from 'utils/wait';
