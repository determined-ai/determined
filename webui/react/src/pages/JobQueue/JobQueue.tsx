import React, { useCallback, useEffect, useMemo, useRef, useState } from 'react';

import ActionDropdown, { Triggers } from 'components/ActionDropdown/ActionDropdown';
import Icon from 'components/kit/Icon';
import Section from 'components/Section';
import InteractiveTable, { ColumnDef } from 'components/Table/InteractiveTable';
import SkeletonTable from 'components/Table/SkeletonTable';
import {
  checkmarkRenderer,
  createOmitableRenderer,
  defaultRowClassName,
  getFullPaginationConfig,
  userRenderer,
} from 'components/Table/Table';
import { V1SchedulerTypeToLabel } from 'constants/states';
import { useSettings } from 'hooks/useSettings';
import { columns as defaultColumns, SCHEDULING_VAL_KEY } from 'pages/JobQueue/JobQueue.table';
import { paths } from 'routes/utils';
import { cancelExperiment, getJobQ, getJobQStats, killExperiment, killTask } from 'services/api';
import * as Api from 'services/api-ts-sdk';
import clusterStore from 'stores/cluster';
import userStore from 'stores/users';
<<<<<<< HEAD
import { Job, JobAction, JobState, JobType, ResourcePool, RPStats } from 'types';
import { isEqual } from 'utils/data';
import { ErrorLevel, ErrorType } from 'utils/error';
=======
import { FullJob, Job, JobAction, JobState, JobType, ResourcePool, RPStats } from 'types';
>>>>>>> 65efd7a4
import handleError from 'utils/error';
import {
  canManageJob,
  jobTypeToCommandType,
  moveJobToTop,
  orderedSchedulers,
  unsupportedQPosSchedulers,
} from 'utils/job';
import { Loadable } from 'utils/loadable';
import { useObservable } from 'utils/observable';
import { routeToReactUrl } from 'utils/routes';
import { numericSorter } from 'utils/sort';
import { capitalize } from 'utils/string';

import css from './JobQueue.module.scss';
import settingsConfig, { Settings } from './JobQueue.settings';
import ManageJob from './ManageJob';

interface Props {
  jobState: JobState;
  selectedRp: ResourcePool;
}

const JobQueue: React.FC<Props> = ({ selectedRp, jobState }) => {
  const users = Loadable.getOrElse([], useObservable(userStore.getUsers()));
  const resourcePools = useObservable(clusterStore.resourcePools);
  const [managingJob, setManagingJob] = useState<Job>();
  const [rpStats, setRpStats] = useState<RPStats[]>(() => {
    if (Loadable.isLoading(resourcePools)) return [];

    return resourcePools.data.map(
      (rp) =>
        ({
          resourcePool: rp.name,
          stats: { preemptibleCount: 0, queuedCount: 0, scheduledCount: 0 },
        } as RPStats),
    );
  });
  const [jobs, setJobs] = useState<Job[]>([]);
  const [topJob, setTopJob] = useState<Job>();
  const [total, setTotal] = useState(0);
  const [canceler] = useState(new AbortController());
  const [pageState, setPageState] = useState<{ isLoading: boolean }>({ isLoading: true });
  const pageRef = useRef<HTMLElement>(null);

  const { settings, updateSettings } = useSettings<Settings>(settingsConfig(jobState));
  const settingsColumns = useMemo(() => [...settings.columns], [settings.columns]);

  const isJobOrderAvailable = orderedSchedulers.has(selectedRp.schedulerType);

  const fetchAll = useCallback(async () => {
    if (!settings) return;

    try {
      const orderBy = settings.sortDesc ? 'ORDER_BY_DESC' : 'ORDER_BY_ASC';
      const [jobs, stats] = await Promise.all([
        getJobQ(
          {
            limit: settings.tableLimit,
            offset: settings.tableOffset,
            orderBy,
            resourcePool: selectedRp.name,
            states: jobState ? [jobState] : undefined,
          },
          { signal: canceler.signal },
        ),
        getJobQStats({}, { signal: canceler.signal }),
      ]);

      const firstJobResp = await getJobQ(
        {
          limit: 1,
          offset: 0,
          resourcePool: selectedRp.name,
        },
        { signal: canceler.signal },
      );
      const firstJob = firstJobResp.jobs[0];

      // Process jobs response.
      if (firstJob && !isEqual(firstJob, topJob)) setTopJob(firstJob);
      setJobs(jobState ? jobs.jobs.filter((j) => j.summary.state === jobState) : jobs.jobs);
      if (jobs.pagination.total) setTotal(jobs.pagination.total);

      // Process job stats response.
      setRpStats(stats.results.sort((a, b) => a.resourcePool.localeCompare(b.resourcePool)));
    } catch (e) {
      handleError(e, {
        level: ErrorLevel.Error,
        publicSubject: 'Unable to fetch job queue and stats.',
        silent: false,
        type: ErrorType.Server,
      });
    } finally {
      setPageState((cur) => ({ ...cur, isLoading: false }));
    }
  }, [canceler.signal, selectedRp.name, settings, jobState, topJob]);

  useEffect(() => {
    fetchAll();
    // eslint-disable-next-line react-hooks/exhaustive-deps
  }, []);

  const rpTotalJobCount = useCallback(
    (rpName: string) => {
      const stats = rpStats.find((rp) => rp.resourcePool === rpName)?.stats;
      return stats ? stats.queuedCount + stats.scheduledCount : 0;
    },
    [rpStats],
  );

  const dropDownOnTrigger = useCallback(
    (job: Job) => {
      if (!('entityId' in job)) return {};
      const triggers: Triggers<JobAction> = {};
      const commandType = jobTypeToCommandType(job.type);

      if (commandType) {
        triggers[JobAction.Kill] = () => {
          killTask({ id: job.entityId, type: commandType });
        };
        triggers[JobAction.ViewLog] = () => {
          routeToReactUrl(paths.taskLogs({ id: job.entityId, name: job.name, type: commandType }));
        };
      }

      if (
        selectedRp &&
        isJobOrderAvailable &&
        !!topJob &&
        job.summary.jobsAhead > 0 &&
        canManageJob(job, selectedRp) &&
        !unsupportedQPosSchedulers.has(selectedRp.schedulerType)
      ) {
        triggers[JobAction.MoveToTop] = () => moveJobToTop(topJob, job);
      }

      // if job is an experiment type add action to kill it
      if (job.type === JobType.EXPERIMENT) {
        triggers[JobAction.Cancel] = async () => {
          await cancelExperiment({ experimentId: parseInt(job.entityId, 10) });
        };
        triggers[JobAction.Kill] = async () => {
          await killExperiment({ experimentId: parseInt(job.entityId, 10) });
        };
      }

      if (canManageJob(job, selectedRp)) {
        triggers[JobAction.ManageJob] = () => setManagingJob(job);
      }

      Object.keys(triggers).forEach((key) => {
        const action = key as JobAction;
        const fn = triggers[action];
        if (!fn) return;
        triggers[action] = async () => {
          await fn();
          await fetchAll();
        };
      });
      return triggers;
    },
    [selectedRp, isJobOrderAvailable, topJob, fetchAll],
  );

  const onModalClose = useCallback(() => {
    setManagingJob(undefined);
    fetchAll();
  }, [fetchAll]);

  useEffect(() => {
    if (!managingJob) return;
    const job = jobs.find((j) => j.jobId === managingJob.jobId);
    if (!job) {
      setManagingJob(undefined);
    } else if (!isEqual(job, managingJob)) {
      setManagingJob(job);
    }
  }, [jobs, managingJob]);

  useEffect(() => {
    const col = defaultColumns.find(({ key }) => key === SCHEDULING_VAL_KEY);
    if (col) {
      const replaceIndex = settingsColumns.findIndex((column) =>
        ['priority', 'weight', 'resourcePool'].includes(column),
      );
      const newColumns = [...settingsColumns];
      if (replaceIndex !== -1) newColumns[replaceIndex] = col.dataIndex;
      if (!isEqual(newColumns, settings.columns)) updateSettings({ columns: newColumns });
    }
    // eslint-disable-next-line react-hooks/exhaustive-deps
  }, [settings.columns, settingsColumns]);

  const columns = useMemo(() => {
    return defaultColumns
      .map<ColumnDef<Job>>((col) => {
        switch (col.key) {
          case 'actions':
            return {
              ...col,
              render: createOmitableRenderer<Job, FullJob>(
                'entityId',
                (_, record) => (
                  <div>
                    <ActionDropdown<JobAction>
                      actionOrder={[
                        JobAction.ManageJob,
                        JobAction.MoveToTop,
                        JobAction.ViewLog,
                        JobAction.Cancel,
                        JobAction.Kill,
                      ]}
                      confirmations={{
                        [JobAction.Cancel]: { cancelText: 'Abort', onError: handleError },
                        [JobAction.Kill]: { danger: true, onError: handleError },
                        [JobAction.MoveToTop]: { onError: handleError },
                      }}
                      id={record.name}
                      kind="job"
                      onError={handleError}
                      onTrigger={dropDownOnTrigger(record)}
                    />
                  </div>
                ),
                null,
              ),
            };
          case SCHEDULING_VAL_KEY: {
            if (!settingsColumns) return col;

            switch (selectedRp.schedulerType) {
              case Api.V1SchedulerType.SLURM:
                return {
                  ...col,
                  dataIndex: 'resourcePool',
                  title: 'Partition',
                };
              case Api.V1SchedulerType.PBS:
                return {
                  ...col,
                  dataIndex: 'resourcePool',
                  title: 'Queue',
                };
              case Api.V1SchedulerType.PRIORITY:
              case Api.V1SchedulerType.KUBERNETES:
                return {
                  ...col,
                  dataIndex: 'priority',
                  title: 'Priority',
                };
              case Api.V1SchedulerType.FAIRSHARE:
                return {
                  ...col,
                  align: 'right',
                  dataIndex: 'weight',
                  title: 'Weight',
                };
              case Api.V1SchedulerType.UNSPECIFIED:
              case Api.V1SchedulerType.ROUNDROBIN:
                return col;
            }
          }
          case 'jobsAhead':
            if (!isJobOrderAvailable) {
              return {
                ...col,
                render: (_, record) => (
                  <div className={`${css.centerVertically} ${css.centerHorizontally}`}>
                    {checkmarkRenderer(record.isPreemptible)}
                  </div>
                ),
                title: 'Preemptible',
              };
            } else {
              return {
                ...col,
                render: (_: unknown, record) => (
                  <div className={css.centerVertically}>
                    {record.summary.jobsAhead}
                    {!record.isPreemptible && <Icon name="lock" title="Not Preemptible" />}
                  </div>
                ),
                sorter: (a, b) => numericSorter(a.summary.jobsAhead, b.summary.jobsAhead),
                title: '#',
              };
            }
          case 'user':
            return {
              ...col,
              render: createOmitableRenderer<Job, FullJob>('entityId', (_, r) =>
                userRenderer(users.find((u) => u.id === r.userId)),
              ),
            };
          default:
            return col;
        }
      })
      .map((column) => {
        column.sortOrder = null;
        if (column.key === settings.sortKey) {
          column.sortOrder = settings.sortDesc ? 'descend' : 'ascend';
        }
        return column;
      });

    // eslint-disable-next-line react-hooks/exhaustive-deps
  }, [
    isJobOrderAvailable,
    dropDownOnTrigger,
    settingsColumns,
    settings.sortKey,
    settings.sortDesc,
    selectedRp.schedulerType,
  ]);

  // table title using selectedRp and schedulerType from list of resource pools
  const tableTitle = useMemo(() => {
    if (!selectedRp) return '';
    const schedulerType = V1SchedulerTypeToLabel[selectedRp.schedulerType];
    return (
      <div>
        {`${capitalize(selectedRp.name)} (${schedulerType.toLowerCase()}) `}
        <Icon name="info" title={`Job Queue for resource pool "${selectedRp.name}"`} />
      </div>
    );
  }, [selectedRp]);

  return (
    <div className={css.base} id="jobs">
      <Section hideTitle={!!selectedRp} title={tableTitle}>
        {settings ? (
          <InteractiveTable<Job, Settings>
            columns={columns}
            containerRef={pageRef}
            dataSource={jobs}
            loading={pageState.isLoading}
            pagination={getFullPaginationConfig(
              {
                limit: settings.tableLimit,
                offset: settings.tableOffset,
              },
              total,
            )}
            rowClassName={defaultRowClassName({ clickable: false })}
            rowKey="jobId"
            scroll={{ x: 1000 }}
            settings={settings}
            showSorterTooltip={false}
            size="small"
            updateSettings={updateSettings}
          />
        ) : (
          <SkeletonTable columns={columns.length} />
        )}
      </Section>
      {!!managingJob && (
        <ManageJob
          initialPool={selectedRp.name}
          job={managingJob}
          jobCount={rpTotalJobCount(selectedRp.name)}
          rpStats={rpStats}
          schedulerType={selectedRp.schedulerType}
          onFinish={onModalClose}
        />
      )}
    </div>
  );
};

export default JobQueue;<|MERGE_RESOLUTION|>--- conflicted
+++ resolved
@@ -20,13 +20,9 @@
 import * as Api from 'services/api-ts-sdk';
 import clusterStore from 'stores/cluster';
 import userStore from 'stores/users';
-<<<<<<< HEAD
-import { Job, JobAction, JobState, JobType, ResourcePool, RPStats } from 'types';
+import { FullJob, Job, JobAction, JobState, JobType, ResourcePool, RPStats } from 'types';
 import { isEqual } from 'utils/data';
 import { ErrorLevel, ErrorType } from 'utils/error';
-=======
-import { FullJob, Job, JobAction, JobState, JobType, ResourcePool, RPStats } from 'types';
->>>>>>> 65efd7a4
 import handleError from 'utils/error';
 import {
   canManageJob,
@@ -59,10 +55,10 @@
 
     return resourcePools.data.map(
       (rp) =>
-        ({
-          resourcePool: rp.name,
-          stats: { preemptibleCount: 0, queuedCount: 0, scheduledCount: 0 },
-        } as RPStats),
+      ({
+        resourcePool: rp.name,
+        stats: { preemptibleCount: 0, queuedCount: 0, scheduledCount: 0 },
+      } as RPStats),
     );
   });
   const [jobs, setJobs] = useState<Job[]>([]);
