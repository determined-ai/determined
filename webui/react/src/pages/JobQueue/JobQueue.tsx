import React, { useCallback, useEffect, useMemo, useState } from 'react';

import ActionDropdown, { Triggers } from 'components/ActionDropdown';
import Grid, { GridMode } from 'components/Grid';
import Icon from 'components/Icon';
import Page from 'components/Page';
import ResponsiveTable, { handleTableChange } from 'components/ResponsiveTable';
import Section from 'components/Section';
import { checkmarkRenderer, defaultRowClassName, getFullPaginationConfig } from 'components/Table';
import { V1SchedulerTypeToLabel } from 'constants/states';
import { useStore } from 'contexts/Store';
import { useFetchResourcePools } from 'hooks/useFetch';
import usePolling from 'hooks/usePolling';
import useSettings from 'hooks/useSettings';
import { columns as defaultColumns, SCHEDULING_VAL_KEY } from 'pages/JobQueue/JobQueue.table';
import { cancelExperiment, getJobQ, getJobQStats, killCommand, killExperiment,
  killJupyterLab, killShell, killTensorBoard } from 'services/api';
import * as Api from 'services/api-ts-sdk';
import { GetJobsResponse } from 'services/types';
import { isEqual } from 'shared/utils/data';
import { capitalize } from 'shared/utils/string';
import { ShirtSize } from 'themes';
<<<<<<< HEAD
import { Job, JobAction, JobState, JobType, ResourcePool, RPStats } from 'types';
import { isEqual } from 'utils/data';
import handleError, { ErrorLevel, ErrorType } from 'utils/error';
=======
import { Job, JobAction, JobType, ResourcePool, RPStats } from 'types';
import handleError from 'utils/error';
>>>>>>> b313503d
import { canManageJob, moveJobToPosition, orderedSchedulers,
  unsupportedQPosSchedulers } from 'utils/job';
import { numericSorter } from 'utils/sort';

import { ErrorLevel, ErrorType } from '../../shared/utils/error';

import css from './JobQueue.module.scss';
import settingsConfig, { Settings } from './JobQueue.settings';
import ManageJob from './ManageJob';
import RPStatsOverview from './RPStats';

interface Props {
  bodyNoPadding?: boolean,
  jobState?: JobState,
  selected?: ResourcePool,
}

const JobQueue: React.FC<Props> = ({ bodyNoPadding, selected, jobState }) => {
  const { resourcePools } = useStore();
  const [ managingJob, setManagingJob ] = useState<Job>();
  const [ rpStats, setRpStats ] = useState<RPStats[]>(
    resourcePools.map(rp => ({
      resourcePool: rp.name,
      stats: { preemptibleCount: 0, queuedCount: 0, scheduledCount: 0 },
    } as RPStats)),
  );
  const [ jobs, setJobs ] = useState<Job[]>([]);
  const [ total, setTotal ] = useState(0);
  const [ canceler ] = useState(new AbortController());
  const [ selectedRp, setSelectedRp ] = useState<ResourcePool>();
  const [ pageState, setPageState ] = useState<{isLoading: boolean}>({ isLoading: true });
  const {
    settings,
    updateSettings,
    resetSettings,
  } = useSettings<Settings>(settingsConfig);

  const fetchResourcePools = useFetchResourcePools(canceler);
  const isJobOrderAvailable = !!selectedRp && orderedSchedulers.has(selectedRp.schedulerType);

  const fetchAll = useCallback(async () => {
    if (!selectedRp?.name) return;

    try {
      const orderBy = settings.sortDesc ? 'ORDER_BY_DESC' : 'ORDER_BY_ASC';
      const promises = [
        getJobQ(
          {
            limit: settings.tableLimit,
            offset: settings.tableOffset,
            orderBy,
            resourcePool: selectedRp.name,
          },
          { signal: canceler.signal },
        ),
        getJobQStats({}, { signal: canceler.signal }),
      ] as [ Promise<GetJobsResponse>, Promise<Api.V1GetJobQueueStatsResponse> ];

      const [ jobs, stats ] = await Promise.all(promises);

      // Process jobs response.
      setJobs(jobState ? jobs.jobs.filter(j => j.summary.state === jobState) : jobs.jobs);
      if (jobs.pagination.total) setTotal(jobs.pagination.total);

      // Process job stats response.
      setRpStats(stats.results.sort((a, b) => a.resourcePool.localeCompare(b.resourcePool)));
    } catch (e) {
      handleError(e, {
        level: ErrorLevel.Error,
        publicSubject: 'Unable to fetch job queue and stats.',
        silent: false,
        type: ErrorType.Server,
      });
    } finally {
      setPageState(cur => ({ ...cur, isLoading: false }));
    }
  }, [ canceler.signal, selectedRp?.name, settings, jobState ]);

  usePolling(fetchAll);

  const dropDownOnTrigger = useCallback((job: Job) => {
    const triggers: Triggers<JobAction> = {
      [JobAction.Cancel]: async () => {
        switch (job.type) {
          case JobType.EXPERIMENT:
            await cancelExperiment({ experimentId: parseInt(job.entityId, 10) });
            break;
          case JobType.COMMAND:
            await killCommand({ commandId: job.entityId });
            break;
          case JobType.TENSORBOARD:
            await killTensorBoard({ commandId: job.entityId });
            break;
          case JobType.SHELL:
            await killShell({ commandId: job.entityId });
            break;
          case JobType.NOTEBOOK:
            await killJupyterLab({ commandId: job.entityId });
            break;
          default:
            return Promise.resolve();
        }
      },
    };
    if (selectedRp && isJobOrderAvailable &&
        job.summary.jobsAhead > 0 && canManageJob(job, selectedRp) &&
        !unsupportedQPosSchedulers.has(selectedRp.schedulerType)) {
      triggers[JobAction.MoveToTop] = () => moveJobToPosition(jobs, job.jobId, 1);
    }

    // if job is an experiment type add action to kill it
    if (job.type === JobType.EXPERIMENT) {
      triggers[JobAction.Kill] = async () => {
        await killExperiment({ experimentId: parseInt(job.entityId, 10) });
      };
    }

    if (canManageJob(job, selectedRp)) {
      triggers[JobAction.ManageJob] = () => setManagingJob(job);
    }

    Object.keys(triggers).forEach(key => {
      const action = key as JobAction;
      const fn = triggers[action];
      if (!fn) return;
      triggers[action] = async () => {
        await fn();
        await fetchAll();
      };
    });
    return triggers;
  }, [ isJobOrderAvailable, jobs, selectedRp, fetchAll ]);

  const onModalClose = useCallback(() => {
    setManagingJob(undefined);
    fetchAll();
  }, [ fetchAll ]);

  const columns = useMemo(() => {
    return defaultColumns.map(col => {
      switch (col.key) {
        case 'actions':
          col.render = (_, record) => {
            return (
              <div>
                <ActionDropdown<JobAction>
                  actionOrder={[
                    JobAction.ManageJob,
                    JobAction.MoveToTop,
                    JobAction.Cancel,
                    JobAction.Kill,
                  ]}
                  confirmations={{
                    [JobAction.Cancel]: { cancelText: 'Abort' },
                    [JobAction.Kill]: {},
                    [JobAction.MoveToTop]: {},
                  }}
                  id={record.name}
                  kind="job"
                  onTrigger={dropDownOnTrigger(record)}
                />
              </div>
            );
          };
          break;
        case SCHEDULING_VAL_KEY:
          switch (selectedRp?.schedulerType) {
            case Api.V1SchedulerType.PRIORITY:
            case Api.V1SchedulerType.KUBERNETES:
              col.title = 'Priority';
              col.dataIndex = 'priority';
              break;
            case Api.V1SchedulerType.FAIRSHARE:
              col.title = 'Weight';
              col.dataIndex = 'weight';
              break;
          }
          break;
        case 'jobsAhead':
          if (!isJobOrderAvailable) {
            col.sorter = undefined;
            col.title = 'Preemptible';
            col.render = (_: unknown, record) => {
              return (
                <div className={css.centerVertically}>
                  {checkmarkRenderer(record.isPreemptible)}
                </div>
              );
            };
          } else {
            col.sorter = (a: Job, b: Job): number =>
              numericSorter(a.summary.jobsAhead, b.summary.jobsAhead);
            col.title = '#';
            col.render = (_: unknown, record) => {
              return (
                <div className={css.centerVertically}>
                  {record.summary.jobsAhead}
                  {!record.isPreemptible && <Icon name="lock" title="Not Preemtible" />}
                </div>
              );
            };
          }
          break;
      }
      return col;
    }).map(column => {
      column.sortOrder = null;
      if (column.key === settings.sortKey) {
        column.sortOrder = settings.sortDesc ? 'descend' : 'ascend';
      }
      return column;
    });

    // eslint-disable-next-line react-hooks/exhaustive-deps
  }, [ dropDownOnTrigger, selectedRp, jobs, isJobOrderAvailable ]);

  useEffect(() => {
    selected && setSelectedRp(selected);
  }, [ selected, setSelectedRp ]);

  useEffect(() => {
    if (resourcePools.length === 0) {
      if (selectedRp) {
        resetSettings([ 'selectedRp' ]);
        setSelectedRp(undefined);
      }
      return;
    } else if (selectedRp) return;

    let pool: ResourcePool | undefined = undefined;
    if (settings.selectedPool) {
      pool = resourcePools.find(pool => pool.name === settings.selectedPool);
    }
    if (!pool) {
      pool = resourcePools[0];
    }
    updateSettings({ selectedPool: pool.name });
    setSelectedRp(pool);

  }, [ resourcePools, selectedRp, updateSettings, resetSettings, settings.selectedPool ]);

  useEffect(() => {
    fetchResourcePools();
    return () => canceler.abort();
  }, [ canceler, fetchResourcePools ]);

  useEffect(() => {
    setPageState(cur => ({ ...cur, isLoading: true }));
    fetchAll();
    return () => canceler.abort();
  }, [
    fetchAll,
    canceler,
    settings.sortDesc,
    settings.sortKey,
    settings.tableLimit,
    settings.tableOffset,
  ]);

  useEffect(() => {
    if (!managingJob) return;
    const job = jobs.find(j => j.jobId === managingJob.jobId);
    if (!job) {
      setManagingJob(undefined);
    } else if (!isEqual(job, managingJob)) {
      setManagingJob(job);
    }
  }, [ jobs, managingJob ]);

  const rpSwitcher = useCallback((rpName: string) => {
    return () => {
      const rp = resourcePools.find(rp => rp.name === rpName);
      if (!rp) return;
      setSelectedRp(rp);
      updateSettings({ selectedPool: rp.name });
    };
  }, [ resourcePools, updateSettings ]);

  // table title using selectedRp and schedulerType from list of resource pools
  const tableTitle = useMemo(() => {
    if (!selectedRp) return '';
    const schedulerType = V1SchedulerTypeToLabel[selectedRp.schedulerType];
    return (
      <div>
        {`${capitalize(selectedRp.name)} (${schedulerType.toLowerCase()}) `}
        <Icon name="info" title={`Job Queue for resource pool "${selectedRp.name}"`} />
      </div>
    );
  }, [ selectedRp ]);

  return (
    <Page
      bodyNoPadding={bodyNoPadding}
      className={css.base}
      headerComponent={<div />}
      id="jobs"
      title="Job Queue by Resource Pool">
      {!selected && (
        <Section hideTitle title="Resource Pools">
          <Grid gap={ShirtSize.medium} minItemWidth={150} mode={GridMode.AutoFill}>
            {rpStats.map((stats, idx) => {
              let onClick = undefined;
              const isTargetRp = stats.resourcePool === selectedRp?.name;
              if (!isTargetRp) {
                onClick = rpSwitcher(stats.resourcePool);
              }
              return (
                <RPStatsOverview
                  focused={isTargetRp}
                  key={idx}
                  stats={stats}
                  onClick={onClick}
                />
              );
            })}
          </Grid>
        </Section>
      )}
      <Section hideTitle={!!selected} title={tableTitle}>
        <ResponsiveTable<Job>
          columns={columns}
          dataSource={jobs}
          loading={pageState.isLoading}
          pagination={getFullPaginationConfig({
            limit: settings.tableLimit,
            offset: settings.tableOffset,
          }, total)}
          rowClassName={defaultRowClassName({ clickable: false })}
          rowKey="jobId"
          scroll={{ x: 1000 }}
          showSorterTooltip={false}
          size="small"
          onChange={handleTableChange(columns, settings, updateSettings)}
        />
      </Section>
      {!!managingJob && !!selectedRp && (
        <ManageJob
          initialPool={selectedRp.name}
          job={managingJob}
          jobs={jobs}
          rpStats={rpStats}
          schedulerType={selectedRp.schedulerType}
          onFinish={onModalClose}
        />
      )}

    </Page>
  );
};

export default JobQueue;<|MERGE_RESOLUTION|>--- conflicted
+++ resolved
@@ -20,14 +20,8 @@
 import { isEqual } from 'shared/utils/data';
 import { capitalize } from 'shared/utils/string';
 import { ShirtSize } from 'themes';
-<<<<<<< HEAD
 import { Job, JobAction, JobState, JobType, ResourcePool, RPStats } from 'types';
-import { isEqual } from 'utils/data';
 import handleError, { ErrorLevel, ErrorType } from 'utils/error';
-=======
-import { Job, JobAction, JobType, ResourcePool, RPStats } from 'types';
-import handleError from 'utils/error';
->>>>>>> b313503d
 import { canManageJob, moveJobToPosition, orderedSchedulers,
   unsupportedQPosSchedulers } from 'utils/job';
 import { numericSorter } from 'utils/sort';
