--- conflicted
+++ resolved
@@ -6,11 +6,8 @@
 import InfoBox, { InfoRow } from 'components/InfoBox';
 import Breadcrumb from 'components/kit/Breadcrumb';
 import Button from 'components/kit/Button';
-<<<<<<< HEAD
 import Input from 'components/kit/Input';
-=======
 import Tags, { tagsActionHelper } from 'components/kit/Tags';
->>>>>>> 6eb4ff45
 import Avatar from 'components/kit/UserAvatar';
 import Link from 'components/Link';
 import TimeAgo from 'components/TimeAgo';
