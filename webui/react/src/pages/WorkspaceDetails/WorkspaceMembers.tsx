import { Dropdown, Space } from 'antd';
import type { DropDownProps, MenuProps } from 'antd';
import { FilterDropdownProps } from 'antd/lib/table/interface';
import React, { useCallback, useEffect, useMemo } from 'react';

import Button from 'components/kit/Button';
import Nameplate from 'components/kit/Nameplate';
import InteractiveTable, { ColumnDef } from 'components/Table/InteractiveTable';
import SkeletonTable from 'components/Table/SkeletonTable';
import { getFullPaginationConfig } from 'components/Table/Table';
import TableFilterSearch from 'components/Table/TableFilterSearch';
import UserBadge from 'components/UserBadge';
import useFeature from 'hooks/useFeature';
import useModalWorkspaceAddMember from 'hooks/useModal/Workspace/useModalWorkspaceAddMember';
import useModalWorkspaceRemoveMember from 'hooks/useModal/Workspace/useModalWorkspaceRemoveMember';
import usePermissions from 'hooks/usePermissions';
import { UpdateSettings, useSettings } from 'hooks/useSettings';
import { V1Group, V1Role, V1RoleWithAssignments } from 'services/api-ts-sdk';
import Icon from 'shared/components/Icon/Icon';
import { ValueOf } from 'shared/types';
import { alphaNumericSorter } from 'shared/utils/sort';
import { User, UserOrGroup, UserOrGroupWithRoleInfo, Workspace } from 'types';
import { getUserOrGroupWithRoleInfo, isUserWithRoleInfo } from 'utils/user';

import RoleRenderer from './RoleRenderer';
import css from './WorkspaceMembers.module.scss';
import {
  configForWorkspace,
  DEFAULT_COLUMN_WIDTHS,
  WorkspaceMembersSettings,
} from './WorkspaceMembers.settings';

interface Props {
  addableUsersAndGroups: UserOrGroup[];
  assignments: V1RoleWithAssignments[];
  fetchMembers: () => void;
  groupsAssignedDirectly: V1Group[];
  onFilterUpdate: (name: string | undefined) => void;
  pageRef: React.RefObject<HTMLElement>;
  rolesAssignableToScope: V1Role[];
  usersAssignedDirectly: User[];
  workspace: Workspace;
}

interface GroupOrMemberActionDropdownProps {
  fetchMembers: () => void;
  name: string;
  roleIds: number[];
  userOrGroup: UserOrGroupWithRoleInfo;
  workspace: Workspace;
}

const GroupOrMemberActionDropdown: React.FC<GroupOrMemberActionDropdownProps> = ({
  name,
  roleIds,
  userOrGroup,
  workspace,
  fetchMembers,
}) => {
  const {
    modalOpen: openWorkspaceRemoveMemberModal,
    contextHolder: openWorkspaceRemoveMemberContextHolder,
  } = useModalWorkspaceRemoveMember({
    name,
    onClose: fetchMembers,
    roleIds,
    scopeWorkspaceId: workspace.id,
    userOrGroup,
    userOrGroupId: isUserWithRoleInfo(userOrGroup) ? userOrGroup.userId : userOrGroup.groupId ?? 0,
  });

  const menuItems: DropDownProps['menu'] = useMemo(() => {
    const MenuKey = {
      Remove: 'remove',
    } as const;

    const funcs = {
      [MenuKey.Remove]: () => {
        openWorkspaceRemoveMemberModal();
      },
    };

    const onItemClick: MenuProps['onClick'] = (e) => {
      funcs[e.key as ValueOf<typeof MenuKey>]();
    };

    return {
      items: [{ danger: true, key: MenuKey.Remove, label: 'Remove' }],
      onClick: onItemClick,
    };
  }, [openWorkspaceRemoveMemberModal]);

  return (
    <div className={css.dropdown}>
      <Dropdown menu={menuItems} placement="bottomRight" trigger={['click']}>
        <Button icon={<Icon name="overflow-vertical" />} type="text" />
      </Dropdown>
      {openWorkspaceRemoveMemberContextHolder}
    </div>
  );
};

const WorkspaceMembers: React.FC<Props> = ({
  addableUsersAndGroups,
  assignments,
  onFilterUpdate,
  usersAssignedDirectly,
  groupsAssignedDirectly,
  pageRef,
  rolesAssignableToScope,
  workspace,
  fetchMembers,
}: Props) => {
  const { canAssignRoles } = usePermissions();
  const config = useMemo(() => configForWorkspace(workspace.id), [workspace.id]);
  const { settings, updateSettings } = useSettings<WorkspaceMembersSettings>(config);
  const userCanAssignRoles = canAssignRoles({ workspace });

  const userOrGroupWithRoles = getUserOrGroupWithRoleInfo(
    assignments,
    groupsAssignedDirectly,
    usersAssignedDirectly,
  );

  const { contextHolder: workspaceAddMemberContextHolder, modalOpen: openWorkspaceAddMember } =
    useModalWorkspaceAddMember({
      addableUsersAndGroups,
      onClose: fetchMembers,
      rolesAssignableToScope,
      workspaceId: workspace.id,
    });

  const rbacEnabled = useFeature().isOn('rbac');

  useEffect(() => {
    onFilterUpdate(settings.name);
  }, [onFilterUpdate, settings.name]);

  const handleAddMembersClick = useCallback(() => {
    openWorkspaceAddMember();
  }, [openWorkspaceAddMember]);

  const handleNameSearchApply = useCallback(
    (newSearch: string) => {
      updateSettings({ name: newSearch || undefined, tableOffset: 0 });
    },
    [updateSettings],
  );

  const handleNameSearchReset = useCallback(() => {
    updateSettings({ name: undefined, tableOffset: 0 });
  }, [updateSettings]);

  const nameFilterSearch = useCallback(
    (filterProps: FilterDropdownProps) => (
      <TableFilterSearch
        {...filterProps}
        value={settings.name || ''}
        onReset={handleNameSearchReset}
        onSearch={handleNameSearchApply}
      />
    ),
    [handleNameSearchApply, handleNameSearchReset, settings.name],
  );

  const tableSearchIcon = useCallback(() => <Icon name="search" size="tiny" />, []);

  const generateTableKey = useCallback((record: Readonly<UserOrGroupWithRoleInfo>) => {
    const roleId = record.roleAssignment.role.roleId;
    return isUserWithRoleInfo(record)
      ? `user-${record.userId}-${roleId}`
      : `group-${record.groupId}-${roleId}`;
  }, []);

  const columns = useMemo(() => {
    const nameRenderer = (value: string, record: Readonly<UserOrGroupWithRoleInfo>) => {
      if (isUserWithRoleInfo(record)) {
        const member: User = {
          displayName: record.displayName,
          id: record.userId,
          username: record.username,
        };
        return <UserBadge user={member} />;
      }
      return <Nameplate icon={<Icon name="group" />} name={record.groupName ?? ''} />;
    };

    const roleRenderer = (value: string, record: Readonly<UserOrGroupWithRoleInfo>) => (
      <RoleRenderer
        fetchMembers={fetchMembers}
        rolesAssignableToScope={rolesAssignableToScope}
        userCanAssignRoles={userCanAssignRoles}
        userOrGroupWithRoleInfo={record}
        workspaceId={workspace.id}
      />
    );

    const actionRenderer = (value: string, record: Readonly<UserOrGroupWithRoleInfo>) => {
      return userCanAssignRoles ? (
        <GroupOrMemberActionDropdown
          fetchMembers={fetchMembers}
          name={record.roleAssignment.role.name ?? ''}
          roleIds={[record.roleAssignment.role.roleId]}
          userOrGroup={record}
          workspace={workspace}
        />
      ) : (
        <></>
      );
    };

    return [
      {
        dataIndex: 'name',
        defaultWidth: DEFAULT_COLUMN_WIDTHS['name'],
        filterDropdown: nameFilterSearch,
        filterIcon: tableSearchIcon,
<<<<<<< HEAD
=======
        isFiltered: (settings: unknown) => !!(settings as WorkspaceMembersSettings)?.name,
>>>>>>> 3f8bfee8
        key: 'name',
        render: nameRenderer,
        sorter: (a: Readonly<UserOrGroupWithRoleInfo>, b: Readonly<UserOrGroupWithRoleInfo>) => {
          const aName = isUserWithRoleInfo(a) ? a.displayName || a.username : a.groupName ?? '';
          const bName = isUserWithRoleInfo(b) ? b.displayName || b.username : b.groupName ?? '';
          return alphaNumericSorter(aName, bName);
        },
        title: 'Name',
      },
      {
        dataIndex: 'role',
        defaultWidth: DEFAULT_COLUMN_WIDTHS['role'],
        key: 'role',
        render: roleRenderer,
        title: 'Role',
      },
      {
        dataIndex: 'action',
        defaultWidth: DEFAULT_COLUMN_WIDTHS['action'],
        key: 'action',
        render: actionRenderer,
        title: '',
      },
    ] as ColumnDef<UserOrGroupWithRoleInfo>[];
  }, [
    nameFilterSearch,
    rolesAssignableToScope,
    tableSearchIcon,
    userCanAssignRoles,
    workspace,
    fetchMembers,
  ]);

  return (
    <>
      <div className={css.headerButton}>
        <Space>
          {rbacEnabled &&
            canAssignRoles({ workspace }) &&
            !workspace.immutable &&
            !workspace.archived && <Button onClick={handleAddMembersClick}> Add Member</Button>}
          {settings.name && <Button onClick={handleNameSearchReset}>{'Clear Filter'}</Button>}
        </Space>
      </div>
      {settings ? (
        <InteractiveTable
          columns={columns}
          containerRef={pageRef}
          dataSource={userOrGroupWithRoles}
          pagination={getFullPaginationConfig(
            { limit: settings.tableLimit, offset: settings.tableOffset },
            userOrGroupWithRoles.length,
          )}
          rowKey={generateTableKey}
          settings={settings}
          showSorterTooltip={false}
          size="small"
          updateSettings={updateSettings as UpdateSettings}
        />
      ) : (
        <SkeletonTable columns={columns.length} />
      )}
      {workspaceAddMemberContextHolder}
    </>
  );
};

export default WorkspaceMembers;<|MERGE_RESOLUTION|>--- conflicted
+++ resolved
@@ -215,10 +215,7 @@
         defaultWidth: DEFAULT_COLUMN_WIDTHS['name'],
         filterDropdown: nameFilterSearch,
         filterIcon: tableSearchIcon,
-<<<<<<< HEAD
-=======
         isFiltered: (settings: unknown) => !!(settings as WorkspaceMembersSettings)?.name,
->>>>>>> 3f8bfee8
         key: 'name',
         render: nameRenderer,
         sorter: (a: Readonly<UserOrGroupWithRoleInfo>, b: Readonly<UserOrGroupWithRoleInfo>) => {
