--- conflicted
+++ resolved
@@ -10,24 +10,8 @@
 import useFeature from 'hooks/useFeature';
 import useModalWorkspaceRemoveMember from 'hooks/useModal/Workspace/useModalWorkspaceRemoveMember';
 import usePermissions from 'hooks/usePermissions';
-<<<<<<< HEAD
 import { UpdateSettings, useSettings } from 'hooks/useSettings';
-import {
-  assignRolesToGroup,
-  assignRolesToUser,
-  removeRolesFromGroup,
-  removeRolesFromUser,
-} from 'services/api';
-import {
-  V1Group,
-  V1GroupDetails,
-  V1RoleAssignment,
-  V1RoleWithAssignments,
-} from 'services/api-ts-sdk';
-=======
-import useSettings, { UpdateSettings } from 'hooks/useSettings';
 import { V1Group, V1GroupDetails, V1Role, V1RoleWithAssignments } from 'services/api-ts-sdk';
->>>>>>> 623976d1
 import { Size } from 'shared/components/Avatar';
 import Icon from 'shared/components/Icon/Icon';
 import { alphaNumericSorter } from 'shared/utils/sort';
