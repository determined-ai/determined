--- conflicted
+++ resolved
@@ -211,11 +211,7 @@
     resourcePool: 'default',
     startTime: '2021-06-09T15:26:57.610700Z',
     state: RunState.Completed,
-<<<<<<< HEAD
-    userId: 123,
-=======
     userId: 2,
->>>>>>> 948518ce
   };
   const sampleTrial: TrialDetails = {
     endTime: '2021-06-09T15:35:27.464642Z',
