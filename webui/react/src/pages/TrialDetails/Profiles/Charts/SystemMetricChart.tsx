import { string, undefined as undefinedType, union } from 'io-ts';
import React, { useEffect } from 'react';

import { LineChart } from 'components/kit/LineChart';
import { XAxisDomain } from 'components/kit/LineChart/XAxisFilter';
import Section from 'components/Section';
import { SettingsConfig, useSettings } from 'hooks/useSettings';

import { ChartProps } from '../types';
import { MetricType } from '../types';
import { useFetchProfilerMetrics } from '../useFetchProfilerMetrics';
import { useFetchProfilerSeries } from '../useFetchProfilerSeries';
import { getScientificNotationTickValues, getTimeTickValues, getUnitForMetricName } from '../utils';

import SystemMetricFilter from './SystemMetricChartFilters';

export interface Settings {
  agentId?: string;
  gpuUuid?: string;
  name?: string;
}

const config = (trialId: number): SettingsConfig<Settings> => ({
  settings: {
    agentId: {
      defaultValue: undefined,
      storageKey: 'agentId',
      type: union([undefinedType, string]),
    },
    gpuUuid: {
      defaultValue: undefined,
      storageKey: 'gpuUuid',
      type: union([undefinedType, string]),
    },
    name: {
      defaultValue: undefined,
      storageKey: 'name',
      type: union([undefinedType, string]),
    },
  },
  storagePath: `profiler-filters-${trialId}`,
});

<<<<<<< HEAD
const SystemMetricChart: React.FC<ChartProps> = ({ trial }) => {
  const { settings, updateSettings } = useSettings<Settings>(config);
=======
const SystemMetricChart: React.FC<ChartProps> = ({ getOptionsForMetrics, trial }) => {
  const { settings, updateSettings } = useSettings<Settings>(config(trial.id));
>>>>>>> 05c7a3bf

  const systemSeries = useFetchProfilerSeries(trial.id)[MetricType.System];

  const systemMetrics = useFetchProfilerMetrics(
    trial.id,
    trial.state,
    MetricType.System,
    settings.name,
    settings.agentId,
    settings.gpuUuid,
  );

  const yLabel = getUnitForMetricName(settings.name ?? '');

  useEffect(() => {
    if (!systemSeries || (settings.agentId && settings.name)) return;

    const newSettings: Partial<Settings> = {};

    if (!settings.name) {
      if (Object.keys(systemSeries).includes('gpu_util')) newSettings.name = 'gpu_util';
      else if (Object.keys(systemSeries).includes('cpu_util')) newSettings.name = 'cpu_util';
      else newSettings.name = Object.keys(systemSeries)[0];
    }

    if (!settings.agentId) {
      newSettings.agentId = Object.keys(systemSeries[newSettings.name as unknown as string])[0];
    }

    if (Object.keys(newSettings).length !== 0) updateSettings(newSettings);
  }, [settings.agentId, settings.name, systemSeries, updateSettings]);

  return (
    <Section
      bodyBorder
      bodyNoPadding
      filters={
        settings && (
          <SystemMetricFilter
            settings={settings}
            systemSeries={systemSeries}
            updateSettings={updateSettings}
          />
        )
      }
      title="System Metrics">
      <LineChart
        series={systemMetrics.data}
        xAxis={XAxisDomain.Time}
        xLabel="Time"
        xTickValues={getTimeTickValues}
        yLabel={yLabel}
        yTickValues={getScientificNotationTickValues}
      />
    </Section>
  );
};

export default SystemMetricChart;<|MERGE_RESOLUTION|>--- conflicted
+++ resolved
@@ -41,13 +41,8 @@
   storagePath: `profiler-filters-${trialId}`,
 });
 
-<<<<<<< HEAD
 const SystemMetricChart: React.FC<ChartProps> = ({ trial }) => {
-  const { settings, updateSettings } = useSettings<Settings>(config);
-=======
-const SystemMetricChart: React.FC<ChartProps> = ({ getOptionsForMetrics, trial }) => {
   const { settings, updateSettings } = useSettings<Settings>(config(trial.id));
->>>>>>> 05c7a3bf
 
   const systemSeries = useFetchProfilerSeries(trial.id)[MetricType.System];
 
