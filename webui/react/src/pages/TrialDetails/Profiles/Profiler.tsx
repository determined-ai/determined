import dayjs from 'dayjs';
import React from 'react';
import uPlot from 'uplot';

import { SyncProvider } from 'components/UPlot/SyncProvider';
<<<<<<< HEAD
import { Options } from 'components/UPlot/UPlotChart';
import useFeature from 'hooks/useFeature';
=======
import { glasbeyColor } from 'shared/utils/color';
>>>>>>> 65efd7a4
import { TrialDetails } from 'types';
import { glasbeyColor } from 'utils/color';

import SystemMetricChart from './Charts/SystemMetricChart';
import ThroughputMetricChart from './Charts/ThroughputMetricChart';
import TimingMetricChart from './Charts/TimingMetricChart';
import css from './Profiler.module.scss';

export interface Props {
  trial: TrialDetails;
}

export const CHART_HEIGHT = 300;

export const tzDate = (ts: number): Date => uPlot.tzDate(new Date(ts * 1e3), 'Etc/UTC');

export const timeAxis: uPlot.Axis = {
  label: 'Time',
  scale: 'x',
  space: (self, axisIdx, scaleMin, scaleMax, plotDim) => {
    const rangeMs = scaleMax - scaleMin;
    const msPerSec = plotDim / rangeMs;
    return Math.max(60, msPerSec * 10 * 1000);
  },
  values: (self, splits) => {
    return splits.map((i) => dayjs.utc(i).format('HH:mm:ss'));
  },
};

export const baseSeries: Record<string, uPlot.Series> = {
  batch: {
    class: css.disabledLegend,
    label: 'Batch',
    scale: 'y',
    show: false,
  },
  time: {
    label: 'Time',
    scale: 'x',
    value: (self, rawValue) => dayjs.utc(rawValue).format('HH:mm:ss.SSS').slice(0, -2),
  },
};

export const getSeriesForSeriesName = (name: string, index: number): uPlot.Series => ({
  label: name,
  points: { show: false },
  scale: 'y',
  spanGaps: true,
  stroke: glasbeyColor(index),
  width: 2,
});

const Profiler: React.FC<Props> = ({ trial }) => {
  return (
    <SyncProvider>
      <ThroughputMetricChart trial={trial} />
      <TimingMetricChart trial={trial} />
      <SystemMetricChart trial={trial} />
    </SyncProvider>
  );
};

export default Profiler;<|MERGE_RESOLUTION|>--- conflicted
+++ resolved
@@ -3,12 +3,6 @@
 import uPlot from 'uplot';
 
 import { SyncProvider } from 'components/UPlot/SyncProvider';
-<<<<<<< HEAD
-import { Options } from 'components/UPlot/UPlotChart';
-import useFeature from 'hooks/useFeature';
-=======
-import { glasbeyColor } from 'shared/utils/color';
->>>>>>> 65efd7a4
 import { TrialDetails } from 'types';
 import { glasbeyColor } from 'utils/color';
 
