--- conflicted
+++ resolved
@@ -4,12 +4,8 @@
 import Column from 'hew/Column';
 import Message from 'hew/Message';
 import Pagination from 'hew/Pagination';
-<<<<<<< HEAD
 import Row from 'hew/Row';
-import { getCssVar } from 'hew/Theme';
-=======
 import { useTheme } from 'hew/Theme';
->>>>>>> c1219ebd
 import { notification } from 'hew/Toast';
 import { Loadable, Loaded, NotLoaded } from 'hew/utils/loadable';
 import { observable, useObservable } from 'micro-observables';
