import { Rectangle } from '@glideapps/glide-data-grid';
import { observable } from 'micro-observables';
import React, { useCallback, useEffect, useMemo, useRef, useState } from 'react';
import { useSearchParams } from 'react-router-dom';

import Page from 'components/Page';
import useResize from 'hooks/useResize';
import { useSettings } from 'hooks/useSettings';
import { getProjectColumns, searchExperiments } from 'services/api';
import { V1BulkExperimentFilters } from 'services/api-ts-sdk';
import usePolling from 'shared/hooks/usePolling';
import {
  ExperimentAction,
  ExperimentItem,
  ExperimentWithTrial,
  Project,
  ProjectColumn,
  RunState,
} from 'types';
import handleError from 'utils/error';
import { Loadable, Loaded, NotLoaded } from 'utils/loadable';

import { F_ExperimentListSettings, settingsConfigForProject } from './F_ExperimentList.settings';
import { Error, Loading, NoExperiments, NoMatches } from './glide-table/exceptions';
import GlideTable, { SCROLL_SET_COUNT_NEEDED } from './glide-table/GlideTable';
import { EMPTY_SORT, Sort, validSort, ValidSort } from './glide-table/MultiSortMenu';
import TableActionBar, { BatchAction } from './glide-table/TableActionBar';
import { useGlasbey } from './useGlasbey';

interface Props {
  project: Project;
}

const makeSortString = (sorts: ValidSort[]): string =>
  sorts.map((s) => `${s.column}=${s.direction}`).join(',');

export const PAGE_SIZE = 100;
const F_ExperimentList: React.FC<Props> = ({ project }) => {
  const [searchParams, setSearchParams] = useSearchParams();
  const settingsConfig = useMemo(() => settingsConfigForProject(project.id), [project.id]);

  const { settings, updateSettings } = useSettings<F_ExperimentListSettings>(settingsConfig);

  const [page, setPage] = useState(() =>
    isFinite(Number(searchParams.get('page'))) ? Number(searchParams.get('page')) : 0,
  );
  const [sorts, setSorts] = useState<Sort[]>(() => {
    const sortString = searchParams.get('sort') || '';
    if (!sortString) {
      return [EMPTY_SORT];
    }
    const components = sortString.split(',');
    return components.map((c) => {
      const [column, direction] = c.split('=', 2);
      return {
        column,
        direction: direction === 'asc' || direction === 'desc' ? direction : undefined,
      };
    });
  });
  const [sortString, setSortString] = useState<string>('');
  const [experiments, setExperiments] = useState<Loadable<ExperimentWithTrial>[]>(
    Array(page * PAGE_SIZE).fill(NotLoaded),
  );
  const [total, setTotal] = useState<Loadable<number>>(NotLoaded);
  const [projectColumns, setProjectColumns] = useState<Loadable<ProjectColumn[]>>(NotLoaded);

  useEffect(() => {
    setSearchParams((params) => {
      if (page) {
        params.set('page', page.toString());
      } else {
        params.delete('page');
      }
      if (sortString) {
        params.set('sort', sortString);
      } else {
        params.delete('sort');
      }
      return params;
    });
    // eslint-disable-next-line react-hooks/exhaustive-deps
  }, [page, sortString]);

  const [selectedExperimentIds, setSelectedExperimentIds] = useState<number[]>([]);
  const [excludedExperimentIds, setExcludedExperimentIds] = useState<Set<number>>(new Set<number>());
  const [selectAll, setSelectAll] = useState(false);
  const [clearSelectionTrigger, setClearSelectionTrigger] = useState(0);
  const [isLoading, setIsLoading] = useState(true);
  const [error] = useState(false);
  const [canceler] = useState(new AbortController());

  const colorMap = useGlasbey(selectedExperimentIds);
  const pageRef = useRef<HTMLElement>(null);
  const { width } = useResize(pageRef);
  const { height: wholePageHeight } = useResize();
  const [scrollPositionSetCount] = useState(observable(0));

  const handleScroll = useCallback(
    ({ y, height }: Rectangle) => {
      if (scrollPositionSetCount.get() < SCROLL_SET_COUNT_NEEDED) return;
      const page = Math.floor((y + height) / PAGE_SIZE);
      setPage(page);
    },
    [scrollPositionSetCount],
  );

  const experimentFilters = useMemo(() => {
    const filters: V1BulkExperimentFilters = {
      projectId: project.id,
    };
    return filters;
  }, [project.id]);

  const numFilters = useMemo(
    () => Object.values(experimentFilters).filter((x) => x !== undefined).length - 1,
    [experimentFilters],
  );

  const resetPagination = useCallback(() => {
    setIsLoading(true);
    setPage(0);
    setExperiments([]);
  }, []);

  const onSortChange = useCallback(
    (sorts: Sort[]) => {
      setSorts(sorts);
      const newSortString = makeSortString(sorts.filter(validSort.is));
      if (newSortString !== sortString) {
        resetPagination();
      }
      setSortString(newSortString);
    },
    [resetPagination, sortString],
  );

  const fetchExperiments = useCallback(async (): Promise<void> => {
    try {
      const tableOffset = Math.max((page - 0.5) * PAGE_SIZE, 0);

      const response = await searchExperiments(
        {
          ...experimentFilters,
          limit: 2 * PAGE_SIZE,
          offset: tableOffset,
          sort: sortString || undefined,
        },
        { signal: canceler.signal },
      );

      setExperiments((prevExperiments) => {
        const experimentBeforeCurrentPage = [
          ...prevExperiments.slice(0, tableOffset),
          ...Array(Math.max(0, tableOffset - prevExperiments.length)).fill(NotLoaded),
        ];

        const experimentsAfterCurrentPage = prevExperiments.slice(
          tableOffset + response.experiments.length,
        );
        return [
          ...experimentBeforeCurrentPage,
          ...response.experiments.map((e) => Loaded(e)),
          ...experimentsAfterCurrentPage,
        ].slice(0, response.pagination.total);
      });
      setTotal(
        response.pagination.total !== undefined ? Loaded(response.pagination.total) : NotLoaded,
      );
    } catch (e) {
      handleError(e, { publicSubject: 'Unable to fetch experiments.' });
    } finally {
      setIsLoading(false);
    }
  }, [page, experimentFilters, canceler.signal, sortString]);

  const { stopPolling } = usePolling(fetchExperiments, { rerunOnNewFn: true });

  // TODO: poll?
  useEffect(() => {
    let mounted = true;
    (async () => {
      try {
        const columns = await getProjectColumns({ id: project.id });

        if (mounted) {
          setProjectColumns(Loaded(columns));
        }
      } catch (e) {
        handleError(e, { publicSubject: 'Unable to fetch project columns' });
      }
    })();
    return () => {
      mounted = false;
    };
  }, [project.id]);

  useEffect(() => {
    return () => {
      canceler.abort();
      stopPolling();
    };
  }, [canceler, stopPolling]);

  const handleOnAction = useCallback(async () => {
    /*
     * Deselect selected rows since their states may have changed where they
     * are no longer part of the filter criteria.
     */
    setClearSelectionTrigger((prev) => prev + 1);
    setSelectAll(false);

    // Refetch experiment list to get updates based on batch action.
    await fetchExperiments();
  }, [fetchExperiments]);

  const handleUpdateExperimentList = useCallback(
    (action: BatchAction, successfulIds: number[]) => {
      const idSet = new Set(successfulIds);
      const updateExperiment = (updated: Partial<ExperimentItem>) => {
        setExperiments((prev) =>
          prev.map((expLoadable) =>
            Loadable.map(expLoadable, (experiment) =>
              idSet.has(experiment.experiment.id)
                ? { ...experiment, experiment: { ...experiment.experiment, ...updated } }
                : experiment,
            ),
          ),
        );
      };
      switch (action) {
        case ExperimentAction.OpenTensorBoard:
          break;
        case ExperimentAction.Activate:
          updateExperiment({ state: RunState.Active });
          break;
        case ExperimentAction.Archive:
          updateExperiment({ archived: true });
          break;
        case ExperimentAction.Cancel:
          updateExperiment({ state: RunState.StoppingCanceled });
          break;
        case ExperimentAction.Kill:
          updateExperiment({ state: RunState.StoppingKilled });
          break;
        case ExperimentAction.Pause:
          updateExperiment({ state: RunState.Paused });
          break;
        case ExperimentAction.Unarchive:
          updateExperiment({ archived: false });
          break;
        case ExperimentAction.Move:
        case ExperimentAction.Delete:
          setExperiments((prev) =>
            prev.filter((expLoadable) =>
              Loadable.match(expLoadable, {
                Loaded: (experiment) => !idSet.has(experiment.experiment.id),
                NotLoaded: () => true,
              }),
            ),
          );
          break;
      }
    },
    [setExperiments],
  );

  const setVisibleColumns = useCallback(
    (newColumns: string[]) => {
      updateSettings({ columns: newColumns });
    },
    [updateSettings],
  );

  return (
    <Page
      bodyNoPadding
      containerRef={pageRef}
      docTitle={project.id === 1 ? 'Uncategorized Experiments' : 'Project Details'}
      id="projectDetails">
      <>
        <TableActionBar
          experiments={experiments}
          filters={experimentFilters}
          handleUpdateExperimentList={handleUpdateExperimentList}
          initialVisibleColumns={settings.columns}
          project={project}
          projectColumns={projectColumns}
          selectAll={selectAll}
          selectedExperimentIds={selectedExperimentIds}
          setVisibleColumns={setVisibleColumns}
          sorts={sorts}
          total={total}
          onAction={handleOnAction}
          onSortChange={onSortChange}
        />
        {isLoading ? (
          <Loading width={width} />
        ) : experiments.length === 0 ? (
          numFilters === 0 ? (
            <NoExperiments />
          ) : (
            <NoMatches />
          )
        ) : error ? (
          <Error />
        ) : (
<<<<<<< HEAD
          <>
            <TableActionBar
              excludedExperimentIds={excludedExperimentIds}
              experiments={experiments}
              filters={experimentFilters}
              project={project}
              selectAll={selectAll}
              selectedExperimentIds={selectedExperimentIds}
              setExperiments={setExperiments}
              total={total}
              onAction={handleOnAction}
            />
            <GlideTable
              clearSelectionTrigger={clearSelectionTrigger}
              colorMap={colorMap}
              data={experiments}
              excludedExperimentIds={excludedExperimentIds}
              fetchExperiments={fetchExperiments}
              handleScroll={handleScroll}
              height={height}
              page={page}
              project={project}
              scrollPositionSetCount={scrollPositionSetCount}
              selectAll={selectAll}
              selectedExperimentIds={selectedExperimentIds}
              setExcludedExperimentIds={setExcludedExperimentIds}
              setSelectAll={setSelectAll}
              setSelectedExperimentIds={setSelectedExperimentIds}
              setSortableColumnIds={setSortableColumnIds}
              sortableColumnIds={sortableColumnIds}
            />
          </>
=======
          <GlideTable
            clearSelectionTrigger={clearSelectionTrigger}
            colorMap={colorMap}
            data={experiments}
            fetchExperiments={fetchExperiments}
            handleScroll={handleScroll}
            handleUpdateExperimentList={handleUpdateExperimentList}
            height={wholePageHeight}
            page={page}
            project={project}
            projectColumns={projectColumns}
            scrollPositionSetCount={scrollPositionSetCount}
            selectAll={selectAll}
            selectedExperimentIds={selectedExperimentIds}
            setSelectAll={setSelectAll}
            setSelectedExperimentIds={setSelectedExperimentIds}
            setSortableColumnIds={setVisibleColumns}
            sortableColumnIds={settings.columns}
            sorts={sorts}
            onSortChange={onSortChange}
          />
>>>>>>> fbc9417f
        )}
      </>
    </Page>
  );
};

export default F_ExperimentList;<|MERGE_RESOLUTION|>--- conflicted
+++ resolved
@@ -305,44 +305,11 @@
         ) : error ? (
           <Error />
         ) : (
-<<<<<<< HEAD
-          <>
-            <TableActionBar
-              excludedExperimentIds={excludedExperimentIds}
-              experiments={experiments}
-              filters={experimentFilters}
-              project={project}
-              selectAll={selectAll}
-              selectedExperimentIds={selectedExperimentIds}
-              setExperiments={setExperiments}
-              total={total}
-              onAction={handleOnAction}
-            />
-            <GlideTable
-              clearSelectionTrigger={clearSelectionTrigger}
-              colorMap={colorMap}
-              data={experiments}
-              excludedExperimentIds={excludedExperimentIds}
-              fetchExperiments={fetchExperiments}
-              handleScroll={handleScroll}
-              height={height}
-              page={page}
-              project={project}
-              scrollPositionSetCount={scrollPositionSetCount}
-              selectAll={selectAll}
-              selectedExperimentIds={selectedExperimentIds}
-              setExcludedExperimentIds={setExcludedExperimentIds}
-              setSelectAll={setSelectAll}
-              setSelectedExperimentIds={setSelectedExperimentIds}
-              setSortableColumnIds={setSortableColumnIds}
-              sortableColumnIds={sortableColumnIds}
-            />
-          </>
-=======
           <GlideTable
             clearSelectionTrigger={clearSelectionTrigger}
             colorMap={colorMap}
             data={experiments}
+            excludedExperimentIds={excludedExperimentIds}
             fetchExperiments={fetchExperiments}
             handleScroll={handleScroll}
             handleUpdateExperimentList={handleUpdateExperimentList}
@@ -353,6 +320,7 @@
             scrollPositionSetCount={scrollPositionSetCount}
             selectAll={selectAll}
             selectedExperimentIds={selectedExperimentIds}
+            setExcludedExperimentIds={setExcludedExperimentIds}
             setSelectAll={setSelectAll}
             setSelectedExperimentIds={setSelectedExperimentIds}
             setSortableColumnIds={setVisibleColumns}
@@ -360,7 +328,6 @@
             sorts={sorts}
             onSortChange={onSortChange}
           />
->>>>>>> fbc9417f
         )}
       </>
     </Page>
