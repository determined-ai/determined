--- conflicted
+++ resolved
@@ -438,47 +438,14 @@
         ) : error ? (
           <Error />
         ) : (
-<<<<<<< HEAD
-          <ComparisonView
-            colorMap={colorMap}
-            initialWidth={settings.compareWidth}
-            open={settings.compare}
-            experiments={selectedExperiments}
-            project={project}
-            onWidthChange={handleCompareWidthChange}>
-            <GlideTable
-              clearSelectionTrigger={clearSelectionTrigger}
-              colorMap={colorMap}
-              data={experiments}
-              dataTotal={Loadable.getOrElse(0, total)}
-              excludedExperimentIds={excludedExperimentIds}
-              formStore={formStore}
-              handleScroll={handleScroll}
-              handleUpdateExperimentList={handleUpdateExperimentList}
-              height={height - 2 * parseInt(getCssVar('--theme-stroke-width'))}
-              page={page}
-              project={project}
-              projectColumns={projectColumns}
-              scrollPositionSetCount={scrollPositionSetCount}
-              selectAll={selectAll}
-              selectedExperimentIds={selectedExperimentIds}
-              setExcludedExperimentIds={setExcludedExperimentIds}
-              setSelectAll={setSelectAll}
-              setSelectedExperimentIds={setSelectedExperimentIds}
-              setSortableColumnIds={setVisibleColumns}
-              sortableColumnIds={settings.columns}
-              sorts={sorts}
-              onContextMenuComplete={onContextMenuComplete}
-              onIsOpenFilterChange={onIsOpenFilterChange}
-              onSortChange={onSortChange}
-            />
-          </ComparisonView>
-=======
           <Space direction="vertical" style={{ width: '100%' }}>
             <ComparisonView
               initialWidth={settings.compareWidth}
               open={settings.compare}
               selectedExperiments={selectedExperiments}
+              colorMap={colorMap}
+              experiments={selectedExperiments}
+              project={project}
               onWidthChange={handleCompareWidthChange}>
               <GlideTable
                 clearSelectionTrigger={clearSelectionTrigger}
@@ -529,7 +496,6 @@
               </Columns>
             )}
           </Space>
->>>>>>> c4a73b15
         )}
       </div>
     </>
