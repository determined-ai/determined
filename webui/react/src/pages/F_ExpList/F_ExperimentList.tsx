--- conflicted
+++ resolved
@@ -5,14 +5,9 @@
 
 import Page from 'components/Page';
 import useResize from 'hooks/useResize';
-<<<<<<< HEAD
-import { getProjectColumns, searchExperiments } from 'services/api';
-import { V1BulkExperimentFilters, V1ProjectColumn } from 'services/api-ts-sdk';
-=======
 import { useSettings } from 'hooks/useSettings';
 import { getProjectColumns, searchExperiments } from 'services/api';
 import { V1BulkExperimentFilters } from 'services/api-ts-sdk';
->>>>>>> fbfefee4
 import usePolling from 'shared/hooks/usePolling';
 import userStore from 'stores/users';
 import {
@@ -50,7 +45,6 @@
   const [page, setPage] = useState(() =>
     isFinite(Number(searchParams.get('page'))) ? Number(searchParams.get('page')) : 0,
   );
-<<<<<<< HEAD
   const [sorts, setSorts] = useState<Sort[]>(() => {
     const sortString = searchParams.get('sort') || '';
     if (!sortString) {
@@ -66,10 +60,7 @@
     });
   });
   const [sortString, setSortString] = useState<string>('');
-  const [experiments, setExperiments] = useState<Loadable<ExperimentItem>[]>(() =>
-=======
   const [experiments, setExperiments] = useState<Loadable<ExperimentWithTrial>[]>(
->>>>>>> fbfefee4
     Array(page * PAGE_SIZE).fill(NotLoaded),
   );
   const [total, setTotal] = useState<Loadable<number>>(NotLoaded);
@@ -92,11 +83,6 @@
     // eslint-disable-next-line react-hooks/exhaustive-deps
   }, [page, sortString]);
 
-<<<<<<< HEAD
-  const [columns, setColumns] = useState<Loadable<V1ProjectColumn[]>>(NotLoaded);
-  const [sortableColumnIds, setSortableColumnIds] = useState(defaultExperimentColumns);
-=======
->>>>>>> fbfefee4
   const [selectedExperimentIds, setSelectedExperimentIds] = useState<number[]>([]);
   const [selectAll, setSelectAll] = useState(false);
   const [clearSelectionTrigger, setClearSelectionTrigger] = useState(0);
@@ -193,19 +179,17 @@
   // TODO: poll?
   useEffect(() => {
     let mounted = true;
-    const request = async () => {
+    (async () => {
       try {
-        const columns = await getProjectColumns({ projectId: project.id });
+        const columns = await getProjectColumns({ id: project.id });
 
         if (mounted) {
-          setColumns(Loaded(columns));
+          setProjectColumns(Loaded(columns));
         }
       } catch (e) {
         handleError(e, { publicSubject: 'Unable to fetch project columns' });
       }
-    };
-
-    request();
+    })();
     return () => {
       mounted = false;
     };
@@ -283,20 +267,6 @@
     [setExperiments],
   );
 
-  const fetchColumns = useCallback(async () => {
-    try {
-      const response = await getProjectColumns({ id: project.id });
-
-      setProjectColumns(Loaded(response));
-    } catch (e) {
-      handleError(e, { publicSubject: 'Unable to fetch project columns.' });
-    }
-  }, [project.id]);
-
-  useEffect(() => {
-    fetchColumns();
-  }, [fetchColumns]);
-
   const setVisibleColumns = useCallback(
     (newColumns: string[]) => {
       updateSettings({ columns: newColumns });
@@ -312,13 +282,15 @@
       id="projectDetails">
       <>
         <TableActionBar
-          columns={columns}
           experiments={experiments}
           filters={experimentFilters}
+          handleUpdateExperimentList={handleUpdateExperimentList}
+          initialVisibleColumns={settings.columns}
           project={project}
+          projectColumns={projectColumns}
           selectAll={selectAll}
           selectedExperimentIds={selectedExperimentIds}
-          setExperiments={setExperiments}
+          setVisibleColumns={setVisibleColumns}
           sorts={sorts}
           total={total}
           onAction={handleOnAction}
@@ -335,7 +307,6 @@
         ) : error ? (
           <Error />
         ) : (
-<<<<<<< HEAD
           <GlideTable
             clearSelectionTrigger={clearSelectionTrigger}
             colorMap={colorMap}
@@ -346,53 +317,17 @@
             height={height}
             page={page}
             project={project}
-            projectColumns={columns}
+            projectColumns={projectColumns}
             scrollPositionSetCount={scrollPositionSetCount}
             selectAll={selectAll}
             selectedExperimentIds={selectedExperimentIds}
             setSelectAll={setSelectAll}
             setSelectedExperimentIds={setSelectedExperimentIds}
-            setSortableColumnIds={setSortableColumnIds}
-            sortableColumnIds={sortableColumnIds}
+            setSortableColumnIds={setVisibleColumns}
+            sortableColumnIds={settings.columns}
             sorts={sorts}
             onSortChange={onSortChange}
           />
-=======
-          <>
-            <TableActionBar
-              experiments={experiments}
-              filters={experimentFilters}
-              handleUpdateExperimentList={handleUpdateExperimentList}
-              initialVisibleColumns={settings.columns}
-              project={project}
-              projectColumns={projectColumns}
-              selectAll={selectAll}
-              selectedExperimentIds={selectedExperimentIds}
-              setVisibleColumns={setVisibleColumns}
-              total={total}
-              onAction={handleOnAction}
-            />
-            <GlideTable
-              clearSelectionTrigger={clearSelectionTrigger}
-              colorMap={colorMap}
-              data={experiments}
-              fetchExperiments={fetchExperiments}
-              handleScroll={handleScroll}
-              handleUpdateExperimentList={handleUpdateExperimentList}
-              height={height}
-              page={page}
-              project={project}
-              projectColumns={projectColumns}
-              scrollPositionSetCount={scrollPositionSetCount}
-              selectAll={selectAll}
-              selectedExperimentIds={selectedExperimentIds}
-              setSelectAll={setSelectAll}
-              setSelectedExperimentIds={setSelectedExperimentIds}
-              setSortableColumnIds={setVisibleColumns}
-              sortableColumnIds={settings.columns}
-            />
-          </>
->>>>>>> fbfefee4
         )}
       </>
     </Page>
