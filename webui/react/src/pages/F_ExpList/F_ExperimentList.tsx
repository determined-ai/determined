--- conflicted
+++ resolved
@@ -610,12 +610,8 @@
                 pinnedColumnsCount={isLoadingSettings ? 0 : settings.pinnedColumnsCount}
                 project={project}
                 projectColumns={projectColumns}
-<<<<<<< HEAD
                 projectHeatmap={projectHeatmap}
-                rowHeight={settings.rowHeight}
-=======
                 rowHeight={globalSettings.rowHeight}
->>>>>>> 2cc2656c
                 scrollPositionSetCount={scrollPositionSetCount}
                 selectAll={selectAll}
                 selectedExperimentIds={selectedExperimentIds}
