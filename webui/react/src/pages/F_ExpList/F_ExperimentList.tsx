import { Rectangle } from '@glideapps/glide-data-grid';
import { Space } from 'antd';
import { isLeft } from 'fp-ts/lib/Either';
import { observable, useObservable } from 'micro-observables';
import React, { useCallback, useEffect, useMemo, useRef, useState } from 'react';
import { useSearchParams } from 'react-router-dom';

import { FilterFormStore } from 'components/FilterForm/components/FilterFormStore';
import { IOFilterFormSet } from 'components/FilterForm/components/type';
import { Column, Columns } from 'components/kit/Columns';
import Empty from 'components/kit/Empty';
import Pagination from 'components/kit/Pagination';
import useResize from 'hooks/useResize';
import { useSettings } from 'hooks/useSettings';
import { getProjectColumns, searchExperiments } from 'services/api';
import { V1BulkExperimentFilters } from 'services/api-ts-sdk';
import usePolling from 'shared/hooks/usePolling';
import { getCssVar } from 'shared/themes';
import {
  ExperimentAction,
  ExperimentItem,
  ExperimentWithTrial,
  Project,
  ProjectColumn,
  RunState,
} from 'types';
import handleError from 'utils/error';
import { Loadable, Loaded, NotLoaded } from 'utils/loadable';

import ComparisonView from './ComparisonView';
import css from './F_ExperimentList.module.scss';
<<<<<<< HEAD
import {
  ExpListView,
  F_ExperimentListGlobalSettings,
  F_ExperimentListSettings,
  settingsConfigForProject,
  settingsConfigGlobal,
} from './F_ExperimentList.settings';
import { Error, Loading, NoExperiments } from './glide-table/exceptions';
=======
import { F_ExperimentListSettings, settingsConfigForProject } from './F_ExperimentList.settings';
import { Error, NoExperiments } from './glide-table/exceptions';
>>>>>>> f4bae0ed
import GlideTable, { SCROLL_SET_COUNT_NEEDED } from './glide-table/GlideTable';
import { EMPTY_SORT, Sort, validSort, ValidSort } from './glide-table/MultiSortMenu';
import TableActionBar, { BatchAction } from './glide-table/TableActionBar';
import { useGlasbey } from './useGlasbey';

interface Props {
  project: Project;
}

const makeSortString = (sorts: ValidSort[]): string =>
  sorts.map((s) => `${s.column}=${s.direction}`).join(',');

const formStore = new FilterFormStore();

export const PAGE_SIZE = 100;

const F_ExperimentList: React.FC<Props> = ({ project }) => {
  const contentRef = useRef<HTMLDivElement>(null);
  const [searchParams, setSearchParams] = useSearchParams();
  const settingsConfig = useMemo(() => settingsConfigForProject(project.id), [project.id]);

<<<<<<< HEAD
  const { settings, updateSettings } = useSettings<F_ExperimentListSettings>(settingsConfig);
  const { settings: globalSettings, updateSettings: updateGlobalSettings } =
    useSettings<F_ExperimentListGlobalSettings>(settingsConfigGlobal);
  const startPage = useMemo(
    () => (globalSettings.expListView === 'scroll' ? 0 : 1),
    [globalSettings.expListView],
  );
=======
  const {
    isLoading: isLoadingSettings,
    settings,
    updateSettings,
  } = useSettings<F_ExperimentListSettings>(settingsConfig);

>>>>>>> f4bae0ed
  const [page, setPage] = useState(() =>
    isFinite(Number(searchParams.get('page')))
      ? Math.max(Number(searchParams.get('page')), startPage)
      : startPage,
  );
  const [sorts, setSorts] = useState<Sort[]>(() => {
    const sortString = searchParams.get('sort') || '';
    if (!sortString) {
      return [EMPTY_SORT];
    }
    const components = sortString.split(',');
    return components.map((c) => {
      const [column, direction] = c.split('=', 2);
      return {
        column,
        direction: direction === 'asc' || direction === 'desc' ? direction : undefined,
      };
    });
  });
  const [sortString, setSortString] = useState<string>('');
  const [experiments, setExperiments] = useState<Loadable<ExperimentWithTrial>[]>(
    Array(page * PAGE_SIZE).fill(NotLoaded),
  );
  const [total, setTotal] = useState<Loadable<number>>(NotLoaded);
  const [projectColumns, setProjectColumns] = useState<Loadable<ProjectColumn[]>>(NotLoaded);
  const [isOpenFilter, setIsOpenFilter] = useState<boolean>(false);
  const filtersString = useObservable(formStore.asJsonString);
  const rootFilterChildren = useObservable(formStore.formset).filterGroup.children;

  const onIsOpenFilterChange = useCallback((newOpen: boolean) => {
    setIsOpenFilter(newOpen);
    if (!newOpen) {
      formStore.sweep();
    }
  }, []);

  useEffect(() => {
    setSearchParams((params) => {
      if (page) {
        params.set('page', page.toString());
      } else {
        params.delete('page');
      }
      if (sortString) {
        params.set('sort', sortString);
      } else {
        params.delete('sort');
      }
      return params;
    });
    // eslint-disable-next-line react-hooks/exhaustive-deps
  }, [page, sortString]);

  useEffect(() => {
    // useSettings load the default value first, and then load the data from DB
    // use this useEffect to re-init the correct useSettings value when settings.filterset is changed
    const formSetValidation = IOFilterFormSet.decode(JSON.parse(settings.filterset));
    if (isLeft(formSetValidation)) {
      handleError(formSetValidation.left, {
        publicSubject: 'Unable to initialize filterset from settings',
      });
    } else {
      const formset = formSetValidation.right;
      formStore.init(formset);
    }
  }, [settings.filterset]);

  const [selectedExperimentIds, setSelectedExperimentIds] = useState<number[]>([]);
  const [excludedExperimentIds, setExcludedExperimentIds] = useState<Set<number>>(
    new Set<number>(),
  );
  const [selectAll, setSelectAll] = useState(false);
  const [clearSelectionTrigger, setClearSelectionTrigger] = useState(0);
  const [isLoading, setIsLoading] = useState(true);
  const [error] = useState(false);
  const [canceler] = useState(new AbortController());

  const colorMap = useGlasbey(selectedExperimentIds);
  const { height } = useResize(contentRef);
  const [scrollPositionSetCount] = useState(observable(0));

  const handleScroll = useCallback(
    ({ y, height }: Rectangle) => {
      if (scrollPositionSetCount.get() < SCROLL_SET_COUNT_NEEDED) return;
      setPage(Math.floor((y + height) / PAGE_SIZE));
    },
    [scrollPositionSetCount],
  );

  const experimentFilters = useMemo(() => {
    const filters: V1BulkExperimentFilters = {
      projectId: project.id,
    };
    return filters;
  }, [project.id]);

  const numFilters = useMemo(
    () =>
      Object.values(experimentFilters).filter((x) => x !== undefined).length -
      1 +
      rootFilterChildren.length,
    [experimentFilters, rootFilterChildren.length],
  );

  const resetPagination = useCallback(() => {
    setIsLoading(true);
    setPage(startPage);
    setExperiments([]);
  }, [startPage]);

  const onSortChange = useCallback(
    (sorts: Sort[]) => {
      setSorts(sorts);
      const newSortString = makeSortString(sorts.filter(validSort.is));
      if (newSortString !== sortString) {
        resetPagination();
      }
      setSortString(newSortString);
    },
    [resetPagination, sortString],
  );

  const fetchExperiments = useCallback(async (): Promise<void> => {
    try {
      // Use -1.5 because paged view starts page at 1.
      const tableOffset = Math.max((page - 1.5) * PAGE_SIZE, 0);
      const pagedView = globalSettings.expListView === 'paged';

      const response = await searchExperiments(
        {
          ...experimentFilters,
          filter: filtersString,
          limit: pagedView ? settings.pageLimit : 2 * PAGE_SIZE,
          offset: pagedView ? Math.max(page - 1, 0) * settings.pageLimit : tableOffset,
          sort: sortString || undefined,
        },
        { signal: canceler.signal },
      );

      setExperiments((prevExperiments) => {
        if (pagedView) {
          return response.experiments.map((e) => Loaded(e));
        }
        const experimentBeforeCurrentPage = [
          ...prevExperiments.slice(0, tableOffset),
          ...Array(Math.max(0, tableOffset - prevExperiments.length)).fill(NotLoaded),
        ];

        const experimentsAfterCurrentPage = prevExperiments.slice(
          tableOffset + response.experiments.length,
        );
        return [
          ...experimentBeforeCurrentPage,
          ...response.experiments.map((e) => Loaded(e)),
          ...experimentsAfterCurrentPage,
        ].slice(0, response.pagination.total);
      });
      setTotal(
        response.pagination.total !== undefined ? Loaded(response.pagination.total) : NotLoaded,
      );
    } catch (e) {
      handleError(e, { publicSubject: 'Unable to fetch experiments.' });
    } finally {
      setIsLoading(false);
    }
  }, [
    page,
    experimentFilters,
    canceler.signal,
    filtersString,
    sortString,
    globalSettings,
    settings.pageLimit,
  ]);

  const { stopPolling } = usePolling(fetchExperiments, { rerunOnNewFn: true });

  const onContextMenuComplete = useCallback(fetchExperiments, [fetchExperiments]);

  // TODO: poll?
  useEffect(() => {
    let mounted = true;
    (async () => {
      try {
        const columns = await getProjectColumns({ id: project.id });

        if (mounted) {
          setProjectColumns(Loaded(columns));
        }
      } catch (e) {
        handleError(e, { publicSubject: 'Unable to fetch project columns' });
      }
    })();
    return () => {
      mounted = false;
    };
  }, [project.id]);

  useEffect(() => {
    return () => {
      canceler.abort();
      stopPolling();
    };
  }, [canceler, stopPolling]);

  useEffect(() => {
    return formStore.asJsonString.subscribe(() => {
      resetPagination();
      updateSettings({ filterset: JSON.stringify(formStore.formset.get()) });
    });
  }, [resetPagination, updateSettings]);

  const handleOnAction = useCallback(async () => {
    /*
     * Deselect selected rows since their states may have changed where they
     * are no longer part of the filter criteria.
     */
    setClearSelectionTrigger((prev) => prev + 1);
    setSelectAll(false);

    // Refetch experiment list to get updates based on batch action.
    await fetchExperiments();
  }, [fetchExperiments]);

  const handleUpdateExperimentList = useCallback(
    (action: BatchAction, successfulIds: number[]) => {
      const idSet = new Set(successfulIds);
      const updateExperiment = (updated: Partial<ExperimentItem>) => {
        setExperiments((prev) =>
          prev.map((expLoadable) =>
            Loadable.map(expLoadable, (experiment) =>
              idSet.has(experiment.experiment.id)
                ? { ...experiment, experiment: { ...experiment.experiment, ...updated } }
                : experiment,
            ),
          ),
        );
      };
      switch (action) {
        case ExperimentAction.OpenTensorBoard:
          break;
        case ExperimentAction.Activate:
          updateExperiment({ state: RunState.Active });
          break;
        case ExperimentAction.Archive:
          updateExperiment({ archived: true });
          break;
        case ExperimentAction.Cancel:
          updateExperiment({ state: RunState.StoppingCanceled });
          break;
        case ExperimentAction.Kill:
          updateExperiment({ state: RunState.StoppingKilled });
          break;
        case ExperimentAction.Pause:
          updateExperiment({ state: RunState.Paused });
          break;
        case ExperimentAction.Unarchive:
          updateExperiment({ archived: false });
          break;
        case ExperimentAction.Move:
        case ExperimentAction.Delete:
          setExperiments((prev) =>
            prev.filter((expLoadable) =>
              Loadable.match(expLoadable, {
                Loaded: (experiment) => !idSet.has(experiment.experiment.id),
                NotLoaded: () => true,
              }),
            ),
          );
          break;
      }
    },
    [setExperiments],
  );

  const setVisibleColumns = useCallback(
    (newColumns: string[]) => {
      updateSettings({ columns: newColumns });
    },
    [updateSettings],
  );

  useEffect(() => {
    const handleEsc = (event: KeyboardEvent) => {
      if (event.key === 'Escape') {
        setClearSelectionTrigger((prev) => prev + 1);
        setSelectAll(false);
      }
    };
    window.addEventListener('keydown', handleEsc);

    return () => {
      window.removeEventListener('keydown', handleEsc);
    };
  }, []);

  const updateExpListView = useCallback(
    (view: ExpListView) => {
      if (view === 'paged') {
        setPage((p) => Math.max(Math.round((p * PAGE_SIZE) / settings.pageLimit), 1));
      }
      updateGlobalSettings({ expListView: view });
    },
    [updateGlobalSettings, settings.pageLimit],
  );

  const onPageChange = useCallback(
    (cPage: number, cPageSize: number) => {
      updateSettings({ pageLimit: cPageSize });
      setPage(cPage);
    },
    [updateSettings],
  );

  const handleToggleComparisonView = useCallback(() => {
    updateSettings({ compare: !settings.compare });
  }, [settings.compare, updateSettings]);

  const handleCompareWidthChange = useCallback(
    (width: number) => {
      updateSettings({ compareWidth: width });
    },
    [updateSettings],
  );

  const selectedExperiments: ExperimentWithTrial[] = useMemo(() => {
    if (selectedExperimentIds.length === 0) return [];
    const selectedIdSet = new Set(selectedExperimentIds);
    return Loadable.filterNotLoaded(experiments, (experiment) =>
      selectedIdSet.has(experiment.experiment.id),
    );
  }, [experiments, selectedExperimentIds]);

  return (
    <>
      <TableActionBar
        excludedExperimentIds={excludedExperimentIds}
        experiments={experiments}
        expListView={globalSettings.expListView}
        filters={experimentFilters}
        formStore={formStore}
        handleUpdateExperimentList={handleUpdateExperimentList}
        initialVisibleColumns={isLoadingSettings ? [] : settings.columns}
        isOpenFilter={isOpenFilter}
        project={project}
        projectColumns={projectColumns}
        selectAll={selectAll}
        selectedExperimentIds={selectedExperimentIds}
        setExpListView={updateExpListView}
        setIsOpenFilter={onIsOpenFilterChange}
        setVisibleColumns={setVisibleColumns}
        sorts={sorts}
        toggleComparisonView={handleToggleComparisonView}
        total={total}
        onAction={handleOnAction}
        onSortChange={onSortChange}
      />
      <div className={css.content} ref={contentRef}>
        {!isLoading && experiments.length === 0 ? (
          numFilters === 0 ? (
            <NoExperiments />
          ) : (
            <Empty description="No results matching your filters" icon="search" />
          )
        ) : error ? (
          <Error />
        ) : (
<<<<<<< HEAD
          <Space direction="vertical" style={{ width: '100%' }}>
            <ComparisonView
              initialWidth={settings.compareWidth}
              open={settings.compare}
              selectedExperiments={selectedExperiments}
              onWidthChange={handleCompareWidthChange}>
              <GlideTable
                clearSelectionTrigger={clearSelectionTrigger}
                colorMap={colorMap}
                data={experiments}
                dataTotal={
                  globalSettings.expListView === 'scroll'
                    ? Loadable.getOrElse(0, total)
                    : experiments.length
                }
                excludedExperimentIds={excludedExperimentIds}
                formStore={formStore}
                handleScroll={globalSettings.expListView === 'scroll' ? handleScroll : undefined}
                handleUpdateExperimentList={handleUpdateExperimentList}
                height={
                  height -
                  2 * parseInt(getCssVar('--theme-stroke-width')) -
                  (globalSettings.expListView === 'paged' ? 40 : 0)
                }
                page={page}
                project={project}
                projectColumns={projectColumns}
                scrollPositionSetCount={scrollPositionSetCount}
                selectAll={selectAll}
                selectedExperimentIds={selectedExperimentIds}
                setExcludedExperimentIds={setExcludedExperimentIds}
                setSelectAll={setSelectAll}
                setSelectedExperimentIds={setSelectedExperimentIds}
                setSortableColumnIds={setVisibleColumns}
                sortableColumnIds={settings.columns}
                sorts={sorts}
                onContextMenuComplete={onContextMenuComplete}
                onIsOpenFilterChange={onIsOpenFilterChange}
                onSortChange={onSortChange}
              />
            </ComparisonView>
            {globalSettings.expListView === 'paged' && (
              <Columns>
                <Column align="right">
                  <Pagination
                    current={page}
                    pageSize={settings.pageLimit}
                    pageSizeOptions={[20, 40, 80]}
                    total={Loadable.getOrElse(0, total)}
                    onChange={onPageChange}
                  />
                </Column>
              </Columns>
            )}
          </Space>
=======
          <ComparisonView
            initialWidth={settings.compareWidth}
            open={settings.compare}
            selectedExperiments={selectedExperiments}
            onWidthChange={handleCompareWidthChange}>
            <GlideTable
              clearSelectionTrigger={clearSelectionTrigger}
              colorMap={colorMap}
              data={isLoading || isLoadingSettings ? [NotLoaded] : experiments}
              dataTotal={Loadable.getOrElse(0, total)}
              excludedExperimentIds={excludedExperimentIds}
              formStore={formStore}
              handleScroll={handleScroll}
              handleUpdateExperimentList={handleUpdateExperimentList}
              height={height - 2 * parseInt(getCssVar('--theme-stroke-width'))}
              page={page}
              project={project}
              projectColumns={projectColumns}
              scrollPositionSetCount={scrollPositionSetCount}
              selectAll={selectAll}
              selectedExperimentIds={selectedExperimentIds}
              setExcludedExperimentIds={setExcludedExperimentIds}
              setSelectAll={setSelectAll}
              setSelectedExperimentIds={setSelectedExperimentIds}
              setSortableColumnIds={setVisibleColumns}
              sortableColumnIds={isLoadingSettings ? [] : settings.columns}
              sorts={sorts}
              onContextMenuComplete={onContextMenuComplete}
              onIsOpenFilterChange={onIsOpenFilterChange}
              onSortChange={onSortChange}
            />
          </ComparisonView>
>>>>>>> f4bae0ed
        )}
      </div>
    </>
  );
};

export default F_ExperimentList;<|MERGE_RESOLUTION|>--- conflicted
+++ resolved
@@ -29,7 +29,6 @@
 
 import ComparisonView from './ComparisonView';
 import css from './F_ExperimentList.module.scss';
-<<<<<<< HEAD
 import {
   ExpListView,
   F_ExperimentListGlobalSettings,
@@ -37,11 +36,7 @@
   settingsConfigForProject,
   settingsConfigGlobal,
 } from './F_ExperimentList.settings';
-import { Error, Loading, NoExperiments } from './glide-table/exceptions';
-=======
-import { F_ExperimentListSettings, settingsConfigForProject } from './F_ExperimentList.settings';
 import { Error, NoExperiments } from './glide-table/exceptions';
->>>>>>> f4bae0ed
 import GlideTable, { SCROLL_SET_COUNT_NEEDED } from './glide-table/GlideTable';
 import { EMPTY_SORT, Sort, validSort, ValidSort } from './glide-table/MultiSortMenu';
 import TableActionBar, { BatchAction } from './glide-table/TableActionBar';
@@ -63,22 +58,17 @@
   const [searchParams, setSearchParams] = useSearchParams();
   const settingsConfig = useMemo(() => settingsConfigForProject(project.id), [project.id]);
 
-<<<<<<< HEAD
-  const { settings, updateSettings } = useSettings<F_ExperimentListSettings>(settingsConfig);
+  const {
+    isLoading: isLoadingSettings,
+    settings,
+    updateSettings,
+  } = useSettings<F_ExperimentListSettings>(settingsConfig);
   const { settings: globalSettings, updateSettings: updateGlobalSettings } =
     useSettings<F_ExperimentListGlobalSettings>(settingsConfigGlobal);
   const startPage = useMemo(
     () => (globalSettings.expListView === 'scroll' ? 0 : 1),
     [globalSettings.expListView],
   );
-=======
-  const {
-    isLoading: isLoadingSettings,
-    settings,
-    updateSettings,
-  } = useSettings<F_ExperimentListSettings>(settingsConfig);
-
->>>>>>> f4bae0ed
   const [page, setPage] = useState(() =>
     isFinite(Number(searchParams.get('page')))
       ? Math.max(Number(searchParams.get('page')), startPage)
@@ -446,7 +436,6 @@
         ) : error ? (
           <Error />
         ) : (
-<<<<<<< HEAD
           <Space direction="vertical" style={{ width: '100%' }}>
             <ComparisonView
               initialWidth={settings.compareWidth}
@@ -456,7 +445,7 @@
               <GlideTable
                 clearSelectionTrigger={clearSelectionTrigger}
                 colorMap={colorMap}
-                data={experiments}
+                data={isLoading || isLoadingSettings ? [NotLoaded] : experiments}
                 dataTotal={
                   globalSettings.expListView === 'scroll'
                     ? Loadable.getOrElse(0, total)
@@ -481,7 +470,7 @@
                 setSelectAll={setSelectAll}
                 setSelectedExperimentIds={setSelectedExperimentIds}
                 setSortableColumnIds={setVisibleColumns}
-                sortableColumnIds={settings.columns}
+                sortableColumnIds={isLoadingSettings ? [] : settings.columns}
                 sorts={sorts}
                 onContextMenuComplete={onContextMenuComplete}
                 onIsOpenFilterChange={onIsOpenFilterChange}
@@ -502,40 +491,6 @@
               </Columns>
             )}
           </Space>
-=======
-          <ComparisonView
-            initialWidth={settings.compareWidth}
-            open={settings.compare}
-            selectedExperiments={selectedExperiments}
-            onWidthChange={handleCompareWidthChange}>
-            <GlideTable
-              clearSelectionTrigger={clearSelectionTrigger}
-              colorMap={colorMap}
-              data={isLoading || isLoadingSettings ? [NotLoaded] : experiments}
-              dataTotal={Loadable.getOrElse(0, total)}
-              excludedExperimentIds={excludedExperimentIds}
-              formStore={formStore}
-              handleScroll={handleScroll}
-              handleUpdateExperimentList={handleUpdateExperimentList}
-              height={height - 2 * parseInt(getCssVar('--theme-stroke-width'))}
-              page={page}
-              project={project}
-              projectColumns={projectColumns}
-              scrollPositionSetCount={scrollPositionSetCount}
-              selectAll={selectAll}
-              selectedExperimentIds={selectedExperimentIds}
-              setExcludedExperimentIds={setExcludedExperimentIds}
-              setSelectAll={setSelectAll}
-              setSelectedExperimentIds={setSelectedExperimentIds}
-              setSortableColumnIds={setVisibleColumns}
-              sortableColumnIds={isLoadingSettings ? [] : settings.columns}
-              sorts={sorts}
-              onContextMenuComplete={onContextMenuComplete}
-              onIsOpenFilterChange={onIsOpenFilterChange}
-              onSortChange={onSortChange}
-            />
-          </ComparisonView>
->>>>>>> f4bae0ed
         )}
       </div>
     </>
