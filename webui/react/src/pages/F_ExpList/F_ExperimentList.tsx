--- conflicted
+++ resolved
@@ -175,7 +175,6 @@
 
   const { stopPolling } = usePolling(fetchExperiments, { rerunOnNewFn: true });
 
-<<<<<<< HEAD
   // TODO: poll?
   useEffect(() => {
     let mounted = true;
@@ -195,10 +194,6 @@
     };
   }, [project.id]);
 
-  useEffect(() => userStore.startPolling(), []);
-
-=======
->>>>>>> b6d6f038
   useEffect(() => {
     return () => {
       canceler.abort();
@@ -309,7 +304,6 @@
         ) : error ? (
           <Error />
         ) : (
-<<<<<<< HEAD
           <GlideTable
             clearSelectionTrigger={clearSelectionTrigger}
             colorMap={colorMap}
@@ -317,7 +311,7 @@
             fetchExperiments={fetchExperiments}
             handleScroll={handleScroll}
             handleUpdateExperimentList={handleUpdateExperimentList}
-            height={height}
+            height={wholePageHeight}
             page={page}
             project={project}
             projectColumns={projectColumns}
@@ -331,42 +325,6 @@
             sorts={sorts}
             onSortChange={onSortChange}
           />
-=======
-          <>
-            <TableActionBar
-              experiments={experiments}
-              filters={experimentFilters}
-              handleUpdateExperimentList={handleUpdateExperimentList}
-              initialVisibleColumns={settings.columns}
-              project={project}
-              projectColumns={projectColumns}
-              selectAll={selectAll}
-              selectedExperimentIds={selectedExperimentIds}
-              setVisibleColumns={setVisibleColumns}
-              total={total}
-              onAction={handleOnAction}
-            />
-            <GlideTable
-              clearSelectionTrigger={clearSelectionTrigger}
-              colorMap={colorMap}
-              data={experiments}
-              fetchExperiments={fetchExperiments}
-              handleScroll={handleScroll}
-              handleUpdateExperimentList={handleUpdateExperimentList}
-              height={wholePageHeight - 140}
-              page={page}
-              project={project}
-              projectColumns={projectColumns}
-              scrollPositionSetCount={scrollPositionSetCount}
-              selectAll={selectAll}
-              selectedExperimentIds={selectedExperimentIds}
-              setSelectAll={setSelectAll}
-              setSelectedExperimentIds={setSelectedExperimentIds}
-              setSortableColumnIds={setVisibleColumns}
-              sortableColumnIds={settings.columns}
-            />
-          </>
->>>>>>> b6d6f038
         )}
       </>
     </Page>
