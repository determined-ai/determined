--- conflicted
+++ resolved
@@ -1,5 +1,4 @@
 import { Rectangle } from '@glideapps/glide-data-grid';
-import { Space } from 'antd';
 import { observable, useObservable } from 'micro-observables';
 import React, { useCallback, useEffect, useMemo, useRef, useState } from 'react';
 import { useSearchParams } from 'react-router-dom';
@@ -178,11 +177,7 @@
     } finally {
       setIsLoading(false);
     }
-<<<<<<< HEAD
-  }, [page, experimentFilters, filtersString, canceler.signal]);
-=======
-  }, [page, experimentFilters, canceler.signal, sortString]);
->>>>>>> 4007457b
+  }, [page, experimentFilters, canceler.signal, filtersString, sortString]);
 
   const { stopPolling } = usePolling(fetchExperiments, { rerunOnNewFn: true });
 
@@ -289,27 +284,10 @@
       docTitle={project.id === 1 ? 'Uncategorized Experiments' : 'Project Details'}
       id="projectDetails">
       <>
-<<<<<<< HEAD
-        <Space>
-          <TableActionBar
-            experiments={experiments}
-            filters={experimentFilters}
-            formStore={formStore}
-            handleUpdateExperimentList={handleUpdateExperimentList}
-            initialVisibleColumns={settings.columns}
-            project={project}
-            projectColumns={projectColumns}
-            selectAll={selectAll}
-            selectedExperimentIds={selectedExperimentIds}
-            setVisibleColumns={setVisibleColumns}
-            total={total}
-            onAction={handleOnAction}
-          />
-        </Space>
-=======
         <TableActionBar
           experiments={experiments}
           filters={experimentFilters}
+          formStore={formStore}
           handleUpdateExperimentList={handleUpdateExperimentList}
           initialVisibleColumns={settings.columns}
           project={project}
@@ -322,7 +300,6 @@
           onAction={handleOnAction}
           onSortChange={onSortChange}
         />
->>>>>>> 4007457b
         {isLoading ? (
           <Loading width={width} />
         ) : experiments.length === 0 ? (
@@ -334,29 +311,6 @@
         ) : error ? (
           <Error />
         ) : (
-<<<<<<< HEAD
-          <>
-            <GlideTable
-              clearSelectionTrigger={clearSelectionTrigger}
-              colorMap={colorMap}
-              data={experiments}
-              fetchExperiments={fetchExperiments}
-              handleScroll={handleScroll}
-              handleUpdateExperimentList={handleUpdateExperimentList}
-              height={wholePageHeight - 140}
-              page={page}
-              project={project}
-              projectColumns={projectColumns}
-              scrollPositionSetCount={scrollPositionSetCount}
-              selectAll={selectAll}
-              selectedExperimentIds={selectedExperimentIds}
-              setSelectAll={setSelectAll}
-              setSelectedExperimentIds={setSelectedExperimentIds}
-              setSortableColumnIds={setVisibleColumns}
-              sortableColumnIds={settings.columns}
-            />
-          </>
-=======
           <GlideTable
             clearSelectionTrigger={clearSelectionTrigger}
             colorMap={colorMap}
@@ -378,7 +332,6 @@
             sorts={sorts}
             onSortChange={onSortChange}
           />
->>>>>>> 4007457b
         )}
       </>
     </Page>
