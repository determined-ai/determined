import { array, boolean, literal, number, record, string, type, TypeOf, union } from 'io-ts';

import { INIT_FORMSET } from 'components/FilterForm/components/FilterFormStore';
import { SettingsConfig } from 'hooks/useSettings';
import { valueof } from 'ioTypes';

import { defaultColumnWidths, defaultExperimentColumns } from './glide-table/columns';

export type ExpListView = 'scroll' | 'paged';
export const RowHeight = {
  EXTRA_TALL: 'EXTRA_TALL',
  MEDIUM: 'MEDIUM',
  SHORT: 'SHORT',
  TALL: 'TALL',
} as const;
const ioRowHeight = valueof(RowHeight);
export type RowHeight = TypeOf<typeof ioRowHeight>;

export interface F_ExperimentListSettings {
  columns: string[];
  columnWidths: Record<string, number>;
  compare: boolean;
  excludedExperiments: number[];
  filterset: string; // save FilterFormSet as string
  sortString: string;
  pageLimit: number;
  pinnedColumnsCount: number;
<<<<<<< HEAD
  heatmapSkipped: string[];
  heatmapOn: boolean;
=======
  selectAll: boolean;
  selectedExperiments: Array<number>;
>>>>>>> bde72d64
}
export const settingsConfigForProject = (id: number): SettingsConfig<F_ExperimentListSettings> => ({
  settings: {
    columns: {
      defaultValue: defaultExperimentColumns,
      skipUrlEncoding: true,
      storageKey: 'columns',
      type: array(string),
    },
    columnWidths: {
      defaultValue: defaultColumnWidths,
      skipUrlEncoding: true,
      storageKey: 'columnWidths',
      type: record(string, number),
    },
    compare: {
      defaultValue: false,
      storageKey: 'compare',
      type: boolean,
    },
    excludedExperiments: {
      defaultValue: [],
      skipUrlEncoding: true,
      storageKey: 'excludedExperiments',
      type: array(number),
    },
    filterset: {
      defaultValue: JSON.stringify(INIT_FORMSET),
      skipUrlEncoding: true,
      storageKey: 'filterset',
      type: string,
    },
    heatmapOn: {
      defaultValue: false,
      skipUrlEncoding: true,
      storageKey: 'heatmapOn',
      type: boolean,
    },
    heatmapSkipped: {
      defaultValue: [],
      skipUrlEncoding: true,
      storageKey: 'heatmapSkipped',
      type: array(string),
    },
    pageLimit: {
      defaultValue: 20,
      skipUrlEncoding: true,
      storageKey: 'pageLimit',
      type: number,
    },
    pinnedColumnsCount: {
      defaultValue: 1,
      skipUrlEncoding: true,
      storageKey: 'pinnedColumnsCount',
      type: number,
    },
    selectAll: {
      defaultValue: false,
      skipUrlEncoding: true,
      storageKey: 'selectAll',
      type: boolean,
    },
    selectedExperiments: {
      defaultValue: [],
      skipUrlEncoding: true,
      storageKey: 'selectedExperiments',
      type: array(number),
    },
    sortString: {
      defaultValue: '',
      skipUrlEncoding: true,
      storageKey: 'sortString',
      type: string,
    },
  },
  storagePath: `f_project-details-${id}`,
});

export interface F_ExperimentListGlobalSettings {
  expListView: ExpListView;
  rowHeight: RowHeight;
}

const ioExpListView = union([literal('scroll'), literal('paged')]);

export const experimentListGlobalSettingsConfig = type({
  expListView: ioExpListView,
  rowHeight: ioRowHeight,
});

export const experimentListGlobalSettingsDefaults = {
  expListView: 'scroll',
  rowHeight: RowHeight.MEDIUM,
} as const;

export const experimentListGlobalSettingsPath = 'f_project-details-global';

export const settingsConfigGlobal: SettingsConfig<F_ExperimentListGlobalSettings> = {
  settings: {
    expListView: {
      defaultValue: 'scroll',
      skipUrlEncoding: true,
      storageKey: 'expListView',
      type: ioExpListView,
    },
    rowHeight: {
      defaultValue: RowHeight.MEDIUM,
      skipUrlEncoding: true,
      storageKey: 'rowHeight',
      type: ioRowHeight,
    },
  },
  storagePath: 'f_project-details-global',
};<|MERGE_RESOLUTION|>--- conflicted
+++ resolved
@@ -25,13 +25,10 @@
   sortString: string;
   pageLimit: number;
   pinnedColumnsCount: number;
-<<<<<<< HEAD
   heatmapSkipped: string[];
   heatmapOn: boolean;
-=======
   selectAll: boolean;
   selectedExperiments: Array<number>;
->>>>>>> bde72d64
 }
 export const settingsConfigForProject = (id: number): SettingsConfig<F_ExperimentListSettings> => ({
   settings: {
