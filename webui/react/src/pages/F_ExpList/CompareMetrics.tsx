--- conflicted
+++ resolved
@@ -31,19 +31,14 @@
         m?.[key] && t && series.push({ ...m[key], color: colorMap[t.experimentId] });
       });
       out.push({
-<<<<<<< HEAD
         series: Loaded(series),
-        title: `${metric.type}.${metric.name}`,
+        title: <MetricBadgeTag metric={metric} />,
         xAxis,
         xLabel: String(xAxis),
       });
       nout.push({
         series: NotLoaded,
-        title: `${metric.type}.${metric.name}`,
-=======
-        series,
         title: <MetricBadgeTag metric={metric} />,
->>>>>>> 29dc6d8c
         xAxis,
         xLabel: String(xAxis),
       });
