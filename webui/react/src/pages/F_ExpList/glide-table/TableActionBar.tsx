import { Menu, Space } from 'antd';
import { ItemType } from 'rc-menu/lib/interface';
import React, { useCallback, useMemo, useState } from 'react';

import BatchActionConfirmModalComponent from 'components/BatchActionConfirmModal';
import Dropdown from 'components/Dropdown';
import ExperimentMoveModalComponent from 'components/ExperimentMoveModal';
import { FilterFormStore } from 'components/FilterForm/components/FilterFormStore';
import TableFilter from 'components/FilterForm/TableFilter';
import Button from 'components/kit/Button';
import Icon, { IconName } from 'components/kit/Icon';
import { useModal } from 'components/kit/Modal';
import usePermissions from 'hooks/usePermissions';
import {
  activateExperiments,
  archiveExperiments,
  cancelExperiments,
  deleteExperiments,
  killExperiments,
  openOrCreateTensorBoard,
  pauseExperiments,
  unarchiveExperiments,
} from 'services/api';
import { V1BulkExperimentFilters } from 'services/api-ts-sdk';
import { RecordKey } from 'shared/types';
import { ErrorLevel } from 'shared/utils/error';
import {
  BulkActionResult,
  ExperimentAction,
  ExperimentWithTrial,
  Project,
  ProjectColumn,
  ProjectExperiment,
} from 'types';
import { notification } from 'utils/dialogApi';
import handleError from 'utils/error';
import {
  canActionExperiment,
  getActionsForExperimentsUnion,
  getProjectExperimentForExperimentItem,
} from 'utils/experiment';
import { Loadable } from 'utils/loadable';
import { openCommandResponse } from 'utils/wait';

import ColumnPickerMenu from './ColumnPickerMenu';
import MultiSortMenu, { Sort } from './MultiSortMenu';
import css from './TableActionBar.module.scss';

const batchActions = [
  ExperimentAction.OpenTensorBoard,
  ExperimentAction.Move,
  ExperimentAction.Archive,
  ExperimentAction.Unarchive,
  ExperimentAction.Delete,
  ExperimentAction.Activate,
  ExperimentAction.Pause,
  ExperimentAction.Cancel,
  ExperimentAction.Kill,
] as const;

export type BatchAction = (typeof batchActions)[number];

const actionIcons: Record<BatchAction, IconName> = {
  [ExperimentAction.Activate]: 'play',
  [ExperimentAction.Pause]: 'pause',
  [ExperimentAction.Cancel]: 'stop',
  [ExperimentAction.Archive]: 'archive',
  [ExperimentAction.Unarchive]: 'document',
  [ExperimentAction.Move]: 'workspaces',
  [ExperimentAction.OpenTensorBoard]: 'tensor-board',
  [ExperimentAction.Kill]: 'cancelled',
  [ExperimentAction.Delete]: 'error',
} as const;

interface Props {
  experiments: Loadable<ExperimentWithTrial>[];
  filters: V1BulkExperimentFilters;
  initialVisibleColumns: string[];
  onAction: () => Promise<void>;
  sorts: Sort[];
  onSortChange: (sorts: Sort[]) => void;
  project: Project;
  projectColumns: Loadable<ProjectColumn[]>;
  selectAll: boolean;
  selectedExperimentIds: number[];
  handleUpdateExperimentList: (action: BatchAction, successfulIds: number[]) => void;
  setVisibleColumns: (newColumns: string[]) => void;
  total: Loadable<number>;
  formStore: FilterFormStore;
}

const TableActionBar: React.FC<Props> = ({
  experiments,
  filters,
  onAction,
  onSortChange,
  selectAll,
  selectedExperimentIds,
  handleUpdateExperimentList,
  sorts,
  project,
  projectColumns,
  total,
  initialVisibleColumns,
  setVisibleColumns,
  formStore,
}) => {
  const permissions = usePermissions();
  const [batchAction, setBatchAction] = useState<BatchAction>();
  const BatchActionConfirmModal = useModal(BatchActionConfirmModalComponent);
  const ExperimentMoveModal = useModal(ExperimentMoveModalComponent);

  const experimentMap = useMemo(() => {
    return experiments.filter(Loadable.isLoaded).reduce((acc, experiment) => {
      acc[experiment.data.experiment.id] = getProjectExperimentForExperimentItem(
        experiment.data.experiment,
        project,
      );
      return acc;
    }, {} as Record<RecordKey, ProjectExperiment>);
  }, [experiments, project]);

  const availableBatchActions = useMemo(() => {
    if (selectAll)
      return batchActions.filter((action) => action !== ExperimentAction.OpenTensorBoard);
    const experiments = selectedExperimentIds.map((id) => experimentMap[id]) ?? [];
    return getActionsForExperimentsUnion(experiments, [...batchActions], permissions);
    // Spreading batchActions is so TypeScript doesn't complain that it's readonly.
  }, [experimentMap, permissions, selectAll, selectedExperimentIds]);

  const sendBatchActions = useCallback(
    async (action: BatchAction): Promise<BulkActionResult | void> => {
      switch (action) {
        case ExperimentAction.OpenTensorBoard:
          return openCommandResponse(
            await openOrCreateTensorBoard({
              experimentIds: selectedExperimentIds,
              filters: selectAll ? filters : undefined,
              workspaceId: project?.workspaceId,
            }),
          );
        case ExperimentAction.Move:
          return ExperimentMoveModal.open();
        case ExperimentAction.Activate:
          return await activateExperiments({
            experimentIds: selectedExperimentIds,
            filters: selectAll ? filters : undefined,
          });
        case ExperimentAction.Archive:
          return await archiveExperiments({
            experimentIds: selectedExperimentIds,
            filters: selectAll ? filters : undefined,
          });
        case ExperimentAction.Cancel:
          return await cancelExperiments({
            experimentIds: selectedExperimentIds,
            filters: selectAll ? filters : undefined,
          });
        case ExperimentAction.Kill:
          return await killExperiments({
            experimentIds: selectedExperimentIds,
            filters: selectAll ? filters : undefined,
          });
        case ExperimentAction.Pause:
          return await pauseExperiments({
            experimentIds: selectedExperimentIds,
            filters: selectAll ? filters : undefined,
          });
        case ExperimentAction.Unarchive:
          return await unarchiveExperiments({
            experimentIds: selectedExperimentIds,
            filters: selectAll ? filters : undefined,
          });
        case ExperimentAction.Delete:
          return await deleteExperiments({
            experimentIds: selectedExperimentIds,
            filters: selectAll ? filters : undefined,
          });
      }
    },
    [selectedExperimentIds, selectAll, filters, project?.workspaceId, ExperimentMoveModal],
  );

  const handleSubmitMove = useCallback(
    async (successfulIds?: number[]) => {
      if (!successfulIds) return;
      handleUpdateExperimentList(ExperimentAction.Move, successfulIds);
      await onAction();
    },
    [handleUpdateExperimentList, onAction],
  );

  const closeNotification = useCallback(() => notification.destroy(), []);

  const submitBatchAction = useCallback(
    async (action: BatchAction) => {
      try {
        const results = await sendBatchActions(action);
        if (results === undefined) return;

        handleUpdateExperimentList(action, results.successful);

        const numSuccesses = results.successful.length;
        const numFailures = results.failed.length;

        if (numSuccesses === 0 && numFailures === 0) {
          notification.open({
            description: `No selected experiments were eligible for ${action.toLowerCase()}`,
            message: 'No eligible experiments',
          });
        } else if (numFailures === 0) {
          notification.open({
            btn: null,
            description: (
              <div onClick={closeNotification}>
                <p>
                  {action} succeeded for {results.successful.length} experiments
                </p>
              </div>
            ),
            message: `${action} Success`,
          });
        } else if (numSuccesses === 0) {
          notification.warning({
            description: `Unable to ${action.toLowerCase()} ${numFailures} experiments`,
            message: `${action} Failure`,
          });
        } else {
          notification.warning({
            description: (
              <div onClick={closeNotification}>
                <p>
                  {action} succeeded for {numSuccesses} out of {numFailures + numSuccesses} eligible
                  experiments
                </p>
              </div>
            ),
            key: 'move-notification',
            message: `Partial ${action} Failure`,
          });
        }
      } catch (e) {
        const publicSubject =
          action === ExperimentAction.OpenTensorBoard
            ? 'Unable to View TensorBoard for Selected Experiments'
            : `Unable to ${action} Selected Experiments`;
        handleError(e, {
          isUserTriggered: true,
          level: ErrorLevel.Error,
          publicMessage: 'Please try again later.',
          publicSubject,
          silent: false,
        });
      } finally {
        onAction();
      }
    },
    [sendBatchActions, closeNotification, onAction, handleUpdateExperimentList],
  );

  const handleBatchAction = useCallback(
    (action: string) => {
      if (action === ExperimentAction.OpenTensorBoard) {
        submitBatchAction(action);
      } else if (action === ExperimentAction.Move) {
        sendBatchActions(action);
      } else {
        setBatchAction(action as BatchAction);
        BatchActionConfirmModal.open();
      }
    },
    [BatchActionConfirmModal, submitBatchAction, sendBatchActions],
  );

  const editMenuItems: ItemType[] = useMemo(() => {
    return batchActions.map((action) => ({
      danger: action === ExperimentAction.Delete,
      disabled: !availableBatchActions.includes(action),
      // The icon doesn't show up without being wrapped in a div.
      icon: (
        <div>
          <Icon name={actionIcons[action]} title={action} />
        </div>
      ),
      key: action,
      label: action,
    }));
  }, [availableBatchActions]);

  const handleAction = useCallback(
    ({ key }: { key: string }) => {
      handleBatchAction(key);
    },
    [handleBatchAction],
  );

  return (
    <>
      <Space className={css.base}>
<<<<<<< HEAD
        <TableFilter formStore={formStore} loadableColumns={projectColumns} />
=======
        <MultiSortMenu columns={projectColumns} sorts={sorts} onChange={onSortChange} />
>>>>>>> 4007457b
        <ColumnPickerMenu
          initialVisibleColumns={initialVisibleColumns}
          projectColumns={projectColumns}
          setVisibleColumns={setVisibleColumns}
        />
        {(selectAll || selectedExperimentIds.length > 0) && (
          <Dropdown content={<Menu items={editMenuItems} onClick={handleAction} />}>
            <Button icon={<Icon name="pencil" title="Edit" />}>
              Edit (
              {selectAll
                ? Loadable.isLoaded(total)
                  ? total.data.toLocaleString()
                  : 'All'
                : selectedExperimentIds.length}
              )
            </Button>
          </Dropdown>
        )}
      </Space>
      {batchAction && (
        <BatchActionConfirmModal.Component
          batchAction={batchAction}
          selectAll={selectAll}
          onConfirm={() => submitBatchAction(batchAction)}
        />
      )}
      <ExperimentMoveModal.Component
        experimentIds={selectedExperimentIds.filter(
          (id) =>
            canActionExperiment(ExperimentAction.Move, experimentMap[id]) &&
            permissions.canMoveExperiment({ experiment: experimentMap[id] }),
        )}
        filters={selectAll ? filters : undefined}
        sourceProjectId={project.id}
        sourceWorkspaceId={project.workspaceId}
        onSubmit={handleSubmitMove}
      />
    </>
  );
};

export default TableActionBar;<|MERGE_RESOLUTION|>--- conflicted
+++ resolved
@@ -297,11 +297,8 @@
   return (
     <>
       <Space className={css.base}>
-<<<<<<< HEAD
         <TableFilter formStore={formStore} loadableColumns={projectColumns} />
-=======
         <MultiSortMenu columns={projectColumns} sorts={sorts} onChange={onSortChange} />
->>>>>>> 4007457b
         <ColumnPickerMenu
           initialVisibleColumns={initialVisibleColumns}
           projectColumns={projectColumns}
