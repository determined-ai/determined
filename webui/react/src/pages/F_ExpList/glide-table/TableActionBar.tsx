import { Menu, Space } from 'antd';
import { ItemType } from 'rc-menu/lib/interface';
import React, { useCallback, useMemo, useState } from 'react';

import BatchActionConfirmModalComponent from 'components/BatchActionConfirmModal';
import Dropdown from 'components/Dropdown';
import ExperimentMoveModalComponent from 'components/ExperimentMoveModal';
import Button from 'components/kit/Button';
import { useModal } from 'components/kit/Modal';
import usePermissions from 'hooks/usePermissions';
import {
  activateExperiments,
  archiveExperiments,
  cancelExperiments,
  deleteExperiments,
  killExperiments,
  openOrCreateTensorBoard,
  pauseExperiments,
  unarchiveExperiments,
} from 'services/api';
import { V1BulkExperimentFilters, V1ProjectColumn } from 'services/api-ts-sdk';
import Icon from 'shared/components/Icon';
import { RecordKey } from 'shared/types';
import { ErrorLevel } from 'shared/utils/error';
import {
  BulkActionResult,
  ExperimentAction,
  ExperimentWithTrial,
  Project,
  ProjectColumn,
  ProjectExperiment,
} from 'types';
import { notification } from 'utils/dialogApi';
import handleError from 'utils/error';
import {
  canActionExperiment,
  getActionsForExperimentsUnion,
  getProjectExperimentForExperimentItem,
} from 'utils/experiment';
import { Loadable } from 'utils/loadable';
import { openCommandResponse } from 'utils/wait';

<<<<<<< HEAD
import MultiSortMenu, { Sort } from './MultiSortMenu';
=======
import ColumnPickerMenu from './ColumnPickerMenu';
>>>>>>> fbfefee4
import css from './TableActionBar.module.scss';

const batchActions = [
  ExperimentAction.OpenTensorBoard,
  ExperimentAction.Move,
  ExperimentAction.Archive,
  ExperimentAction.Unarchive,
  ExperimentAction.Delete,
  ExperimentAction.Activate,
  ExperimentAction.Pause,
  ExperimentAction.Cancel,
  ExperimentAction.Kill,
] as const;

export type BatchAction = (typeof batchActions)[number];

const actionIcons: Record<BatchAction, string> = {
  [ExperimentAction.Activate]: 'play',
  [ExperimentAction.Pause]: 'pause',
  [ExperimentAction.Cancel]: 'stop',
  [ExperimentAction.Archive]: 'archive',
  [ExperimentAction.Unarchive]: 'document',
  [ExperimentAction.Move]: 'workspaces',
  [ExperimentAction.OpenTensorBoard]: 'tensor-board',
  [ExperimentAction.Kill]: 'cancelled',
  [ExperimentAction.Delete]: 'error',
} as const;

interface Props {
<<<<<<< HEAD
  columns: Loadable<V1ProjectColumn[]>;
  experiments: Loadable<ExperimentItem>[];
=======
  experiments: Loadable<ExperimentWithTrial>[];
>>>>>>> fbfefee4
  filters: V1BulkExperimentFilters;
  initialVisibleColumns: string[];
  onAction: () => Promise<void>;
<<<<<<< HEAD
  onSortChange: (sorts: Sort[]) => void;
  selectAll: boolean;
  selectedExperimentIds: number[];
  handleUpdateExperimentList: (action: BatchAction, successfulIds: number[]) => void;
  sorts: Sort[];
  project: Project;
=======
  project: Project;
  projectColumns: Loadable<ProjectColumn[]>;
  selectAll: boolean;
  selectedExperimentIds: number[];
  handleUpdateExperimentList: (action: BatchAction, successfulIds: number[]) => void;
  setVisibleColumns: (newColumns: string[]) => void;
>>>>>>> fbfefee4
  total: Loadable<number>;
}

const TableActionBar: React.FC<Props> = ({
  columns,
  experiments,
  filters,
  onAction,
  onSortChange,
  selectAll,
  selectedExperimentIds,
  handleUpdateExperimentList,
  sorts,
  project,
  projectColumns,
  total,
  initialVisibleColumns,
  setVisibleColumns,
}) => {
  const permissions = usePermissions();
  const [batchAction, setBatchAction] = useState<BatchAction>();
  const BatchActionConfirmModal = useModal(BatchActionConfirmModalComponent);
  const ExperimentMoveModal = useModal(ExperimentMoveModalComponent);

  const experimentMap = useMemo(() => {
    return experiments.filter(Loadable.isLoaded).reduce((acc, experiment) => {
      acc[experiment.data.experiment.id] = getProjectExperimentForExperimentItem(
        experiment.data.experiment,
        project,
      );
      return acc;
    }, {} as Record<RecordKey, ProjectExperiment>);
  }, [experiments, project]);

  const availableBatchActions = useMemo(() => {
    if (selectAll)
      return batchActions.filter((action) => action !== ExperimentAction.OpenTensorBoard);
    const experiments = selectedExperimentIds.map((id) => experimentMap[id]) ?? [];
    return getActionsForExperimentsUnion(experiments, [...batchActions], permissions);
    // Spreading batchActions is so TypeScript doesn't complain that it's readonly.
  }, [experimentMap, permissions, selectAll, selectedExperimentIds]);

  const sendBatchActions = useCallback(
    async (action: BatchAction): Promise<BulkActionResult | void> => {
      switch (action) {
        case ExperimentAction.OpenTensorBoard:
          return openCommandResponse(
            await openOrCreateTensorBoard({
              experimentIds: selectedExperimentIds,
              filters: selectAll ? filters : undefined,
              workspaceId: project?.workspaceId,
            }),
          );
        case ExperimentAction.Move:
          return ExperimentMoveModal.open();
        case ExperimentAction.Activate:
          return await activateExperiments({
            experimentIds: selectedExperimentIds,
            filters: selectAll ? filters : undefined,
          });
        case ExperimentAction.Archive:
          return await archiveExperiments({
            experimentIds: selectedExperimentIds,
            filters: selectAll ? filters : undefined,
          });
        case ExperimentAction.Cancel:
          return await cancelExperiments({
            experimentIds: selectedExperimentIds,
            filters: selectAll ? filters : undefined,
          });
        case ExperimentAction.Kill:
          return await killExperiments({
            experimentIds: selectedExperimentIds,
            filters: selectAll ? filters : undefined,
          });
        case ExperimentAction.Pause:
          return await pauseExperiments({
            experimentIds: selectedExperimentIds,
            filters: selectAll ? filters : undefined,
          });
        case ExperimentAction.Unarchive:
          return await unarchiveExperiments({
            experimentIds: selectedExperimentIds,
            filters: selectAll ? filters : undefined,
          });
        case ExperimentAction.Delete:
          return await deleteExperiments({
            experimentIds: selectedExperimentIds,
            filters: selectAll ? filters : undefined,
          });
      }
    },
    [selectedExperimentIds, selectAll, filters, project?.workspaceId, ExperimentMoveModal],
  );

  const handleSubmitMove = useCallback(
    async (successfulIds?: number[]) => {
      if (!successfulIds) return;
      handleUpdateExperimentList(ExperimentAction.Move, successfulIds);
      await onAction();
    },
    [handleUpdateExperimentList, onAction],
  );

  const closeNotification = useCallback(() => notification.destroy(), []);

  const submitBatchAction = useCallback(
    async (action: BatchAction) => {
      try {
        const results = await sendBatchActions(action);
        if (results === undefined) return;

        handleUpdateExperimentList(action, results.successful);

        const numSuccesses = results.successful.length;
        const numFailures = results.failed.length;

        if (numSuccesses === 0 && numFailures === 0) {
          notification.open({
            description: `No selected experiments were eligible for ${action.toLowerCase()}`,
            message: 'No eligible experiments',
          });
        } else if (numFailures === 0) {
          notification.open({
            btn: null,
            description: (
              <div onClick={closeNotification}>
                <p>
                  {action} succeeded for {results.successful.length} experiments
                </p>
              </div>
            ),
            message: `${action} Success`,
          });
        } else if (numSuccesses === 0) {
          notification.warning({
            description: `Unable to ${action.toLowerCase()} ${numFailures} experiments`,
            message: `${action} Failure`,
          });
        } else {
          notification.warning({
            description: (
              <div onClick={closeNotification}>
                <p>
                  {action} succeeded for {numSuccesses} out of {numFailures + numSuccesses} eligible
                  experiments
                </p>
              </div>
            ),
            key: 'move-notification',
            message: `Partial ${action} Failure`,
          });
        }
      } catch (e) {
        const publicSubject =
          action === ExperimentAction.OpenTensorBoard
            ? 'Unable to View TensorBoard for Selected Experiments'
            : `Unable to ${action} Selected Experiments`;
        handleError(e, {
          isUserTriggered: true,
          level: ErrorLevel.Error,
          publicMessage: 'Please try again later.',
          publicSubject,
          silent: false,
        });
      } finally {
        onAction();
      }
    },
    [sendBatchActions, closeNotification, onAction, handleUpdateExperimentList],
  );

  const handleBatchAction = useCallback(
    (action: string) => {
      if (action === ExperimentAction.OpenTensorBoard) {
        submitBatchAction(action);
      } else if (action === ExperimentAction.Move) {
        sendBatchActions(action);
      } else {
        setBatchAction(action as BatchAction);
        BatchActionConfirmModal.open();
      }
    },
    [BatchActionConfirmModal, submitBatchAction, sendBatchActions],
  );

  const editMenuItems: ItemType[] = useMemo(() => {
    return batchActions.map((action) => ({
      danger: action === ExperimentAction.Delete,
      disabled: !availableBatchActions.includes(action),
      // The icon doesn't show up without being wrapped in a div.
      icon: (
        <div>
          <Icon name={actionIcons[action]} />
        </div>
      ),
      key: action,
      label: action,
    }));
  }, [availableBatchActions]);

  const handleAction = useCallback(
    ({ key }: { key: string }) => {
      handleBatchAction(key);
    },
    [handleBatchAction],
  );

  return (
    <>
      <Space className={css.base}>
<<<<<<< HEAD
        <MultiSortMenu columns={columns} sorts={sorts} onChange={onSortChange} />
=======
        <ColumnPickerMenu
          initialVisibleColumns={initialVisibleColumns}
          projectColumns={projectColumns}
          setVisibleColumns={setVisibleColumns}
        />
>>>>>>> fbfefee4
        {(selectAll || selectedExperimentIds.length > 0) && (
          <Dropdown content={<Menu items={editMenuItems} onClick={handleAction} />}>
            <Button icon={<Icon name="pencil" />}>
              Edit (
              {selectAll
                ? Loadable.isLoaded(total)
                  ? total.data.toLocaleString()
                  : 'All'
                : selectedExperimentIds.length}
              )
            </Button>
          </Dropdown>
        )}
      </Space>
      {batchAction && (
        <BatchActionConfirmModal.Component
          batchAction={batchAction}
          selectAll={selectAll}
          onConfirm={() => submitBatchAction(batchAction)}
        />
      )}
      <ExperimentMoveModal.Component
        experimentIds={selectedExperimentIds.filter(
          (id) =>
            canActionExperiment(ExperimentAction.Move, experimentMap[id]) &&
            permissions.canMoveExperiment({ experiment: experimentMap[id] }),
        )}
        filters={selectAll ? filters : undefined}
        sourceProjectId={project.id}
        sourceWorkspaceId={project.workspaceId}
        onSubmit={handleSubmitMove}
      />
    </>
  );
};

export default TableActionBar;<|MERGE_RESOLUTION|>--- conflicted
+++ resolved
@@ -18,7 +18,7 @@
   pauseExperiments,
   unarchiveExperiments,
 } from 'services/api';
-import { V1BulkExperimentFilters, V1ProjectColumn } from 'services/api-ts-sdk';
+import { V1BulkExperimentFilters } from 'services/api-ts-sdk';
 import Icon from 'shared/components/Icon';
 import { RecordKey } from 'shared/types';
 import { ErrorLevel } from 'shared/utils/error';
@@ -40,11 +40,8 @@
 import { Loadable } from 'utils/loadable';
 import { openCommandResponse } from 'utils/wait';
 
-<<<<<<< HEAD
+import ColumnPickerMenu from './ColumnPickerMenu';
 import MultiSortMenu, { Sort } from './MultiSortMenu';
-=======
-import ColumnPickerMenu from './ColumnPickerMenu';
->>>>>>> fbfefee4
 import css from './TableActionBar.module.scss';
 
 const batchActions = [
@@ -74,35 +71,22 @@
 } as const;
 
 interface Props {
-<<<<<<< HEAD
-  columns: Loadable<V1ProjectColumn[]>;
-  experiments: Loadable<ExperimentItem>[];
-=======
   experiments: Loadable<ExperimentWithTrial>[];
->>>>>>> fbfefee4
   filters: V1BulkExperimentFilters;
   initialVisibleColumns: string[];
   onAction: () => Promise<void>;
-<<<<<<< HEAD
+  sorts: Sort[];
   onSortChange: (sorts: Sort[]) => void;
-  selectAll: boolean;
-  selectedExperimentIds: number[];
-  handleUpdateExperimentList: (action: BatchAction, successfulIds: number[]) => void;
-  sorts: Sort[];
-  project: Project;
-=======
   project: Project;
   projectColumns: Loadable<ProjectColumn[]>;
   selectAll: boolean;
   selectedExperimentIds: number[];
   handleUpdateExperimentList: (action: BatchAction, successfulIds: number[]) => void;
   setVisibleColumns: (newColumns: string[]) => void;
->>>>>>> fbfefee4
   total: Loadable<number>;
 }
 
 const TableActionBar: React.FC<Props> = ({
-  columns,
   experiments,
   filters,
   onAction,
@@ -309,15 +293,12 @@
   return (
     <>
       <Space className={css.base}>
-<<<<<<< HEAD
-        <MultiSortMenu columns={columns} sorts={sorts} onChange={onSortChange} />
-=======
+        <MultiSortMenu columns={projectColumns} sorts={sorts} onChange={onSortChange} />
         <ColumnPickerMenu
           initialVisibleColumns={initialVisibleColumns}
           projectColumns={projectColumns}
           setVisibleColumns={setVisibleColumns}
         />
->>>>>>> fbfefee4
         {(selectAll || selectedExperimentIds.length > 0) && (
           <Dropdown content={<Menu items={editMenuItems} onClick={handleAction} />}>
             <Button icon={<Icon name="pencil" />}>
