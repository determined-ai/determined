import { Space } from 'antd';
import React, { useCallback, useMemo, useState } from 'react';

import BatchActionConfirmModalComponent from 'components/BatchActionConfirmModal';
import ExperimentMoveModalComponent from 'components/ExperimentMoveModal';
import { FilterFormStore } from 'components/FilterForm/components/FilterFormStore';
import TableFilter from 'components/FilterForm/TableFilter';
import Button from 'components/kit/Button';
import { Column, Columns } from 'components/kit/Columns';
import Dropdown, { MenuItem } from 'components/kit/Dropdown';
import Icon, { IconName } from 'components/kit/Icon';
import { useModal } from 'components/kit/Modal';
import usePermissions from 'hooks/usePermissions';
import {
  activateExperiments,
  archiveExperiments,
  cancelExperiments,
  deleteExperiments,
  killExperiments,
  openOrCreateTensorBoard,
  pauseExperiments,
  unarchiveExperiments,
} from 'services/api';
import { V1BulkExperimentFilters } from 'services/api-ts-sdk';
import { RecordKey } from 'types';
import {
  BulkActionResult,
  ExperimentAction,
  ExperimentWithTrial,
  Project,
  ProjectColumn,
  ProjectExperiment,
} from 'types';
import { notification } from 'utils/dialogApi';
import { ErrorLevel } from 'utils/error';
import handleError from 'utils/error';
import {
  canActionExperiment,
  getActionsForExperimentsUnion,
  getProjectExperimentForExperimentItem,
} from 'utils/experiment';
import { Loadable } from 'utils/loadable';
import { openCommandResponse } from 'utils/wait';

import { ExpListView, RowHeight } from '../F_ExperimentList.settings';

import ColumnPickerMenu from './ColumnPickerMenu';
import MultiSortMenu, { Sort } from './MultiSortMenu';
import { OptionsMenu } from './OptionsMenu';
import css from './TableActionBar.module.scss';

const batchActions = [
  ExperimentAction.OpenTensorBoard,
  ExperimentAction.Move,
  ExperimentAction.Archive,
  ExperimentAction.Unarchive,
  ExperimentAction.Delete,
  ExperimentAction.Activate,
  ExperimentAction.Pause,
  ExperimentAction.Cancel,
  ExperimentAction.Kill,
] as const;

export type BatchAction = (typeof batchActions)[number];

const actionIcons: Record<BatchAction, IconName> = {
  [ExperimentAction.Activate]: 'play',
  [ExperimentAction.Pause]: 'pause',
  [ExperimentAction.Cancel]: 'stop',
  [ExperimentAction.Archive]: 'archive',
  [ExperimentAction.Unarchive]: 'document',
  [ExperimentAction.Move]: 'workspaces',
  [ExperimentAction.OpenTensorBoard]: 'tensor-board',
  [ExperimentAction.Kill]: 'cancelled',
  [ExperimentAction.Delete]: 'error',
} as const;

interface Props {
  experiments: Loadable<ExperimentWithTrial>[];
  filters: V1BulkExperimentFilters;
  initialVisibleColumns: string[];
  onAction: () => Promise<void>;
  sorts: Sort[];
  onSortChange: (sorts: Sort[]) => void;
  project: Project;
  projectColumns: Loadable<ProjectColumn[]>;
  selectAll: boolean;
  excludedExperimentIds?: Set<number>;
  selectedExperimentIds: number[];
  handleUpdateExperimentList: (action: BatchAction, successfulIds: number[]) => void;
  setVisibleColumns: (newColumns: string[]) => void;
  toggleComparisonView?: () => void;
  compareViewOn?: boolean;
  total: Loadable<number>;
  formStore: FilterFormStore;
  setIsOpenFilter: (value: boolean) => void;
  isOpenFilter: boolean;
  expListView: ExpListView;
  setExpListView: (view: ExpListView) => void;
  rowHeight: RowHeight;
  onRowHeightChange: (r: RowHeight) => void;
  setHeatmapApplied: (selection: string[] | 'all') => void;
  heatmapApplied: string[] | 'all';
}

const TableActionBar: React.FC<Props> = ({
  experiments,
  excludedExperimentIds,
  filters,
  onAction,
  onSortChange,
  selectAll,
  selectedExperimentIds,
  handleUpdateExperimentList,
  sorts,
  project,
  projectColumns,
  total,
  initialVisibleColumns,
  setVisibleColumns,
  formStore,
  setIsOpenFilter,
  isOpenFilter,
  expListView,
  setExpListView,
  toggleComparisonView,
  rowHeight,
  onRowHeightChange,
<<<<<<< HEAD
  setHeatmapApplied,
  heatmapApplied,
=======
  compareViewOn,
>>>>>>> 2cc2656c
}) => {
  const permissions = usePermissions();
  const [batchAction, setBatchAction] = useState<BatchAction>();
  const BatchActionConfirmModal = useModal(BatchActionConfirmModalComponent);
  const ExperimentMoveModal = useModal(ExperimentMoveModalComponent);
  const totalExperiments = Loadable.getOrElse(0, total);

  const experimentMap = useMemo(() => {
    return experiments.filter(Loadable.isLoaded).reduce((acc, experiment) => {
      acc[experiment.data.experiment.id] = getProjectExperimentForExperimentItem(
        experiment.data.experiment,
        project,
      );
      return acc;
    }, {} as Record<RecordKey, ProjectExperiment>);
  }, [experiments, project]);

  const availableBatchActions = useMemo(() => {
    if (selectAll)
      return batchActions.filter((action) => action !== ExperimentAction.OpenTensorBoard);
    const experiments = selectedExperimentIds.map((id) => experimentMap[id]) ?? [];
    return getActionsForExperimentsUnion(experiments, [...batchActions], permissions);
    // Spreading batchActions is so TypeScript doesn't complain that it's readonly.
  }, [experimentMap, permissions, selectAll, selectedExperimentIds]);

  const sendBatchActions = useCallback(
    async (action: BatchAction): Promise<BulkActionResult | void> => {
      let requestFilters = selectAll ? filters : undefined;
      if (excludedExperimentIds?.size) {
        requestFilters = { ...filters, excludedExperimentIds: Array.from(excludedExperimentIds) };
      }
      switch (action) {
        case ExperimentAction.OpenTensorBoard:
          return openCommandResponse(
            await openOrCreateTensorBoard({
              experimentIds: selectedExperimentIds,
              filters: requestFilters,
              workspaceId: project?.workspaceId,
            }),
          );
        case ExperimentAction.Move:
          return ExperimentMoveModal.open();
        case ExperimentAction.Activate:
          return await activateExperiments({
            experimentIds: selectedExperimentIds,
            filters: requestFilters,
          });
        case ExperimentAction.Archive:
          return await archiveExperiments({
            experimentIds: selectedExperimentIds,
            filters: requestFilters,
          });
        case ExperimentAction.Cancel:
          return await cancelExperiments({
            experimentIds: selectedExperimentIds,
            filters: requestFilters,
          });
        case ExperimentAction.Kill:
          return await killExperiments({
            experimentIds: selectedExperimentIds,
            filters: requestFilters,
          });
        case ExperimentAction.Pause:
          return await pauseExperiments({
            experimentIds: selectedExperimentIds,
            filters: requestFilters,
          });
        case ExperimentAction.Unarchive:
          return await unarchiveExperiments({
            experimentIds: selectedExperimentIds,
            filters: requestFilters,
          });
        case ExperimentAction.Delete:
          return await deleteExperiments({
            experimentIds: selectedExperimentIds,
            filters: requestFilters,
          });
      }
    },
    [
      selectedExperimentIds,
      selectAll,
      excludedExperimentIds,
      filters,
      project?.workspaceId,
      ExperimentMoveModal,
    ],
  );

  const handleSubmitMove = useCallback(
    async (successfulIds?: number[]) => {
      if (!successfulIds) return;
      handleUpdateExperimentList(ExperimentAction.Move, successfulIds);
      await onAction();
    },
    [handleUpdateExperimentList, onAction],
  );

  const closeNotification = useCallback(() => notification.destroy(), []);

  const submitBatchAction = useCallback(
    async (action: BatchAction) => {
      try {
        const results = await sendBatchActions(action);
        if (results === undefined) return;

        handleUpdateExperimentList(action, results.successful);

        const numSuccesses = results.successful.length;
        const numFailures = results.failed.length;

        if (numSuccesses === 0 && numFailures === 0) {
          notification.open({
            description: `No selected experiments were eligible for ${action.toLowerCase()}`,
            message: 'No eligible experiments',
          });
        } else if (numFailures === 0) {
          notification.open({
            btn: null,
            description: (
              <div onClick={closeNotification}>
                <p>
                  {action} succeeded for {results.successful.length} experiments
                </p>
              </div>
            ),
            message: `${action} Success`,
          });
        } else if (numSuccesses === 0) {
          notification.warning({
            description: `Unable to ${action.toLowerCase()} ${numFailures} experiments`,
            message: `${action} Failure`,
          });
        } else {
          notification.warning({
            description: (
              <div onClick={closeNotification}>
                <p>
                  {action} succeeded for {numSuccesses} out of {numFailures + numSuccesses} eligible
                  experiments
                </p>
              </div>
            ),
            key: 'move-notification',
            message: `Partial ${action} Failure`,
          });
        }
      } catch (e) {
        const publicSubject =
          action === ExperimentAction.OpenTensorBoard
            ? 'Unable to View TensorBoard for Selected Experiments'
            : `Unable to ${action} Selected Experiments`;
        handleError(e, {
          isUserTriggered: true,
          level: ErrorLevel.Error,
          publicMessage: 'Please try again later.',
          publicSubject,
          silent: false,
        });
      } finally {
        onAction();
      }
    },
    [sendBatchActions, closeNotification, onAction, handleUpdateExperimentList],
  );

  const handleBatchAction = useCallback(
    (action: string) => {
      if (action === ExperimentAction.OpenTensorBoard) {
        submitBatchAction(action);
      } else if (action === ExperimentAction.Move) {
        sendBatchActions(action);
      } else {
        setBatchAction(action as BatchAction);
        BatchActionConfirmModal.open();
      }
    },
    [BatchActionConfirmModal, submitBatchAction, sendBatchActions],
  );

  const editMenuItems: MenuItem[] = useMemo(() => {
    return batchActions.map((action) => ({
      danger: action === ExperimentAction.Delete,
      disabled: !availableBatchActions.includes(action),
      // The icon doesn't show up without being wrapped in a div.
      icon: (
        <div>
          <Icon name={actionIcons[action]} title={action} />
        </div>
      ),
      key: action,
      label: action,
    }));
  }, [availableBatchActions]);

  const handleAction = useCallback((key: string) => handleBatchAction(key), [handleBatchAction]);

  return (
    <Columns>
      <Column>
        <Space className={css.base}>
          <TableFilter
            formStore={formStore}
            isOpenFilter={isOpenFilter}
            loadableColumns={projectColumns}
            setIsOpenFilter={setIsOpenFilter}
          />
          <MultiSortMenu columns={projectColumns} sorts={sorts} onChange={onSortChange} />
          <ColumnPickerMenu
            initialVisibleColumns={initialVisibleColumns}
            projectColumns={projectColumns}
            projectId={project.id}
            setVisibleColumns={setVisibleColumns}
          />
          {(selectAll || selectedExperimentIds.length > 0) && (
            <Dropdown menu={editMenuItems} onClick={handleAction}>
              <Button icon={<Icon decorative name="pencil" />}>
                Edit (
                {selectAll
                  ? Loadable.isLoaded(total)
                    ? (total.data - (excludedExperimentIds?.size ?? 0)).toLocaleString()
                    : 'All'
                  : selectedExperimentIds.length}
                )
              </Button>
            </Dropdown>
          )}
          <span className={css.expNum}>
            {totalExperiments.toLocaleString()} experiment{totalExperiments > 1 && 's'}
          </span>
        </Space>
      </Column>
      <Column align="right">
        <Columns>
<<<<<<< HEAD
          <RowHeightMenu rowHeight={rowHeight} onRowHeightChange={onRowHeightChange} />
          <Tooltip content={`${heatmapApplied === 'all' ? 'Cancel' : 'Apply'} Heatmap`}>
            <Button
              type={heatmapApplied === 'all' ? 'primary' : 'default'}
              onClick={() => setHeatmapApplied(heatmapApplied === 'all' ? [] : 'all')}>
              <Icon name="heatmap" title="heatmap" />
            </Button>
          </Tooltip>
          <Dropdown content={settingContent}>
            <Tooltip content="Table Settings">
              <Button>
                <Icon name="overflow-horizontal" title="menu" />
              </Button>
            </Tooltip>
          </Dropdown>
=======
          <OptionsMenu
            expListView={expListView}
            rowHeight={rowHeight}
            setExpListView={setExpListView}
            onRowHeightChange={onRowHeightChange}
          />
>>>>>>> 2cc2656c
          {!!toggleComparisonView && (
            <Button
              icon={<Icon name={compareViewOn ? 'panel-on' : 'panel'} title="compare" />}
              onClick={toggleComparisonView}>
              Compare
            </Button>
          )}
        </Columns>
      </Column>
      {batchAction && (
        <BatchActionConfirmModal.Component
          batchAction={batchAction}
          onConfirm={() => submitBatchAction(batchAction)}
        />
      )}
      <ExperimentMoveModal.Component
        excludedExperimentIds={excludedExperimentIds}
        experimentIds={selectedExperimentIds.filter(
          (id) =>
            canActionExperiment(ExperimentAction.Move, experimentMap[id]) &&
            permissions.canMoveExperiment({ experiment: experimentMap[id] }),
        )}
        filters={selectAll ? filters : undefined}
        sourceProjectId={project.id}
        sourceWorkspaceId={project.workspaceId}
        onSubmit={handleSubmitMove}
      />
    </Columns>
  );
};

export default TableActionBar;<|MERGE_RESOLUTION|>--- conflicted
+++ resolved
@@ -10,6 +10,7 @@
 import Dropdown, { MenuItem } from 'components/kit/Dropdown';
 import Icon, { IconName } from 'components/kit/Icon';
 import { useModal } from 'components/kit/Modal';
+import Tooltip from 'components/kit/Tooltip';
 import usePermissions from 'hooks/usePermissions';
 import {
   activateExperiments,
@@ -126,12 +127,9 @@
   toggleComparisonView,
   rowHeight,
   onRowHeightChange,
-<<<<<<< HEAD
   setHeatmapApplied,
   heatmapApplied,
-=======
   compareViewOn,
->>>>>>> 2cc2656c
 }) => {
   const permissions = usePermissions();
   const [batchAction, setBatchAction] = useState<BatchAction>();
@@ -366,8 +364,6 @@
       </Column>
       <Column align="right">
         <Columns>
-<<<<<<< HEAD
-          <RowHeightMenu rowHeight={rowHeight} onRowHeightChange={onRowHeightChange} />
           <Tooltip content={`${heatmapApplied === 'all' ? 'Cancel' : 'Apply'} Heatmap`}>
             <Button
               type={heatmapApplied === 'all' ? 'primary' : 'default'}
@@ -375,21 +371,12 @@
               <Icon name="heatmap" title="heatmap" />
             </Button>
           </Tooltip>
-          <Dropdown content={settingContent}>
-            <Tooltip content="Table Settings">
-              <Button>
-                <Icon name="overflow-horizontal" title="menu" />
-              </Button>
-            </Tooltip>
-          </Dropdown>
-=======
           <OptionsMenu
             expListView={expListView}
             rowHeight={rowHeight}
             setExpListView={setExpListView}
             onRowHeightChange={onRowHeightChange}
           />
->>>>>>> 2cc2656c
           {!!toggleComparisonView && (
             <Button
               icon={<Icon name={compareViewOn ? 'panel-on' : 'panel'} title="compare" />}
