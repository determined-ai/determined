import DataEditor, {
  CellClickedEventArgs,
  CompactSelection,
  DataEditorProps,
  DataEditorRef,
  GridCell,
  GridCellKind,
  GridColumn,
  GridSelection,
  HeaderClickedEventArgs,
  Item,
  Rectangle,
  Theme,
} from '@glideapps/glide-data-grid';
import { MenuProps } from 'antd';
import React, {
  Dispatch,
  SetStateAction,
  useCallback,
  useEffect,
  useMemo,
  useRef,
  useState,
} from 'react';

import { handlePath } from 'routes/utils';
import { V1ColumnType, V1LocationType } from 'services/api-ts-sdk';
import useUI from 'shared/contexts/stores/UI';
import { AnyMouseEvent } from 'shared/utils/routes';
import usersStore from 'stores/users';
import { ExperimentWithTrial, Project, ProjectColumn } from 'types';
import { getProjectExperimentForExperimentItem } from 'utils/experiment';
import { Loadable } from 'utils/loadable';
import { observable, useObservable, WritableObservable } from 'utils/observable';

import { PAGE_SIZE } from '../F_ExperimentList';
import { MapOfIdsToColors } from '../useGlasbey';

import {
  ColumnDef,
  defaultColumnWidths,
  defaultDateColumn,
  defaultNumberColumn,
  defaultTextColumn,
  ExperimentColumn,
  getColumnDefs,
  getHeaderIcons,
} from './columns';
import { TableContextMenu, TableContextMenuProps } from './contextMenu';
import { customRenderers } from './custom-renderers';
import { LinkCell } from './custom-renderers/cells/linkCell';
import { placeholderMenuItems, TableActionMenu, TableActionMenuProps } from './menu';
import { Sort, sortMenuItemsForColumn } from './MultiSortMenu';
import { BatchAction } from './TableActionBar';
import { useTableTooltip } from './tooltip';
import { getTheme } from './utils';

export interface GlideTableProps {
  clearSelectionTrigger?: number;
  colorMap: MapOfIdsToColors;
<<<<<<< HEAD
  data: Loadable<ExperimentItem>[];
  excludedExperimentIds: Set<number>;
=======
  data: Loadable<ExperimentWithTrial>[];
>>>>>>> fbc9417f
  fetchExperiments: () => Promise<void>;
  handleScroll?: (r: Rectangle) => void;
  height: number;
  scrollPositionSetCount: WritableObservable<number>;
  sortableColumnIds: string[];
  setSortableColumnIds: (newColumns: string[]) => void;
  page: number;
  project?: Project;
  projectColumns: Loadable<ProjectColumn[]>;
  selectedExperimentIds: number[];
  setExcludedExperimentIds: Dispatch<SetStateAction<Set<number>>>;
  setSelectedExperimentIds: Dispatch<SetStateAction<number[]>>;
  selectAll: boolean;
  setSelectAll: Dispatch<SetStateAction<boolean>>;
  handleUpdateExperimentList: (action: BatchAction, successfulIds: number[]) => void;
  sorts: Sort[];
  onSortChange: (sorts: Sort[]) => void;
}

/**
 * Number of renders with gridRef.current !== null
 * needed for the table to be properly initialized.
 * We set the scroll position to the persisted page
 * this many times, and then consider the scroll position to be
 * 'set' for purposes of the `handleScroll` in the parent component.
 * Otherwise handleScroll would erroneously set the page to 0
 * when the table is first initialized.
 */
export const SCROLL_SET_COUNT_NEEDED = 2;

const STATIC_COLUMNS: ExperimentColumn[] = ['selected', 'name'];

const isLinkCell = (cell: GridCell): cell is LinkCell => {
  return !!(cell as LinkCell).data?.link?.href;
};

export const GlideTable: React.FC<GlideTableProps> = ({
  data,
  fetchExperiments,
  excludedExperimentIds,
  clearSelectionTrigger,
  setSelectedExperimentIds,
  sortableColumnIds,
  setSortableColumnIds,
  colorMap,
  height,
  selectAll,
  setSelectAll,
  setExcludedExperimentIds,
  handleScroll,
  scrollPositionSetCount,
  page,
  project,
  handleUpdateExperimentList,
  onSortChange,
  sorts,
  projectColumns,
}) => {
  const gridRef = useRef<DataEditorRef>(null);

  useEffect(() => {
    if (scrollPositionSetCount.get() >= SCROLL_SET_COUNT_NEEDED) return;
    if (gridRef.current !== null) {
      const rowOffset = Math.max(page * PAGE_SIZE, 0);
      gridRef.current.scrollTo(0, rowOffset);
      scrollPositionSetCount.update((x) => x + 1);
    }
  });

  const [menuIsOpen, setMenuIsOpen] = useState(false);
  const handleMenuClose = useCallback(() => {
    setMenuIsOpen(false);
  }, []);
  const [menuProps, setMenuProps] = useState<Omit<TableActionMenuProps, 'open'>>({
    handleClose: handleMenuClose,
    x: 0,
    y: 0,
  });

  const [contextMenuOpen] = useState(observable(false));
  const contextMenuIsOpen = useObservable(contextMenuOpen);

  const [contextMenuProps, setContextMenuProps] = useState<null | Omit<
    TableContextMenuProps,
    'open' | 'fetchExperiments' | 'handleUpdateExperimentList'
  >>(null);

  const {
    ui: { theme: appTheme, darkLight },
  } = useUI();
  const theme = getTheme(appTheme);

  const users = useObservable(usersStore.getUsers());

  const columnIds = useMemo(() => [...STATIC_COLUMNS, ...sortableColumnIds], [sortableColumnIds]);

  const [selection, setSelection] = React.useState<GridSelection>({
    columns: CompactSelection.empty(),
    rows: CompactSelection.empty(),
  });

  useEffect(() => {
    if (clearSelectionTrigger === 0) return;
    setSelection({ columns: CompactSelection.empty(), rows: CompactSelection.empty() });
  }, [clearSelectionTrigger]);

  useEffect(() => {
    const selectedRowIndices = selection.rows.toArray();
    setSelectedExperimentIds((prevIds) => {
      const selectedIds = selectedRowIndices
        .map((idx) => data?.[idx])
        .filter((row) => row !== undefined)
        .filter(Loadable.isLoaded)
        .map((record) => record.data.experiment.id);
      if (prevIds === selectedIds) return prevIds;
      return selectedIds;
    });
  }, [selection.rows, setSelectedExperimentIds, data]);

  const [columnWidths, setColumnWidths] = useState<Record<string, number>>(defaultColumnWidths);

  const columnDefs = useMemo<Record<string, ColumnDef>>(
    () =>
      getColumnDefs({
        appTheme,
        columnWidths,
        darkLight,
        rowSelection: selection.rows,
        selectAll,
        users,
      }),
    [selectAll, selection.rows, columnWidths, users, darkLight, appTheme],
  );

  const headerIcons = useMemo(() => getHeaderIcons(appTheme), [appTheme]);

  const projectColumnsMap: Loadable<Record<string, ProjectColumn>> = useMemo(() => {
    return Loadable.map(projectColumns, (columns) => {
      return columns.reduce((acc, col) => ({ ...acc, [col.column]: col }), {});
    });
  }, [projectColumns]);

  const { tooltip, onItemHovered, closeTooltip } = useTableTooltip({
    columnDefs,
    columnIds,
    data,
  });

  const getRowThemeOverride: DataEditorProps['getRowThemeOverride'] = React.useCallback(
    (row: number): Partial<Theme> | undefined => {
      const baseRowTheme = { borderColor: appTheme.stageStrong };
      // to put a border on the bottom row (actually the top of the row below it)
      if (row === data.length) return baseRowTheme;
      // avoid showing 'empty rows' below data
      if (!data[row]) return;
      const rowColorTheme = Loadable.match(data[row], {
        Loaded: (record) =>
          colorMap[record.experiment.id] ? { accentColor: colorMap[record.experiment.id] } : {},
        NotLoaded: () => ({}),
      });
      return { ...baseRowTheme, ...rowColorTheme };
    },
    [colorMap, data, appTheme],
  );

  const onColumnResize: DataEditorProps['onColumnResize'] = useCallback(
    (column: GridColumn, width: number) => {
      const columnId = column.id;
      if (columnId === undefined || columnId === 'selected') return;
      setColumnWidths((prevWidths) => {
        if (columnId in prevWidths) {
          const prevWidth = prevWidths[columnId];
          if (width === prevWidth) return prevWidths;
        }
        return { ...prevWidths, [columnId]: width };
      });
    },
    [],
  );

<<<<<<< HEAD
  const onColumnResizeEnd: DataEditorProps['onColumnResizeEnd'] = useCallback(() => {
    // presumably update the settings, but maybe have a different API
    // like Record<ColumnName, width>
  }, []);

  const deselectAllRows = useCallback(() => {
    setSelectAll(false);
    setSelection((prev) => ({ ...prev, rows: CompactSelection.empty() }));
  }, [setSelectAll, setSelection]);

  const selectAllRows = useCallback((clearExcluded?: boolean) => {
    if (clearExcluded) {
      setExcludedExperimentIds(new Set());
    }
    setSelectAll(true);
    setSelection(({ columns, rows }: GridSelection) => ({
      columns,
      rows: rows.add([0, data.length]),
    }));
  }, [setSelectAll, setSelection, data, setExcludedExperimentIds]);

  useEffect(() => {
    if (selectAll) selectAllRows();
  }, [data, selectAll, selectAllRows]);

=======
>>>>>>> fbc9417f
  const onHeaderClicked: DataEditorProps['onHeaderClicked'] = React.useCallback(
    (col: number, args: HeaderClickedEventArgs) => {
      const columnId = columnIds[col];

      if (columnId === 'selected') {
        if (selectAll) {
          if (excludedExperimentIds.size) {
            selectAllRows(true);
          } else {
            deselectAllRows();
          }
        } else {
          selectAllRows();
        }
        return;
      }
      const column = Loadable.getOrElse([], projectColumns).find((c) => c.column === columnId);
      if (!column) {
        return;
      }

      const { bounds } = args;
      const items: MenuProps['items'] = [
        ...placeholderMenuItems,
        { type: 'divider' },
        ...sortMenuItemsForColumn(column, sorts, onSortChange),
      ];
      const x = bounds.x;
      const y = bounds.y + bounds.height;
      setMenuProps((prev) => ({ ...prev, items, title: `${columnId} menu`, x, y }));
      setMenuIsOpen(true);
    },
<<<<<<< HEAD
    [columnIds, deselectAllRows, excludedExperimentIds, selectAllRows, selectAll],
=======
    [columnIds, projectColumns, sorts, onSortChange, setSelectAll],
>>>>>>> fbc9417f
  );

  const getCellContent: DataEditorProps['getCellContent'] = React.useCallback(
    (cell: Item): GridCell => {
      const [col, row] = cell;

      const loadingCell: GridCell = {
        allowOverlay: true,
        copyData: '',
        data: { kind: 'spinner-cell' },
        kind: GridCellKind.Custom,
      };

      if (!data[row]) {
        // When data length is changed, data[row] can be undefined
        return loadingCell;
      }

      return Loadable.match(data[row], {
        Loaded: (rowData) => {
          const columnId = columnIds[col];
          return columnDefs[columnId].renderer(rowData, row);
        },
        NotLoaded: () => loadingCell,
      });
    },
    [data, columnIds, columnDefs],
  );

  const onCellClicked: DataEditorProps['onCellClicked'] = useCallback(
    (cell: Item, event: CellClickedEventArgs) => {
      const [col, row] = cell;
<<<<<<< HEAD
      if (row === undefined) return;

      const columnId = columnIds[col];
      const rowData = data[row];
      if (Loadable.isLoaded(rowData)) {
        const cell = columnDefs[columnId].renderer(rowData.data, row) as ClickableCell;
        if (String(cell?.data?.kind) === 'link-cell') {
          cell.data.link?.onClick?.();
          return;
        }
      }

      if (selection.rows.hasIndex(row)) {
        setSelection(({ columns, rows }: GridSelection) => ({
          columns,
          rows: rows.remove(row),
        }));
        if (selectAll) {
          const experiment = data[row];
          if (Loadable.isLoaded(experiment)) {
            setExcludedExperimentIds((prev) => {
              return new Set([...prev, experiment.data.id]);
            });
          }
        }
      } else {
        setSelection(({ columns, rows }: GridSelection) => ({
          columns,
          rows: rows.add(row),
        }));
        const experiment = data[row];
        if (Loadable.isLoaded(experiment)) {
          setExcludedExperimentIds((prev) => {
            return new Set([...prev].filter((id) => id !== experiment.data.id));
          });
        }
      }
=======
      Loadable.match(data[row], {
        Loaded: (rowData) => {
          const columnId = columnIds[col];
          const cell = columnDefs[columnId].renderer(rowData, row);

          if (isLinkCell(cell)) {
            handlePath(event as unknown as AnyMouseEvent, { path: cell.data.link.href });
            // cell.data.link.onClick(event);
          } else {
            setSelection(({ rows }: GridSelection) => ({
              columns: CompactSelection.empty(),
              rows: rows.hasIndex(row) ? rows.remove(row) : rows.add(row),
            }));
          }
        },
        NotLoaded: () => null,
      });
>>>>>>> fbc9417f
    },
    [data, columnIds, columnDefs, selection, selectAll, setExcludedExperimentIds],
  );

  const onCellContextMenu: DataEditorProps['onCellContextMenu'] = useCallback(
    (cell: Item, event: CellClickedEventArgs) => {
      // Close existing context menu.
      contextMenuOpen.set(false);

      const [col, row] = cell;
      Loadable.match(data[row], {
        Loaded: (rowData) => {
          // Prevent the browser native context menu from showing up.
          event.preventDefault();

          // Delay needed due to the call to close previously existing context menu.
          setTimeout(() => {
            const columnId = columnIds[col];
            const cell = columnDefs[columnId].renderer(rowData, row);

            // Update the context menu based on the cell context.
            setContextMenuProps({
              experiment: getProjectExperimentForExperimentItem(rowData.experiment, project),
              handleClose: (e?: Event) => {
                // Prevent the context menu closing click from triggering something else.
                if (contextMenuOpen.get()) e?.stopPropagation();
                contextMenuOpen.set(false);
              },
              link: isLinkCell(cell) ? cell.data.link.href : undefined,
              x: Math.max(0, event.bounds.x + event.localEventX - 4),
              y: Math.max(0, event.bounds.y + event.localEventY - 4),
            });

            contextMenuOpen.set(true);
          }, 50);
        },
        NotLoaded: () => null,
      });
    },
    [columnDefs, columnIds, data, project, setContextMenuProps, contextMenuOpen],
  );

  const onColumnMoved: DataEditorProps['onColumnMoved'] = useCallback(
    (columnIdsStartIdx: number, columnIdsEndIdx: number): void => {
      const sortableColumnIdsStartIdx = columnIdsStartIdx - STATIC_COLUMNS.length;
      const sortableColumnIdsEndIdx = Math.max(columnIdsEndIdx - STATIC_COLUMNS.length, 0);
      if (sortableColumnIdsStartIdx > -1) {
        const newCols = [...sortableColumnIds];
        const [toMove] = newCols.splice(sortableColumnIdsStartIdx, 1);
        newCols.splice(sortableColumnIdsEndIdx, 0, toMove);
        setSortableColumnIds(newCols);
      }
    },
    [sortableColumnIds, setSortableColumnIds],
  );

  const columns: DataEditorProps['columns'] = useMemo(
    () =>
      columnIds.map((columnName) => {
        if (columnName in columnDefs) return columnDefs[columnName];
        if (!Loadable.isLoaded(projectColumnsMap)) return;
        const currentColumn = projectColumnsMap.data[columnName];
        let dataPath: string | undefined = undefined;
        switch (currentColumn.location) {
          case V1LocationType.EXPERIMENT:
            dataPath = `experiment.${currentColumn.column}`;
            break;
          case V1LocationType.HYPERPARAMETERS:
            dataPath = `experiment.config.hyperparameters.${currentColumn.column.replace(
              'hp.',
              '',
            )}.val`;
            break;
          case V1LocationType.VALIDATIONS:
            dataPath = `bestTrial.bestValidationMetric.metrics.${currentColumn.column.replace(
              'validation.',
              '',
            )}`;
            break;
          case V1LocationType.UNSPECIFIED:
          default:
            break;
        }
        switch (currentColumn.type) {
          case V1ColumnType.NUMBER:
            columnDefs[currentColumn.column] = defaultNumberColumn(
              currentColumn,
              columnWidths,
              dataPath,
            );
            break;
          case V1ColumnType.DATE:
            columnDefs[currentColumn.column] = defaultDateColumn(
              currentColumn,
              columnWidths,
              dataPath,
            );
            break;
          case V1ColumnType.TEXT:
          case V1ColumnType.UNSPECIFIED:
          default:
            columnDefs[currentColumn.column] = defaultTextColumn(
              currentColumn,
              columnWidths,
              dataPath,
            );
        }
        return columnDefs[currentColumn.column];
      }) as GridColumn[],
    [columnIds, columnDefs, projectColumnsMap, columnWidths],
  );

  const verticalBorder: DataEditorProps['verticalBorder'] = useCallback(
    (col: number) => columnIds[col - 1] === STATIC_COLUMNS.last(),
    [columnIds],
  );

  return (
    <div
      onWheel={() => {
        contextMenuOpen.set(false);
        closeTooltip();
      }}>
      {tooltip}
      <DataEditor
        columns={columns}
        customRenderers={customRenderers}
        freezeColumns={STATIC_COLUMNS.length}
        getCellContent={getCellContent}
        // `getCellsForSelection` is required for double click column resize to content.
        getCellsForSelection
        getRowThemeOverride={getRowThemeOverride}
        gridSelection={selection}
        headerHeight={36}
        headerIcons={headerIcons}
        height={height}
        ref={gridRef}
        rowHeight={40}
        rows={data.length}
        smoothScrollX
        smoothScrollY
        theme={theme}
        verticalBorder={verticalBorder}
        width="100%"
        onCellClicked={onCellClicked}
        onCellContextMenu={onCellContextMenu}
        onColumnMoved={onColumnMoved}
        onColumnResize={onColumnResize}
        onHeaderClicked={onHeaderClicked}
        onItemHovered={onItemHovered}
        onVisibleRegionChanged={handleScroll}
      />
      <TableActionMenu {...menuProps} open={menuIsOpen} />
      {contextMenuProps && (
        <TableContextMenu
          {...contextMenuProps}
          fetchExperiments={fetchExperiments}
          handleUpdateExperimentList={handleUpdateExperimentList}
          open={contextMenuIsOpen}
        />
      )}
    </div>
  );
};

export default GlideTable;<|MERGE_RESOLUTION|>--- conflicted
+++ resolved
@@ -58,12 +58,8 @@
 export interface GlideTableProps {
   clearSelectionTrigger?: number;
   colorMap: MapOfIdsToColors;
-<<<<<<< HEAD
-  data: Loadable<ExperimentItem>[];
   excludedExperimentIds: Set<number>;
-=======
   data: Loadable<ExperimentWithTrial>[];
->>>>>>> fbc9417f
   fetchExperiments: () => Promise<void>;
   handleScroll?: (r: Rectangle) => void;
   height: number;
@@ -244,12 +240,6 @@
     [],
   );
 
-<<<<<<< HEAD
-  const onColumnResizeEnd: DataEditorProps['onColumnResizeEnd'] = useCallback(() => {
-    // presumably update the settings, but maybe have a different API
-    // like Record<ColumnName, width>
-  }, []);
-
   const deselectAllRows = useCallback(() => {
     setSelectAll(false);
     setSelection((prev) => ({ ...prev, rows: CompactSelection.empty() }));
@@ -270,8 +260,6 @@
     if (selectAll) selectAllRows();
   }, [data, selectAll, selectAllRows]);
 
-=======
->>>>>>> fbc9417f
   const onHeaderClicked: DataEditorProps['onHeaderClicked'] = React.useCallback(
     (col: number, args: HeaderClickedEventArgs) => {
       const columnId = columnIds[col];
@@ -304,11 +292,7 @@
       setMenuProps((prev) => ({ ...prev, items, title: `${columnId} menu`, x, y }));
       setMenuIsOpen(true);
     },
-<<<<<<< HEAD
     [columnIds, deselectAllRows, excludedExperimentIds, selectAllRows, selectAll],
-=======
-    [columnIds, projectColumns, sorts, onSortChange, setSelectAll],
->>>>>>> fbc9417f
   );
 
   const getCellContent: DataEditorProps['getCellContent'] = React.useCallback(
@@ -341,45 +325,6 @@
   const onCellClicked: DataEditorProps['onCellClicked'] = useCallback(
     (cell: Item, event: CellClickedEventArgs) => {
       const [col, row] = cell;
-<<<<<<< HEAD
-      if (row === undefined) return;
-
-      const columnId = columnIds[col];
-      const rowData = data[row];
-      if (Loadable.isLoaded(rowData)) {
-        const cell = columnDefs[columnId].renderer(rowData.data, row) as ClickableCell;
-        if (String(cell?.data?.kind) === 'link-cell') {
-          cell.data.link?.onClick?.();
-          return;
-        }
-      }
-
-      if (selection.rows.hasIndex(row)) {
-        setSelection(({ columns, rows }: GridSelection) => ({
-          columns,
-          rows: rows.remove(row),
-        }));
-        if (selectAll) {
-          const experiment = data[row];
-          if (Loadable.isLoaded(experiment)) {
-            setExcludedExperimentIds((prev) => {
-              return new Set([...prev, experiment.data.id]);
-            });
-          }
-        }
-      } else {
-        setSelection(({ columns, rows }: GridSelection) => ({
-          columns,
-          rows: rows.add(row),
-        }));
-        const experiment = data[row];
-        if (Loadable.isLoaded(experiment)) {
-          setExcludedExperimentIds((prev) => {
-            return new Set([...prev].filter((id) => id !== experiment.data.id));
-          });
-        }
-      }
-=======
       Loadable.match(data[row], {
         Loaded: (rowData) => {
           const columnId = columnIds[col];
@@ -389,15 +334,35 @@
             handlePath(event as unknown as AnyMouseEvent, { path: cell.data.link.href });
             // cell.data.link.onClick(event);
           } else {
-            setSelection(({ rows }: GridSelection) => ({
-              columns: CompactSelection.empty(),
-              rows: rows.hasIndex(row) ? rows.remove(row) : rows.add(row),
-            }));
+            if (selection.rows.hasIndex(row)) {
+              setSelection(({ columns, rows }: GridSelection) => ({
+                columns,
+                rows: rows.remove(row),
+              }));
+              if (selectAll) {
+                const experiment = data[row];
+                if (Loadable.isLoaded(experiment)) {
+                  setExcludedExperimentIds((prev) => {
+                    return new Set([...prev, experiment.data.id]);
+                  });
+                }
+              }
+            } else {
+              setSelection(({ columns, rows }: GridSelection) => ({
+                columns,
+                rows: rows.add(row),
+              }));
+              const experiment = data[row];
+              if (Loadable.isLoaded(experiment)) {
+                setExcludedExperimentIds((prev) => {
+                  return new Set([...prev].filter((id) => id !== experiment.data.id));
+                });
+              }
+            }
           }
         },
         NotLoaded: () => null,
       });
->>>>>>> fbc9417f
     },
     [data, columnIds, columnDefs, selection, selectAll, setExcludedExperimentIds],
   );
