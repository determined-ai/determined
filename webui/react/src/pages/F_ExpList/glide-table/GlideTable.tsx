--- conflicted
+++ resolved
@@ -34,11 +34,8 @@
   Operator,
   SpecialColumnNames,
 } from 'components/FilterForm/components/type';
-<<<<<<< HEAD
 import FilterIcon from 'components/kit/svgIcons/FilterIcon';
-=======
 import usePrevious from 'hooks/usePrevious';
->>>>>>> 85923971
 import { handlePath } from 'routes/utils';
 import { V1ColumnType, V1LocationType } from 'services/api-ts-sdk';
 import useUI from 'stores/contexts/UI';
