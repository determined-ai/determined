--- conflicted
+++ resolved
@@ -308,13 +308,13 @@
         const items: MenuItem[] = [
           selection.rows.length > 0
             ? {
-              key: 'select-none',
-              label: 'Clear selected',
-              onClick: () => {
-                onSelectionChange?.('remove-all', [0, data.length]);
-                setMenuIsOpen(false);
-              },
-            }
+                key: 'select-none',
+                label: 'Clear selected',
+                onClick: () => {
+                  onSelectionChange?.('remove-all', [0, data.length]);
+                  setMenuIsOpen(false);
+                },
+              }
             : null,
           ...[5, 10, 25].map((n) => ({
             key: `select-${n}`,
@@ -380,21 +380,6 @@
         ...(BANNED_FILTER_COLUMNS.includes(column.column)
           ? []
           : [
-<<<<<<< HEAD
-            ...sortMenuItemsForColumn(column, sorts, onSortChange),
-            { type: 'divider' as const },
-            {
-              icon: <Icon decorative name="filter" />,
-              key: 'filter',
-              label: 'Filter by this column',
-              onClick: () => {
-                setTimeout(() => {
-                  filterMenuItemsForColumn();
-                }, 5);
-              },
-            },
-          ]),
-=======
               ...sortMenuItemsForColumn(column, sorts, onSortChange),
               { type: 'divider' as const },
               {
@@ -416,26 +401,25 @@
               },
             }
           : null,
->>>>>>> 819948d1
         heatmapOn &&
-          (column.column === 'searcherMetricsVal' ||
-            (column.type === V1ColumnType.NUMBER &&
-              (column.location === V1LocationType.VALIDATIONS ||
-                column.location === V1LocationType.TRAINING)))
+        (column.column === 'searcherMetricsVal' ||
+          (column.type === V1ColumnType.NUMBER &&
+            (column.location === V1LocationType.VALIDATIONS ||
+              column.location === V1LocationType.TRAINING)))
           ? {
-            icon: <Icon decorative name="heatmap" />,
-            key: 'heatmap',
-            label: !heatmapSkipped.includes(column.column) ? 'Cancel heatmap' : 'Apply heatmap',
-            onClick: () => {
-              toggleHeatmap(column.column);
-            },
-          }
+              icon: <Icon decorative name="heatmap" />,
+              key: 'heatmap',
+              label: !heatmapSkipped.includes(column.column) ? 'Cancel heatmap' : 'Apply heatmap',
+              onClick: () => {
+                toggleHeatmap(column.column);
+              },
+            }
           : null,
         // Column is pinned if the index is inside of the frozen columns
         col < staticColumns.length || isMobile
           ? null
           : col > pinnedColumnsCount + staticColumns.length - 1
-            ? {
+          ? {
               icon: <Icon decorative name="pin" />,
               key: 'pin',
               label: 'Pin column',
@@ -449,7 +433,7 @@
                 setMenuIsOpen(false);
               },
             }
-            : {
+          : {
               disabled: pinnedColumnsCount <= 1,
               icon: <Icon decorative name="pin" />,
               key: 'unpin',
