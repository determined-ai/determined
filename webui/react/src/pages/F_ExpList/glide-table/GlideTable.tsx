import { FilterOutlined } from '@ant-design/icons';
import DataEditor, {
  CellClickedEventArgs,
  CompactSelection,
  DataEditorProps,
  DataEditorRef,
  getMiddleCenterBias,
  GridCell,
  GridCellKind,
  GridColumn,
  GridMouseEventArgs,
  GridSelection,
  HeaderClickedEventArgs,
  Item,
  Rectangle,
  Theme,
} from '@glideapps/glide-data-grid';
import { DrawHeaderCallback } from '@glideapps/glide-data-grid/dist/ts/data-grid/data-grid-types';
import { MenuProps } from 'antd';
import React, {
  Dispatch,
  SetStateAction,
  useCallback,
  useEffect,
  useMemo,
  useRef,
  useState,
} from 'react';
import { v4 as uuidv4 } from 'uuid';

import { FilterFormStore, ROOT_ID } from 'components/FilterForm/components/FilterFormStore';
import {
  AvailableOperators,
  FormKind,
  Operator,
  SpecialColumnNames,
} from 'components/FilterForm/components/type';
import usePrevious from 'hooks/usePrevious';
import { handlePath } from 'routes/utils';
import { V1ColumnType, V1LocationType } from 'services/api-ts-sdk';
<<<<<<< HEAD
import useUI from 'stores/contexts/UI';
=======
import useUI from 'shared/contexts/stores/UI';
import usePrevious from 'shared/hooks/usePrevious';
import { getCssVar } from 'shared/themes';
import { AnyMouseEvent } from 'shared/utils/routes';
>>>>>>> 65efd7a4
import usersStore from 'stores/users';
import { ExperimentWithTrial, Project, ProjectColumn } from 'types';
import { Surface } from 'utils/colors';
import { getProjectExperimentForExperimentItem } from 'utils/experiment';
import { Loadable } from 'utils/loadable';
import { observable, useObservable, WritableObservable } from 'utils/observable';
import { AnyMouseEvent } from 'utils/routes';

import { PAGE_SIZE } from '../F_ExperimentList';
import { RowHeight } from '../F_ExperimentList.settings';
import { MapOfIdsToColors } from '../useGlasbey';

import {
  ColumnDef,
  defaultDateColumn,
  defaultNumberColumn,
  defaultTextColumn,
  getColumnDefs,
  getHeaderIcons,
} from './columns';
import { TableContextMenu, TableContextMenuProps } from './contextMenu';
import { customRenderers } from './custom-renderers';
import { LinkCell } from './custom-renderers/cells/linkCell';
import { drawArrow, drawTextWithEllipsis } from './custom-renderers/utils';
import css from './GlideTable.module.scss';
import { TableActionMenu, TableActionMenuProps } from './menu';
import { Sort, sortMenuItemsForColumn } from './MultiSortMenu';
import { BatchAction } from './TableActionBar';
import { useTableTooltip } from './tooltip';
import { getTheme } from './utils';

export interface GlideTableProps {
  clearSelectionTrigger?: number;
  colorMap: MapOfIdsToColors;
  columnWidths: Record<string, number>;
  comparisonViewOpen?: boolean;
  excludedExperimentIds: Set<number>;
  data: Loadable<ExperimentWithTrial>[];
  dataTotal: number;
  handleScroll?: (r: Rectangle) => void;
  height: number;
  scrollPositionSetCount: WritableObservable<number>;
  sortableColumnIds: string[];
  setSortableColumnIds: (newColumns: string[]) => void;
  page: number;
  project?: Project;
  projectColumns: Loadable<ProjectColumn[]>;
  rowHeight: RowHeight;
  selectedExperimentIds: number[];
  setExcludedExperimentIds: Dispatch<SetStateAction<Set<number>>>;
  setSelectedExperimentIds: Dispatch<SetStateAction<number[]>>;
  selectAll: boolean;
  staticColumns: string[];
  setColumnWidths: (newWidths: Record<string, number>) => void;
  setSelectAll: Dispatch<SetStateAction<boolean>>;
  handleUpdateExperimentList: (action: BatchAction, successfulIds: number[]) => void;
  sorts: Sort[];
  onSortChange: (sorts: Sort[]) => void;
  formStore: FilterFormStore;
  onIsOpenFilterChange: (value: boolean) => void;
  onContextMenuComplete?: () => void;
}

/**
 * Number of renders with gridRef.current !== null
 * needed for the table to be properly initialized.
 * We set the scroll position to the persisted page
 * this many times, and then consider the scroll position to be
 * 'set' for purposes of the `handleScroll` in the parent component.
 * Otherwise handleScroll would erroneously set the page to 0
 * when the table is first initialized.
 */
export const SCROLL_SET_COUNT_NEEDED = 2;

const isLinkCell = (cell: GridCell): cell is LinkCell => {
  return !!(cell as LinkCell).data?.link?.href;
};

const rowHeightMap: Record<RowHeight, number> = {
  [RowHeight.EXTRA_TALL]: 44,
  [RowHeight.TALL]: 40,
  [RowHeight.MEDIUM]: 36,
  [RowHeight.SHORT]: 32,
};

export const GlideTable: React.FC<GlideTableProps> = ({
  data,
  dataTotal,
  excludedExperimentIds,
  clearSelectionTrigger,
  setSelectedExperimentIds,
  sortableColumnIds,
  setSortableColumnIds,
  colorMap,
  height,
  rowHeight,
  selectAll,
  setSelectAll,
  setExcludedExperimentIds,
  handleScroll,
  scrollPositionSetCount,
  page,
  project,
  handleUpdateExperimentList,
  onSortChange,
  sorts,
  projectColumns,
  formStore,
  onIsOpenFilterChange,
  onContextMenuComplete,
  comparisonViewOpen = false,
  columnWidths,
  setColumnWidths,
  staticColumns,
}) => {
  const gridRef = useRef<DataEditorRef>(null);
  const [hoveredRow, setHoveredRow] = useState<number>();

  useEffect(() => {
    if (scrollPositionSetCount.get() >= SCROLL_SET_COUNT_NEEDED) return;
    if (gridRef.current !== null) {
      const rowOffset = Math.max(page * PAGE_SIZE, 0);
      gridRef.current.scrollTo(0, rowOffset);
      scrollPositionSetCount.update((x) => x + 1);
    }
  });

  const [menuIsOpen, setMenuIsOpen] = useState(false);
  const handleMenuClose = useCallback(() => {
    setMenuIsOpen(false);
  }, []);
  const [menuProps, setMenuProps] = useState<Omit<TableActionMenuProps, 'open'>>({
    handleClose: handleMenuClose,
    x: 0,
    y: 0,
  });

  const handleContextMenuComplete = useCallback(() => {
    onContextMenuComplete?.();
  }, [onContextMenuComplete]);

  const [contextMenuOpen] = useState(observable(false));
  const contextMenuIsOpen = useObservable(contextMenuOpen);

  const [contextMenuProps, setContextMenuProps] = useState<null | Omit<
    TableContextMenuProps,
    'open' | 'handleUpdateExperimentList'
  >>(null);

  const {
    ui: { theme: appTheme, darkLight },
  } = useUI();
  const theme = getTheme(appTheme);

  const users = useObservable(usersStore.getUsers());

  const columnIds = useMemo(
    () => (comparisonViewOpen ? [...staticColumns] : [...staticColumns, ...sortableColumnIds]),
    [comparisonViewOpen, sortableColumnIds, staticColumns],
  );

  const [selection, setSelection] = React.useState<GridSelection>({
    columns: CompactSelection.empty(),
    rows: CompactSelection.empty(),
  });

  // Detect if user just click a row away from current selected group.
  // If this stand alone select is set, use it as the base when doing multi select.
  const [standAloneSelect, setStandAloneSelect] = React.useState<number>();

  useEffect(() => {
    if (clearSelectionTrigger === 0) return;
    setSelection({ columns: CompactSelection.empty(), rows: CompactSelection.empty() });
  }, [clearSelectionTrigger]);

  useEffect(() => {
    const selectedRowIndices = selection.rows.toArray();
    setSelectedExperimentIds((prevIds) => {
      const selectedIds = selectedRowIndices
        .map((idx) => data?.[idx])
        .filter((row) => row !== undefined)
        .filter(Loadable.isLoaded)
        .map((record) => record.data.experiment.id);
      if (prevIds === selectedIds) return prevIds;
      return selectedIds;
    });
  }, [selection.rows, setSelectedExperimentIds, data]);

  const columnDefs = useMemo<Record<string, ColumnDef>>(
    () =>
      getColumnDefs({
        appTheme,
        columnWidths,
        darkLight,
        rowSelection: selection.rows,
        selectAll,
        users,
      }),
    [selectAll, selection.rows, columnWidths, users, darkLight, appTheme],
  );

  const headerIcons = useMemo(() => getHeaderIcons(appTheme), [appTheme]);

  const projectColumnsMap: Loadable<Record<string, ProjectColumn>> = useMemo(() => {
    return Loadable.map(projectColumns, (columns) => {
      return columns.reduce((acc, col) => ({ ...acc, [col.column]: col }), {});
    });
  }, [projectColumns]);

  const { tooltip, onItemHovered, closeTooltip } = useTableTooltip({
    columnDefs,
    columnIds,
    data,
  });

  const getRowThemeOverride: DataEditorProps['getRowThemeOverride'] = React.useCallback(
    (row: number): Partial<Theme> | undefined => {
      // to put a border on the bottom row (actually the top of the row below it)
      if (row === data.length) return;
      // avoid showing 'empty rows' below data
      if (!data[row]) return;

      const hoverStyle = row === hoveredRow ? { bgCell: getCssVar(Surface.Surface) } : {};

      const rowColorTheme = Loadable.match(data[row], {
        Loaded: (record) =>
          colorMap[record.experiment.id] ? { accentColor: colorMap[record.experiment.id] } : {},
        NotLoaded: () => ({}),
      });
      return { ...rowColorTheme, ...hoverStyle };
    },
    [colorMap, data, hoveredRow],
  );

  const onColumnResize: DataEditorProps['onColumnResize'] = useCallback(
    (column: GridColumn, width: number) => {
      const columnId = column.id;
      if (columnId === undefined || columnId === 'selected') return;
      setColumnWidths({ ...columnWidths, [columnId]: width });
    },
    [columnWidths, setColumnWidths],
  );

  const deselectAllRows = useCallback(() => {
    setSelectAll(false);
    setSelection((prev) => ({ ...prev, rows: CompactSelection.empty() }));
  }, [setSelectAll, setSelection]);

  const selectAllRows = useCallback(() => {
    setExcludedExperimentIds(new Set());
    setSelectAll(true);
    setSelection(({ columns, rows }: GridSelection) => ({
      columns,
      rows: rows.add([0, data.length]),
    }));
  }, [setSelectAll, setSelection, data, setExcludedExperimentIds]);

  const previousData = usePrevious(data, undefined);
  useEffect(() => {
    if (selectAll && previousData && data.length > previousData.length) {
      setSelection(({ columns, rows }: GridSelection) => ({
        columns,
        rows: rows.add([previousData.length, data.length]),
      }));
    }
  }, [data, previousData, selectAll]);

  const onHeaderClicked: DataEditorProps['onHeaderClicked'] = React.useCallback(
    (col: number, args: HeaderClickedEventArgs) => {
      const columnId = columnIds[col];

      if (columnId === 'selected') {
        if (selectAll) {
          if (excludedExperimentIds.size) {
            selectAllRows();
          } else {
            deselectAllRows();
          }
        } else {
          if (selection.rows.length === data.length) {
            deselectAllRows();
          } else {
            selectAllRows();
          }
        }
        return;
      }
      const column = Loadable.getOrElse([], projectColumns).find((c) => c.column === columnId);
      if (!column) {
        return;
      }

      const BANNED_FILTER_COLUMNS = new Set(['searcherMetricsVal']);
      const filterMenuItemsForColumn = () => {
        const isSpecialColumn = (SpecialColumnNames as ReadonlyArray<string>).includes(
          column.column,
        );
        formStore.addChild(ROOT_ID, FormKind.Field, {
          index: formStore.formset.get().filterGroup.children.length,
          item: {
            columnName: column.column,
            id: uuidv4(),
            kind: FormKind.Field,
            location: column.location,
            operator: isSpecialColumn ? Operator.Eq : AvailableOperators[column.type][0],
            type: column.type,
            value: null,
          },
        });
        onIsOpenFilterChange(true);
        setMenuIsOpen(false);
      };

      const { bounds } = args;
      const items: MenuProps['items'] = [...sortMenuItemsForColumn(column, sorts, onSortChange)];
      if (!BANNED_FILTER_COLUMNS.has(column.column)) {
        items.push({ type: 'divider' });
        items.push({
          icon: <FilterOutlined />,
          key: 'filter',
          label: 'Filter by this column',
          onClick: () => {
            setTimeout(() => {
              filterMenuItemsForColumn();
            }, 5);
          },
        });
      }
      const x = bounds.x;
      const y = bounds.y + bounds.height;
      setMenuProps((prev) => ({ ...prev, items, title: `${columnId} menu`, x, y }));
      setMenuIsOpen(true);
    },
    [
      columnIds,
      projectColumns,
      sorts,
      onSortChange,
      selectAll,
      excludedExperimentIds.size,
      selectAllRows,
      deselectAllRows,
      selection.rows.length,
      data.length,
      formStore,
      onIsOpenFilterChange,
    ],
  );

  const getCellContent: DataEditorProps['getCellContent'] = React.useCallback(
    (cell: Item): GridCell => {
      const [col, row] = cell;

      const loadingCell: GridCell = {
        allowOverlay: true,
        copyData: '',
        data: { appTheme, kind: 'loading-cell' },
        kind: GridCellKind.Custom,
        readonly: true,
      };

      if (!data[row]) {
        // When data length is changed, data[row] can be undefined
        return loadingCell;
      }

      return Loadable.match(data[row], {
        Loaded: (rowData) => {
          const columnId = columnIds[col];
          return columnDefs[columnId]?.renderer?.(rowData, row) || loadingCell;
        },
        NotLoaded: () => loadingCell,
      });
    },
    [appTheme, data, columnIds, columnDefs],
  );

  const onCellClicked: DataEditorProps['onCellClicked'] = useCallback(
    (cell: Item, event: CellClickedEventArgs) => {
      const findConsecutiveBefore = (rows: number[], row: number) => {
        while (row >= 0) {
          row = row - 1;
          if (!rows.includes(row)) return row + 1;
        }
        return row;
      };
      const findConsecutiveAfter = (rows: number[], row: number) => {
        while (row < data.length) {
          row = row + 1;
          if (!rows.includes(row)) return row - 1;
        }
        return row;
      };
      const isStandAlone = (rows: CompactSelection, row: number) => {
        if (row === 0) return !rows.hasIndex(row + 1);
        if (row === data.length - 1) return !rows.hasIndex(row - 1);
        return !rows.hasIndex(row - 1) && !rows.hasIndex(row + 1);
      };

      setStandAloneSelect(undefined);

      const [col, row] = cell;
      Loadable.match(data[row], {
        Loaded: (rowData) => {
          const columnId = columnIds[col];
          const cell = columnDefs[columnId].renderer(rowData, row);

          if (isLinkCell(cell)) {
            handlePath(event as unknown as AnyMouseEvent, { path: cell.data.link.href });
            // cell.data.link.onClick(event);
          } else {
            if (event.shiftKey) {
              setSelection(({ rows }: GridSelection) => {
                if (standAloneSelect && standAloneSelect > row) {
                  return {
                    columns: CompactSelection.empty(),
                    rows: event.metaKey
                      ? rows.add([row, standAloneSelect + 1])
                      : CompactSelection.fromSingleSelection([row, standAloneSelect + 1]),
                  };
                }
                const rowsArray = rows.toArray();
                const smallestClosest = rowsArray.filter((r) => r < row).last();
                const largestClosest = rowsArray.filter((r) => r > row).first();
                const smallestLinked = findConsecutiveBefore(rowsArray, smallestClosest);
                const greatestLinked = findConsecutiveAfter(rowsArray, largestClosest);
                return {
                  columns: CompactSelection.empty(),
                  rows:
                    smallestClosest >= 0
                      ? event.metaKey
                        ? rows.add([smallestClosest, row + 1])
                        : CompactSelection.fromSingleSelection([smallestLinked, row + 1])
                      : largestClosest
                      ? event.metaKey
                        ? rows.add([row, largestClosest + 1])
                        : CompactSelection.fromSingleSelection([row, greatestLinked + 1])
                      : CompactSelection.fromSingleSelection(row),
                };
              });
            } else {
              isStandAlone(selection.rows, row) &&
                !selection.rows.hasIndex(row) &&
                setStandAloneSelect(row);

              if (selection.rows.hasIndex(row)) {
                setSelection(({ columns, rows }: GridSelection) => ({
                  columns,
                  rows: rows.remove(row),
                }));
                if (selectAll) {
                  const experiment = data[row];
                  if (Loadable.isLoaded(experiment)) {
                    setExcludedExperimentIds((prev) => {
                      if (experiment.data.experiment) {
                        return new Set([...prev, experiment.data.experiment?.id]);
                      } else {
                        return prev;
                      }
                    });
                  }
                }
              } else {
                setSelection(({ columns, rows }: GridSelection) => ({
                  columns,
                  rows: rows.add(row),
                }));
                const experiment = data[row];
                if (Loadable.isLoaded(experiment)) {
                  setExcludedExperimentIds((prev) => {
                    return new Set([...prev].filter((id) => id !== experiment.data.experiment?.id));
                  });
                }
              }
            }
          }
        },
        NotLoaded: () => null,
      });
    },
    [data, columnIds, columnDefs, selection, selectAll, setExcludedExperimentIds, standAloneSelect],
  );

  const onCellContextMenu: DataEditorProps['onCellContextMenu'] = useCallback(
    (cell: Item, event: CellClickedEventArgs) => {
      // Close existing context menu.
      contextMenuOpen.set(false);

      const [col, row] = cell;
      Loadable.match(data[row], {
        Loaded: (rowData) => {
          // Prevent the browser native context menu from showing up.
          event.preventDefault();

          // Delay needed due to the call to close previously existing context menu.
          setTimeout(() => {
            const columnId = columnIds[col];
            const cell = columnDefs[columnId].renderer(rowData, row);

            // Update the context menu based on the cell context.
            setContextMenuProps({
              experiment: getProjectExperimentForExperimentItem(rowData.experiment, project),
              handleClose: (e?: Event) => {
                // Prevent the context menu closing click from triggering something else.
                if (contextMenuOpen.get()) e?.stopPropagation();
                contextMenuOpen.set(false);
              },
              link: isLinkCell(cell) ? cell.data.link.href : undefined,
              x: Math.max(0, event.bounds.x + event.localEventX - 4),
              y: Math.max(0, event.bounds.y + event.localEventY - 4),
            });

            contextMenuOpen.set(true);
          }, 50);
        },
        NotLoaded: () => null,
      });
    },
    [columnDefs, columnIds, data, project, setContextMenuProps, contextMenuOpen],
  );

  const onColumnMoved: DataEditorProps['onColumnMoved'] = useCallback(
    (columnIdsStartIdx: number, columnIdsEndIdx: number): void => {
      const sortableColumnIdsStartIdx = columnIdsStartIdx - staticColumns.length;
      const sortableColumnIdsEndIdx = Math.max(columnIdsEndIdx - staticColumns.length, 0);
      if (sortableColumnIdsStartIdx > -1) {
        const newCols = [...sortableColumnIds];
        const [toMove] = newCols.splice(sortableColumnIdsStartIdx, 1);
        newCols.splice(sortableColumnIdsEndIdx, 0, toMove);
        setSortableColumnIds(newCols);
      }
    },
    [staticColumns.length, sortableColumnIds, setSortableColumnIds],
  );

  const onColumnHovered = useCallback(
    (args: GridMouseEventArgs) => {
      const [, row] = args.location;
      setHoveredRow(args.kind !== 'cell' ? undefined : row);
      onItemHovered?.(args);
    },
    [onItemHovered],
  );

  const columns: DataEditorProps['columns'] = useMemo(() => {
    const gridColumns = columnIds
      .map((columnName) => {
        if (columnName in columnDefs) return columnDefs[columnName];
        if (!Loadable.isLoaded(projectColumnsMap)) return;
        const currentColumn = projectColumnsMap.data[columnName];
        if (!currentColumn) return;
        let dataPath: string | undefined = undefined;
        switch (currentColumn.location) {
          case V1LocationType.EXPERIMENT:
            dataPath = `experiment.${currentColumn.column}`;
            break;
          case V1LocationType.HYPERPARAMETERS:
            dataPath = `experiment.config.hyperparameters.${currentColumn.column.replace(
              'hp.',
              '',
            )}.val`;
            break;
          case V1LocationType.VALIDATIONS:
            dataPath = `bestTrial.bestValidationMetric.metrics.${currentColumn.column.replace(
              'validation.',
              '',
            )}`;
            break;
          case V1LocationType.UNSPECIFIED:
          default:
            break;
        }
        switch (currentColumn.type) {
          case V1ColumnType.NUMBER:
            columnDefs[currentColumn.column] = defaultNumberColumn(
              currentColumn,
              columnWidths,
              dataPath,
            );
            break;
          case V1ColumnType.DATE:
            columnDefs[currentColumn.column] = defaultDateColumn(
              currentColumn,
              columnWidths,
              dataPath,
            );
            break;
          case V1ColumnType.TEXT:
          case V1ColumnType.UNSPECIFIED:
          default:
            columnDefs[currentColumn.column] = defaultTextColumn(
              currentColumn,
              columnWidths,
              dataPath,
            );
        }
        return columnDefs[currentColumn.column];
      })
      .flatMap((col) => (col ? [col] : []));
    return gridColumns;
  }, [columnIds, columnDefs, projectColumnsMap, columnWidths]);

  const verticalBorder: DataEditorProps['verticalBorder'] = useCallback(
    (col: number) => (comparisonViewOpen ? false : columnIds[col - 1] === staticColumns.last()),
    [columnIds, comparisonViewOpen, staticColumns],
  );

  const sortMap = useMemo(() => {
    return sorts.reduce((acc, sort) => {
      if (sort.column && sort.direction) acc[sort.column] = sort.direction;
      return acc;
    }, {} as Record<string, string>);
  }, [sorts]);

  const drawHeader: DrawHeaderCallback = useCallback(
    ({ ctx, column, rect, theme }) => {
      if (!column.id || column.id === 'selected') return false;

      const sortDirection = column.id && sortMap[column.id];
      if (sortDirection) {
        const arrowDirection = sortDirection === 'asc' ? 'up' : 'down';
        ctx.strokeStyle = theme.textLight;
        drawArrow(ctx, arrowDirection, rect.x + rect.width - 16, 12);
      }

      const xPad = theme.cellHorizontalPadding;
      const font = `${theme.baseFontStyle} ${theme.fontFamily}`;
      const middleCenterBias = getMiddleCenterBias(ctx, font);
      const x = rect.x + xPad;
      const y = rect.y + rect.height / 2 + middleCenterBias;
      const maxWidth = rect.width - (sortDirection ? 12 : 0) - 2 * theme.cellHorizontalPadding;

      ctx.fillStyle = theme.textHeader;
      drawTextWithEllipsis(ctx, column.title, x, y, maxWidth);

      return true;
    },
    [sortMap],
  );

  return (
    <div
      onWheel={() => {
        contextMenuOpen.set(false);
        closeTooltip();
      }}>
      {tooltip}
      <div className={css.base}>
        <DataEditor
          columns={columns}
          customRenderers={customRenderers}
          drawHeader={drawHeader}
          freezeColumns={staticColumns.length}
          getCellContent={getCellContent}
          // `getCellsForSelection` is required for double click column resize to content.
          getCellsForSelection
          getRowThemeOverride={getRowThemeOverride}
          gridSelection={selection}
          headerHeight={36}
          headerIcons={headerIcons}
          height={height}
          ref={gridRef}
          rowHeight={rowHeightMap[rowHeight]}
          rows={dataTotal}
          smoothScrollX
          smoothScrollY
          theme={theme}
          verticalBorder={verticalBorder}
          width="100%"
          onCellClicked={onCellClicked}
          onCellContextMenu={onCellContextMenu}
          onColumnMoved={onColumnMoved}
          onColumnResize={onColumnResize}
          onHeaderClicked={onHeaderClicked}
          onItemHovered={onColumnHovered}
          onVisibleRegionChanged={handleScroll}
        />
      </div>
      <TableActionMenu {...menuProps} open={menuIsOpen} />
      {contextMenuProps && (
        <TableContextMenu
          {...contextMenuProps}
          handleUpdateExperimentList={handleUpdateExperimentList}
          open={contextMenuIsOpen}
          onComplete={handleContextMenuComplete}
        />
      )}
    </div>
  );
};

export default GlideTable;<|MERGE_RESOLUTION|>--- conflicted
+++ resolved
@@ -38,14 +38,7 @@
 import usePrevious from 'hooks/usePrevious';
 import { handlePath } from 'routes/utils';
 import { V1ColumnType, V1LocationType } from 'services/api-ts-sdk';
-<<<<<<< HEAD
 import useUI from 'stores/contexts/UI';
-=======
-import useUI from 'shared/contexts/stores/UI';
-import usePrevious from 'shared/hooks/usePrevious';
-import { getCssVar } from 'shared/themes';
-import { AnyMouseEvent } from 'shared/utils/routes';
->>>>>>> 65efd7a4
 import usersStore from 'stores/users';
 import { ExperimentWithTrial, Project, ProjectColumn } from 'types';
 import { Surface } from 'utils/colors';
@@ -53,6 +46,7 @@
 import { Loadable } from 'utils/loadable';
 import { observable, useObservable, WritableObservable } from 'utils/observable';
 import { AnyMouseEvent } from 'utils/routes';
+import { getCssVar } from 'utils/themes';
 
 import { PAGE_SIZE } from '../F_ExperimentList';
 import { RowHeight } from '../F_ExperimentList.settings';
@@ -480,10 +474,10 @@
                         ? rows.add([smallestClosest, row + 1])
                         : CompactSelection.fromSingleSelection([smallestLinked, row + 1])
                       : largestClosest
-                      ? event.metaKey
-                        ? rows.add([row, largestClosest + 1])
-                        : CompactSelection.fromSingleSelection([row, greatestLinked + 1])
-                      : CompactSelection.fromSingleSelection(row),
+                        ? event.metaKey
+                          ? rows.add([row, largestClosest + 1])
+                          : CompactSelection.fromSingleSelection([row, greatestLinked + 1])
+                        : CompactSelection.fromSingleSelection(row),
                 };
               });
             } else {
