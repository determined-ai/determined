import DataEditor, {
  CellClickedEventArgs,
  CompactSelection,
  DataEditorProps,
  DataEditorRef,
  getMiddleCenterBias,
  GridCell,
  GridCellKind,
  GridColumn,
  GridMouseEventArgs,
  GridSelection,
  HeaderClickedEventArgs,
  Item,
  Rectangle,
  Theme,
} from '@hpe.com/glide-data-grid';
import { DrawHeaderCallback } from '@hpe.com/glide-data-grid/dist/ts/data-grid/data-grid-types';
import React, {
  Dispatch,
  SetStateAction,
  useCallback,
  useEffect,
  useMemo,
  useRef,
  useState,
} from 'react';
import { v4 as uuidv4 } from 'uuid';

import { FilterFormStore, ROOT_ID } from 'components/FilterForm/components/FilterFormStore';
import {
  AvailableOperators,
  FormKind,
  Operator,
  SpecialColumnNames,
} from 'components/FilterForm/components/type';
import { MenuItem } from 'components/kit/Dropdown';
import Icon from 'components/kit/Icon';
import { MapOfIdsToColors } from 'hooks/useGlasbey';
import useMobile from 'hooks/useMobile';
import { handlePath } from 'routes/utils';
import { V1ColumnType, V1LocationType } from 'services/api-ts-sdk';
import useUI from 'stores/contexts/UI';
import usersStore from 'stores/users';
import { ExperimentWithTrial, Project, ProjectColumn, ProjectMetricsRange } from 'types';
import { Float, Surface } from 'utils/colors';
import { getProjectExperimentForExperimentItem } from 'utils/experiment';
import { Loadable } from 'utils/loadable';
import { observable, useObservable, WritableObservable } from 'utils/observable';
import { AnyMouseEvent } from 'utils/routes';
import { getCssVar } from 'utils/themes';

import { PAGE_SIZE } from '../F_ExperimentList';
import { RowHeight } from '../F_ExperimentList.settings';

import {
  ColumnDef,
  defaultDateColumn,
  defaultNumberColumn,
  defaultTextColumn,
  getColumnDefs,
  getHeaderIcons,
  MIN_COLUMN_WIDTH,
  MULTISELECT,
  searcherMetricsValColumn,
} from './columns';
import { TableContextMenu, TableContextMenuProps } from './contextMenu';
import { customRenderers } from './custom-renderers';
import { LinkCell } from './custom-renderers/cells/linkCell';
import { drawArrow, drawTextWithEllipsis } from './custom-renderers/utils';
import css from './GlideTable.module.scss';
import { TableActionMenu, TableActionMenuProps } from './menu';
import { Sort, sortMenuItemsForColumn } from './MultiSortMenu';
import { BatchAction } from './TableActionBar';
import { useTableTooltip } from './tooltip';
import { getTheme } from './utils';

export interface GlideTableProps {
  colorMap: MapOfIdsToColors;
  columnWidths: Record<string, number>;
  comparisonViewOpen?: boolean;
  data: Loadable<ExperimentWithTrial>[];
  dataTotal: number;
  handleScroll?: (r: Rectangle) => void;
  height: number;
  scrollPositionSetCount: WritableObservable<number>;
  sortableColumnIds: string[];
  setSortableColumnIds: (newColumns: string[]) => void;
  page: number;
  project?: Project;
  projectColumns: Loadable<ProjectColumn[]>;
  projectHeatmap: ProjectMetricsRange[];
  heatmapSkipped: string[];
  setHeatmapApplied: (selection: string[]) => void;
  rowHeight: RowHeight;
  selection: GridSelection;
  setSelection: Dispatch<SetStateAction<GridSelection>>;
  setExcludedExperimentIds: Dispatch<SetStateAction<Set<number>>>;
  selectAll: boolean;
  staticColumns: string[];
  setColumnWidths: (newWidths: Record<string, number>) => void;
  setSelectAll: (arg0: boolean) => void;
  handleUpdateExperimentList: (action: BatchAction, successfulIds: number[]) => void;
  sorts: Sort[];
  onSortChange: (sorts: Sort[]) => void;
  formStore: FilterFormStore;
  onIsOpenFilterChange: (value: boolean) => void;
  onContextMenuComplete?: () => void;
  pinnedColumnsCount: number;
  setPinnedColumnsCount: (count: number) => void;
  heatmapOn: boolean;
}

/**
 * Number of renders with gridRef.current !== null
 * needed for the table to be properly initialized.
 * We set the scroll position to the persisted page
 * this many times, and then consider the scroll position to be
 * 'set' for purposes of the `handleScroll` in the parent component.
 * Otherwise handleScroll would erroneously set the page to 0
 * when the table is first initialized.
 */
export const SCROLL_SET_COUNT_NEEDED = 3;

const isLinkCell = (cell: GridCell): cell is LinkCell => {
  return !!(cell as LinkCell).data?.link?.href;
};

const rowHeightMap: Record<RowHeight, number> = {
  [RowHeight.EXTRA_TALL]: 44,
  [RowHeight.TALL]: 40,
  [RowHeight.MEDIUM]: 36,
  [RowHeight.SHORT]: 32,
};

export const GlideTable: React.FC<GlideTableProps> = ({
  data,
  dataTotal,
  selection,
  setSelection,
  sortableColumnIds,
  setSortableColumnIds,
  colorMap,
  height,
  rowHeight,
  selectAll,
  setSelectAll,
  setExcludedExperimentIds,
  handleScroll,
  scrollPositionSetCount,
  page,
  project,
  handleUpdateExperimentList,
  onSortChange,
  sorts,
  projectColumns,
  formStore,
  onIsOpenFilterChange,
  onContextMenuComplete,
  comparisonViewOpen = false,
  columnWidths,
  setColumnWidths,
  staticColumns,
  pinnedColumnsCount,
  setPinnedColumnsCount,
  projectHeatmap,
  heatmapSkipped,
  setHeatmapApplied,
  heatmapOn,
}) => {
  const gridRef = useRef<DataEditorRef>(null);
  const [hoveredRow, setHoveredRow] = useState<number>();

  useEffect(() => {
    if (scrollPositionSetCount.get() >= SCROLL_SET_COUNT_NEEDED) return;
    if (gridRef.current !== null) {
      const rowOffset = Math.max(page * PAGE_SIZE, 0);
      gridRef.current.scrollTo(0, rowOffset);
      scrollPositionSetCount.update((x) => x + 1);
    }
  });

  const [menuIsOpen, setMenuIsOpen] = useState(false);
  const [menuProps, setMenuProps] = useState<Omit<TableActionMenuProps, 'open'>>({
    bounds: {
      height: 0,
      width: 0,
      x: 0,
      y: 0,
    },
    handleClose: () => setMenuIsOpen(false),
  });

  const handleContextMenuComplete = useCallback(() => {
    onContextMenuComplete?.();
  }, [onContextMenuComplete]);

  const [contextMenuOpen] = useState(observable(false));
  const contextMenuIsOpen = useObservable(contextMenuOpen);

  const [contextMenuProps, setContextMenuProps] = useState<null | Omit<
    TableContextMenuProps,
    'open' | 'handleUpdateExperimentList'
  >>(null);

  const {
    ui: { theme: appTheme, darkLight },
  } = useUI();
  const theme = getTheme(appTheme);

  const users = useObservable(usersStore.getUsers());

  const isMobile = useMobile();

  const columnIds = useMemo(
    () =>
      comparisonViewOpen
        ? [...staticColumns, ...sortableColumnIds.slice(0, pinnedColumnsCount)]
        : [...staticColumns, ...sortableColumnIds],
    [comparisonViewOpen, pinnedColumnsCount, sortableColumnIds, staticColumns],
  );

  // Detect if user just click a row away from current selected group.
  // If this stand alone select is set, use it as the base when doing multi select.
  const [standAloneSelect, setStandAloneSelect] = React.useState<number>();

  const columnDefs = useMemo<Record<string, ColumnDef>>(
    () =>
      getColumnDefs({
        appTheme,
        columnWidths,
        darkLight,
        rowSelection: selection.rows,
        selectAll,
        users,
      }),
    [selectAll, selection.rows, columnWidths, users, darkLight, appTheme],
  );

  const headerIcons = useMemo(() => getHeaderIcons(appTheme), [appTheme]);

  const projectColumnsMap: Loadable<Record<string, ProjectColumn>> = useMemo(() => {
    return Loadable.map(projectColumns, (columns) => {
      return columns.reduce((acc, col) => ({ ...acc, [col.column]: col }), {});
    });
  }, [projectColumns]);

  const { tooltip, onItemHovered, closeTooltip } = useTableTooltip({
    columnDefs,
    columnIds,
    data,
  });

  const getRowThemeOverride: DataEditorProps['getRowThemeOverride'] = React.useCallback(
    (row: number): Partial<Theme> | undefined => {
      // to put a border on the bottom row (actually the top of the row below it)
      if (row === data.length) return;

      // avoid showing 'empty rows' below data
      if (!data[row]) {
        return { borderColor: getCssVar(Surface.Surface) };
      }

      const hoverStyle: { accentLight?: string; bgCell?: string } = {};
      if (row === hoveredRow) {
        hoverStyle.bgCell = getCssVar(Surface.SurfaceStrong);
        if (selection.rows.toArray().includes(hoveredRow)) {
          hoverStyle.accentLight = getCssVar(Float.FloatStrong);
        }
      }

      const rowColorTheme = Loadable.match(data[row], {
        Loaded: (record) =>
          colorMap[record.experiment.id] ? { accentColor: colorMap[record.experiment.id] } : {},
        NotLoaded: () => ({}),
      });

      return { ...rowColorTheme, ...hoverStyle };
    },
    [colorMap, data, hoveredRow, selection.rows],
  );

  const onColumnResize: DataEditorProps['onColumnResize'] = useCallback(
    (column: GridColumn, width: number) => {
      const columnId = column.id;
      if (columnId === undefined || columnId === MULTISELECT) return;
      setColumnWidths({ ...columnWidths, [columnId]: width });
    },
    [columnWidths, setColumnWidths],
  );

  const deselectAllRows = useCallback(() => {
    setSelection((prev) => ({ ...prev, rows: CompactSelection.empty() }));
    setSelectAll(false);
    setExcludedExperimentIds(new Set());
  }, [setSelectAll, setSelection, setExcludedExperimentIds]);

  const selectAllRows = useCallback(() => {
    setSelection(({ columns, rows }: GridSelection) => ({
      columns,
      rows: rows.add([0, data.length]),
    }));
    setExcludedExperimentIds(new Set());
    setSelectAll(true);
  }, [setSelectAll, setSelection, data, setExcludedExperimentIds]);

<<<<<<< HEAD
  const previousData = usePrevious(data, undefined);
  useEffect(() => {
    if (selectAll && previousData && data.length > previousData.length) {
      setSelection(({ columns, rows }: GridSelection) => ({
        columns,
        rows: rows.add([previousData.length, data.length]),
      }));
    }
  }, [data, previousData, selectAll]);

  const toggleHeatmap = useCallback(
    (col: string) => {
      setHeatmapApplied(
        heatmapSkipped.includes(col)
          ? heatmapSkipped.filter((p) => p !== col)
          : [...heatmapSkipped, col],
      );
    },
    [setHeatmapApplied, heatmapSkipped],
  );

=======
>>>>>>> bde72d64
  const onHeaderClicked: DataEditorProps['onHeaderClicked'] = React.useCallback(
    (col: number, { bounds, preventDefault }: HeaderClickedEventArgs) => {
      preventDefault();
      const columnId = columnIds[col];

      if (columnId === MULTISELECT) {
        const items: MenuItem[] = [
          selection.rows.length > 0
            ? {
                key: 'select-none',
                label: 'Clear selected',
                onClick: () => {
                  deselectAllRows();
                  setMenuIsOpen(false);
                },
              }
            : null,
          ...[5, 10, 25].map((n) => ({
            key: `select-${n}`,
            label: `Select first ${n}`,
            onClick: () => {
              setSelectAll(false);
              setSelection((s) => ({
                ...s,
                rows: CompactSelection.fromSingleSelection([0, n]),
              }));
              if (gridRef.current) {
                // scroll first row into view for feedback
                gridRef.current.scrollTo(0, 0);
              }
              setMenuIsOpen(false);
            },
          })),
          {
            key: 'select-all',
            label: 'Select all',
            onClick: () => {
              selectAllRows();
              setMenuIsOpen(false);
            },
          },
        ];
        setMenuProps((prev) => ({ ...prev, bounds, items, title: 'Selection menu' }));
        setMenuIsOpen(true);
        return;
      }
      const column = Loadable.getOrElse([], projectColumns).find((c) => c.column === columnId);
      if (!column) {
        return;
      }

      const BANNED_FILTER_COLUMNS = ['searcherMetricsVal'];
      const loadableFormset = formStore.formset.get();
      const filterMenuItemsForColumn = () => {
        const isSpecialColumn = (SpecialColumnNames as ReadonlyArray<string>).includes(
          column.column,
        );
        formStore.addChild(ROOT_ID, FormKind.Field, {
          index: Loadable.match(loadableFormset, {
            Loaded: (formset) => formset.filterGroup.children.length,
            NotLoaded: () => 0,
          }),
          item: {
            columnName: column.column,
            id: uuidv4(),
            kind: FormKind.Field,
            location: column.location,
            operator: isSpecialColumn ? Operator.Eq : AvailableOperators[column.type][0],
            type: column.type,
            value: null,
          },
        });
        onIsOpenFilterChange(true);
        setMenuIsOpen(false);
      };

      const items: MenuItem[] = [
        ...(BANNED_FILTER_COLUMNS.includes(column.column)
          ? []
          : [
              ...sortMenuItemsForColumn(column, sorts, onSortChange),
              { type: 'divider' as const },
              {
                icon: <Icon decorative name="filter" />,
                key: 'filter',
                label: 'Filter by this column',
                onClick: () => {
                  setTimeout(() => {
                    filterMenuItemsForColumn();
                  }, 5);
                },
              },
            ]),
        heatmapOn &&
        (column.column === 'searcherMetricsVal' ||
          (column.type === V1ColumnType.NUMBER &&
            (column.location === V1LocationType.VALIDATIONS ||
              column.location === V1LocationType.TRAINING)))
          ? {
              icon: <Icon decorative name="heatmap" />,
              key: 'heatmap',
              label: !heatmapSkipped.includes(column.column) ? 'Cancel heatmap' : 'Apply heatmap',
              onClick: () => {
                toggleHeatmap(column.column);
              },
            }
          : null,
        // Column is pinned if the index is inside of the frozen columns
        col < staticColumns.length || isMobile
          ? null
          : col > pinnedColumnsCount + staticColumns.length - 1
          ? {
              key: 'pin',
              label: 'Pin column',
              onClick: () => {
                const newSortableColumns = sortableColumnIds.filter((c) => c !== column.column);
                newSortableColumns.splice(pinnedColumnsCount, 0, column.column);
                setSortableColumnIds(newSortableColumns);
                setPinnedColumnsCount(Math.min(pinnedColumnsCount + 1, sortableColumnIds.length));
                setMenuIsOpen(false);
              },
            }
          : {
              disabled: pinnedColumnsCount <= 1,
              key: 'unpin',
              label: 'Unpin column',
              onClick: () => {
                const newSortableColumns = sortableColumnIds.filter((c) => c !== column.column);
                newSortableColumns.splice(pinnedColumnsCount - 1, 0, column.column);
                setSortableColumnIds(newSortableColumns);
                setPinnedColumnsCount(Math.max(pinnedColumnsCount - 1, 0));
                setMenuIsOpen(false);
              },
            },
      ];
      setMenuProps((prev) => ({ ...prev, bounds, items, title: `${columnId} menu` }));
      setMenuIsOpen(true);
    },
    [
      columnIds,
      projectColumns,
      formStore,
      sorts,
      onSortChange,
      staticColumns.length,
      isMobile,
      pinnedColumnsCount,
      selection.rows.length,
      deselectAllRows,
      selectAllRows,
      onIsOpenFilterChange,
      sortableColumnIds,
      setSortableColumnIds,
      setPinnedColumnsCount,
<<<<<<< HEAD
      heatmapSkipped,
      toggleHeatmap,
      heatmapOn,
=======
      setSelection,
      setSelectAll,
>>>>>>> bde72d64
    ],
  );

  const getCellContent: DataEditorProps['getCellContent'] = React.useCallback(
    (cell: Item): GridCell => {
      const [col, row] = cell;

      const loadingCell: GridCell = {
        allowOverlay: true,
        copyData: '',
        data: { appTheme, kind: 'loading-cell' },
        kind: GridCellKind.Custom,
        readonly: true,
      };

      if (!data[row]) {
        // When data length is changed, data[row] can be undefined
        return loadingCell;
      }

      return Loadable.match(data[row], {
        Loaded: (rowData) => {
          const columnId = columnIds[col];
          return columnDefs[columnId]?.renderer?.(rowData, row) || loadingCell;
        },
        NotLoaded: () => loadingCell,
      });
    },
    [appTheme, data, columnIds, columnDefs],
  );

  const onCellClicked: DataEditorProps['onCellClicked'] = useCallback(
    (cell: Item, event: CellClickedEventArgs) => {
      const findConsecutiveBefore = (rows: number[], row: number) => {
        while (row >= 0) {
          row = row - 1;
          if (!rows.includes(row)) return row + 1;
        }
        return row;
      };
      const findConsecutiveAfter = (rows: number[], row: number) => {
        while (row < data.length) {
          row = row + 1;
          if (!rows.includes(row)) return row - 1;
        }
        return row;
      };
      const isStandAlone = (rows: CompactSelection, row: number) => {
        if (row === 0) return !rows.hasIndex(row + 1);
        if (row === data.length - 1) return !rows.hasIndex(row - 1);
        return !rows.hasIndex(row - 1) && !rows.hasIndex(row + 1);
      };

      setStandAloneSelect(undefined);

      const [col, row] = cell;
      Loadable.forEach(data[row], (rowData) => {
        const columnId = columnIds[col];
        const cell = columnDefs[columnId].renderer(rowData, row);

        if (isLinkCell(cell)) {
          handlePath(event as unknown as AnyMouseEvent, { path: cell.data.link.href });
        } else {
          if (event.shiftKey) {
            setSelection(({ rows }: GridSelection) => {
              if (standAloneSelect && standAloneSelect > row) {
                return {
                  columns: CompactSelection.empty(),
                  rows: event.metaKey
                    ? rows.add([row, standAloneSelect + 1])
                    : CompactSelection.fromSingleSelection([row, standAloneSelect + 1]),
                };
              }
              const rowsArray = rows.toArray();
              const smallestClosest = rowsArray.filter((r) => r < row).last();
              const largestClosest = rowsArray.filter((r) => r > row).first();
              const smallestLinked = findConsecutiveBefore(rowsArray, smallestClosest);
              const greatestLinked = findConsecutiveAfter(rowsArray, largestClosest);
              return {
                columns: CompactSelection.empty(),
                rows:
                  smallestClosest >= 0
                    ? event.metaKey
                      ? rows.add([smallestClosest, row + 1])
                      : CompactSelection.fromSingleSelection([smallestLinked, row + 1])
                    : largestClosest
                    ? event.metaKey
                      ? rows.add([row, largestClosest + 1])
                      : CompactSelection.fromSingleSelection([row, greatestLinked + 1])
                    : CompactSelection.fromSingleSelection(row),
              };
            });
          } else {
            isStandAlone(selection.rows, row) &&
              !selection.rows.hasIndex(row) &&
              setStandAloneSelect(row);

            if (selection.rows.hasIndex(row)) {
              setSelection(({ columns, rows }: GridSelection) => ({
                columns,
                rows: rows.remove(row),
              }));
              if (selectAll) {
                const experiment = data[row];
                if (Loadable.isLoaded(experiment)) {
                  setExcludedExperimentIds((prev) => {
                    if (experiment.data.experiment) {
                      return new Set([...prev, experiment.data.experiment?.id]);
                    } else {
                      return prev;
                    }
                  });
                }
              }
            } else {
              setSelection(({ columns, rows }: GridSelection) => ({
                columns,
                rows: rows.add(row),
              }));
              const experiment = data[row];
              if (Loadable.isLoaded(experiment)) {
                setExcludedExperimentIds((prev) => {
                  return new Set([...prev].filter((id) => id !== experiment.data.experiment?.id));
                });
              }
            }
          }
        }
      });
    },
    [
      data,
      columnIds,
      columnDefs,
      selection,
      selectAll,
      setExcludedExperimentIds,
      standAloneSelect,
      setSelection,
    ],
  );

  const onCellContextMenu: DataEditorProps['onCellContextMenu'] = useCallback(
    (cell: Item, event: CellClickedEventArgs) => {
      // Close existing context menu.
      contextMenuOpen.set(false);

      const [col, row] = cell;
      Loadable.forEach(data[row], (rowData) => {
        // Prevent the browser native context menu from showing up.
        event.preventDefault();

        // Delay needed due to the call to close previously existing context menu.
        setTimeout(() => {
          const columnId = columnIds[col];
          const cell = columnDefs[columnId].renderer(rowData, row);

          // Update the context menu based on the cell context.
          setContextMenuProps({
            experiment: getProjectExperimentForExperimentItem(rowData.experiment, project),
            handleClose: (e?: Event) => {
              // Prevent the context menu closing click from triggering something else.
              if (contextMenuOpen.get()) e?.stopPropagation();
              contextMenuOpen.set(false);
            },
            link: isLinkCell(cell) ? cell.data.link.href : undefined,
            x: Math.max(0, event.bounds.x + event.localEventX - 4),
            y: Math.max(0, event.bounds.y + event.localEventY - 4),
          });

          contextMenuOpen.set(true);
        }, 50);
      });
    },
    [columnDefs, columnIds, data, project, setContextMenuProps, contextMenuOpen],
  );

  const onColumnMoved: DataEditorProps['onColumnMoved'] = useCallback(
    (columnIdsStartIdx: number, columnIdsEndIdx: number): void => {
      // Prevent the static columns from moving.
      if (columnIdsStartIdx < staticColumns.length) return;

      // Update the pinned column count based on where the column is sourced from and where it lands.
      const pinnedColumnEnd = staticColumns.length + pinnedColumnsCount;
      const isIntoPinned =
        columnIdsStartIdx >= pinnedColumnEnd && columnIdsEndIdx < pinnedColumnEnd;
      const isOutOfPinned =
        columnIdsStartIdx < pinnedColumnEnd && columnIdsEndIdx >= pinnedColumnEnd;
      if (isIntoPinned) setPinnedColumnsCount(pinnedColumnsCount + 1);
      if (isOutOfPinned) setPinnedColumnsCount(pinnedColumnsCount - 1);

      // Update the column list with the updated column.
      const sortableColumnIdsStartIdx = columnIdsStartIdx - staticColumns.length;
      const sortableColumnIdsEndIdx = Math.max(columnIdsEndIdx - staticColumns.length, 0);
      const newCols = [...sortableColumnIds];
      const [toMove] = newCols.splice(sortableColumnIdsStartIdx, 1);
      newCols.splice(sortableColumnIdsEndIdx, 0, toMove);
      setSortableColumnIds(newCols);
    },
    [
      pinnedColumnsCount,
      setPinnedColumnsCount,
      setSortableColumnIds,
      sortableColumnIds,
      staticColumns.length,
    ],
  );

  const onColumnHovered = useCallback(
    (args: GridMouseEventArgs) => {
      const [, row] = args.location;
      setHoveredRow(args.kind !== 'cell' ? undefined : row);
      onItemHovered?.(args);
    },
    [onItemHovered],
  );

  const columns: DataEditorProps['columns'] = useMemo(() => {
    const gridColumns = columnIds
      .map((columnName) => {
        if (columnName in columnDefs) return columnDefs[columnName];
        if (!Loadable.isLoaded(projectColumnsMap)) return;
        const currentColumn = projectColumnsMap.data[columnName];
        if (!currentColumn) return;
        let dataPath: string | undefined = undefined;
        switch (currentColumn.location) {
          case V1LocationType.EXPERIMENT:
            dataPath = `experiment.${currentColumn.column}`;
            break;
          case V1LocationType.HYPERPARAMETERS:
            dataPath = `experiment.config.hyperparameters.${currentColumn.column.replace(
              'hp.',
              '',
            )}.val`;
            break;
          case V1LocationType.VALIDATIONS:
            dataPath = `bestTrial.bestValidationMetric.metrics.${currentColumn.column.replace(
              'validation.',
              '',
            )}`;
            break;
          case V1LocationType.TRAINING:
            dataPath = `bestTrial.summaryMetrics.avgMetrics.${currentColumn.column.replace(
              'training.',
              '',
            )}`;
            break;
          case V1LocationType.UNSPECIFIED:
            break;
        }
        switch (currentColumn.type) {
          case V1ColumnType.NUMBER: {
            const heatmap = projectHeatmap.find((h) => h.metricsName === currentColumn.column);
            if (heatmap && heatmapOn && !heatmapSkipped.includes(currentColumn.column)) {
              columnDefs[currentColumn.column] = defaultNumberColumn(
                currentColumn,
                columnWidths[currentColumn.column],
                dataPath,
                {
                  max: heatmap.max,
                  min: heatmap.min,
                },
              );
            } else {
              columnDefs[currentColumn.column] = defaultNumberColumn(
                currentColumn,
                columnWidths[currentColumn.column],
                dataPath,
              );
            }
            break;
          }
          case V1ColumnType.DATE:
            columnDefs[currentColumn.column] = defaultDateColumn(
              currentColumn,
              columnWidths[currentColumn.column],
              dataPath,
            );
            break;
          case V1ColumnType.TEXT:
          case V1ColumnType.UNSPECIFIED:
          default:
            columnDefs[currentColumn.column] = defaultTextColumn(
              currentColumn,
              columnWidths[currentColumn.column],
              dataPath,
            );
        }
        if (currentColumn.column === 'searcherMetricsVal') {
          const heatmap = projectHeatmap.find((h) => h.metricsName === currentColumn.column);
          if (heatmap && heatmapOn && !heatmapSkipped.includes(currentColumn.column)) {
            columnDefs[currentColumn.column] = searcherMetricsValColumn(
              columnWidths[currentColumn.column],
              {
                max: heatmap.max,
                min: heatmap.min,
              },
            );
          } else {
            columnDefs[currentColumn.column] = searcherMetricsValColumn(
              columnWidths[currentColumn.column],
            );
          }
        }
        return columnDefs[currentColumn.column];
      })
      .flatMap((col) => (col ? [col] : []));
    return gridColumns;
  }, [
    columnIds,
    columnDefs,
    projectColumnsMap,
    columnWidths,
    heatmapSkipped,
    projectHeatmap,
    heatmapOn,
  ]);

  const verticalBorder: DataEditorProps['verticalBorder'] = useCallback(
    (col: number) => !comparisonViewOpen && col === staticColumns.length + pinnedColumnsCount,
    [comparisonViewOpen, pinnedColumnsCount, staticColumns.length],
  );

  const sortMap = useMemo(() => {
    return sorts.reduce((acc, sort) => {
      if (sort.column && sort.direction) acc[sort.column] = sort.direction;
      return acc;
    }, {} as Record<string, string>);
  }, [sorts]);

  const drawHeader: DrawHeaderCallback = useCallback(
    ({ ctx, column, rect, theme }) => {
      if (!column.id || column.id === MULTISELECT) return false;

      const sortDirection = column.id && sortMap[column.id];
      if (sortDirection) {
        const arrowDirection = sortDirection === 'asc' ? 'up' : 'down';
        ctx.strokeStyle = theme.textLight;
        drawArrow(ctx, arrowDirection, rect.x + rect.width - 16, 12);
      }

      const xPad = theme.cellHorizontalPadding;
      const font = `${theme.baseFontStyle} ${theme.fontFamily}`;
      const middleCenterBias = getMiddleCenterBias(ctx, font);
      const x = rect.x + xPad;
      const y = rect.y + rect.height / 2 + middleCenterBias;
      const maxWidth = rect.width - (sortDirection ? 12 : 0) - 2 * theme.cellHorizontalPadding;

      ctx.fillStyle = theme.textHeader;
      drawTextWithEllipsis(ctx, column.title, x, y, maxWidth);

      return true;
    },
    [sortMap],
  );

  return (
    <div
      onWheel={() => {
        contextMenuOpen.set(false);
        closeTooltip();
      }}>
      {tooltip}
      <div className={css.base}>
        <DataEditor
          className={comparisonViewOpen ? css.compareTable : undefined}
          columns={columns}
          customRenderers={customRenderers}
          drawHeader={drawHeader}
          freezeColumns={isMobile ? 0 : staticColumns.length + pinnedColumnsCount}
          getCellContent={getCellContent}
          getCellsForSelection // `getCellsForSelection` is required for double click column resize to content.
          getRowThemeOverride={getRowThemeOverride}
          gridSelection={selection}
          headerHeight={36}
          headerIcons={headerIcons}
          height={height}
          minColumnWidth={MIN_COLUMN_WIDTH}
          ref={gridRef}
          rowHeight={rowHeightMap[rowHeight]}
          rows={dataTotal}
          smoothScrollX
          smoothScrollY
          theme={theme}
          verticalBorder={verticalBorder}
          width="100%"
          onCellClicked={onCellClicked}
          onCellContextMenu={onCellContextMenu}
          onColumnMoved={onColumnMoved}
          onColumnResize={onColumnResize}
          onHeaderClicked={onHeaderClicked}
          onHeaderContextMenu={onHeaderClicked} // right-click
          onItemHovered={onColumnHovered}
          onVisibleRegionChanged={handleScroll}
        />
      </div>
      <TableActionMenu {...menuProps} open={menuIsOpen} />
      {contextMenuProps && (
        <TableContextMenu
          {...contextMenuProps}
          handleUpdateExperimentList={handleUpdateExperimentList}
          open={contextMenuIsOpen}
          onComplete={handleContextMenuComplete}
        />
      )}
    </div>
  );
};

export default GlideTable;<|MERGE_RESOLUTION|>--- conflicted
+++ resolved
@@ -303,17 +303,6 @@
     setSelectAll(true);
   }, [setSelectAll, setSelection, data, setExcludedExperimentIds]);
 
-<<<<<<< HEAD
-  const previousData = usePrevious(data, undefined);
-  useEffect(() => {
-    if (selectAll && previousData && data.length > previousData.length) {
-      setSelection(({ columns, rows }: GridSelection) => ({
-        columns,
-        rows: rows.add([previousData.length, data.length]),
-      }));
-    }
-  }, [data, previousData, selectAll]);
-
   const toggleHeatmap = useCallback(
     (col: string) => {
       setHeatmapApplied(
@@ -325,8 +314,6 @@
     [setHeatmapApplied, heatmapSkipped],
   );
 
-=======
->>>>>>> bde72d64
   const onHeaderClicked: DataEditorProps['onHeaderClicked'] = React.useCallback(
     (col: number, { bounds, preventDefault }: HeaderClickedEventArgs) => {
       preventDefault();
@@ -481,14 +468,11 @@
       sortableColumnIds,
       setSortableColumnIds,
       setPinnedColumnsCount,
-<<<<<<< HEAD
       heatmapSkipped,
       toggleHeatmap,
       heatmapOn,
-=======
       setSelection,
       setSelectAll,
->>>>>>> bde72d64
     ],
   );
 
