--- conflicted
+++ resolved
@@ -343,22 +343,20 @@
       setMenuProps((prev) => ({ ...prev, items, title: `${columnId} menu`, x, y }));
       setMenuIsOpen(true);
     },
-<<<<<<< HEAD
-    [columnIds, projectColumns, sorts, onSortChange, setSelectAll, formStore, onIsOpenFilterChange],
-=======
     [
-      data,
-      selection,
       columnIds,
-      deselectAllRows,
-      excludedExperimentIds,
-      onSortChange,
       projectColumns,
       sorts,
+      onSortChange,
+      selectAll,
+      excludedExperimentIds.size,
       selectAllRows,
-      selectAll,
+      deselectAllRows,
+      selection.rows.length,
+      data.length,
+      formStore,
+      onIsOpenFilterChange,
     ],
->>>>>>> 02961b88
   );
 
   const getCellContent: DataEditorProps['getCellContent'] = React.useCallback(
