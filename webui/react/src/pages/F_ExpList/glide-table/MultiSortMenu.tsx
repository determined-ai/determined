import { Popover } from 'antd';
import { ItemType } from 'antd/es/menu/hooks/useItems';
import * as io from 'io-ts';

import Button from 'components/kit/Button';
import Icon from 'components/kit/Icon';
import Select from 'components/kit/Select';
import { V1ColumnType } from 'services/api-ts-sdk';
import { ProjectColumn } from 'types';
import { Loadable } from 'utils/loadable';

import css from './MultiSortMenu.module.scss';

// in the list of columns from the api but not supported by the sort functionality
const BANNED_COLUMNS = new Set(['tags', 'duration', 'searcherType']);

const directionType = io.keyof({ asc: null, desc: null });
export type DirectionType = io.TypeOf<typeof directionType>;

export const validSort = io.type({
  column: io.string,
  direction: directionType,
});
export type ValidSort = io.TypeOf<typeof validSort>;

const sort = io.partial(validSort.props);
export type Sort = io.TypeOf<typeof sort>;

export const EMPTY_SORT: Sort = { column: undefined, direction: undefined };

interface MultiSortProps {
  sorts: Sort[];
  columns: Loadable<ProjectColumn[]>;
  onChange: (sorts: Sort[]) => void;
}
interface MultiSortRowProps {
  sort: Sort;
  columns: Loadable<ProjectColumn[]>;
  onChange: (sort: Sort) => void;
  onRemove: () => void;
}
interface DirectionOptionsProps {
  onChange: (direction: DirectionType) => void;
  type: V1ColumnType;
  value?: DirectionType;
}
interface ColumnOptionsProps {
  onChange: (column: string) => void;
  columns: Loadable<ProjectColumn[]>;
  value?: string;
}

export const optionsByColumnType = {
  [V1ColumnType.NUMBER]: [
    { label: '0 → 9', value: 'asc' },
    { label: '9 → 0', value: 'desc' },
  ],
  [V1ColumnType.TEXT]: [
    { label: 'A → Z', value: 'asc' },
    { label: 'Z → A', value: 'desc' },
  ],
  [V1ColumnType.DATE]: [
    { label: 'Newest → Oldest', value: 'desc' },
    { label: 'Oldest → Newest', value: 'asc' },
  ],
  [V1ColumnType.UNSPECIFIED]: [
    { label: 'Ascending', value: 'asc' },
    { label: 'Descending', value: 'desc' },
  ],
};

const SortArrow = ({ direction = 'asc' }: { direction: DirectionType }) => (
  <svg
    className={css.sortIcon + ' ' + (css[`sortIcon--${direction}`] || '')}
    fill="none"
    height="1em"
    viewBox="0 0 240 240"
    width="1em"
    xmlns="http://www.w3.org/2000/svg">
    <g stroke="currentcolor" strokeLinecap="round" strokeLinejoin="round" strokeWidth="10">
      <path d="M180 80L120 20L60 80" />
      <path d="M120 25L120 220" />
    </g>
  </svg>
);

const SortButtonIcon = () => (
  <svg
    className="anticon"
    fill="none"
    height="1em"
    viewBox="0 0 240 240"
    width="1em"
    xmlns="http://www.w3.org/2000/svg">
    <g stroke="currentcolor" strokeLinecap="round" strokeLinejoin="round" strokeWidth="10">
      <path d="M108.5 85.5001L60 37.0001L11.5 85.5001" />
      <path d="M60 42L60 202" />
      <path d="M133 153.5L181.5 202L230 153.5" />
      <path d="M181.5 197L181.5 37.0001" />
    </g>
  </svg>
);

export const sortMenuItemsForColumn = (
  column: ProjectColumn,
  sorts: Sort[],
  onSortChange: (sorts: Sort[]) => void,
): ItemType[] =>
  optionsByColumnType[column.type].map((option) => {
    const curSort = sorts.find((s) => s.column === column.column);
    const isSortMatch = curSort && curSort.direction === option.value;
    return {
      icon: <SortArrow direction={option.value as DirectionType} />,
      key: option.value,
      label: `Sort ${option.label}`,
      onClick: () => {
        let newSort: Sort[];
        if (isSortMatch) {
          return;
        } else if (curSort) {
          newSort = sorts.map((s) =>
            s.column !== column.column
              ? s
              : {
                  ...s,
                  direction: option.value as DirectionType,
                },
          );
        } else {
          newSort = [{ column: column.column, direction: option.value as DirectionType }];
        }
        onSortChange(newSort);
      },
    };
  });

const DirectionOptions: React.FC<DirectionOptionsProps> = ({ onChange, type, value }) => (
  <Select
    options={optionsByColumnType[type]}
    placeholder="Select direction"
    value={value}
    width="100%"
    onChange={(val) => onChange(val as DirectionType)}
  />
);

const ColumnOptions: React.FC<ColumnOptionsProps> = ({ onChange, columns, value }) => (
  <Select
    autoFocus
    loading={Loadable.isLoading(columns)}
    options={Loadable.getOrElse([], columns)
      .filter((c) => !BANNED_COLUMNS.has(c.column))
      .map((c) => ({
        label: c.displayName || c.column,
        value: c.column,
      }))}
    placeholder="Select column"
    value={value}
    width="100%"
    onChange={(val) => onChange(val as string)}
  />
);

const MultiSortRow: React.FC<MultiSortRowProps> = ({ sort, columns, onChange, onRemove }) => {
  const valueType =
    Loadable.getOrElse([], columns).find((c) => c.column === sort.column)?.type ||
    V1ColumnType.UNSPECIFIED;
  return (
    <div className={css.sortRow}>
      <div className={css.select}>
        <ColumnOptions
          columns={columns}
          value={sort.column}
          onChange={(column) => onChange({ ...sort, column })}
        />
      </div>
      <div className={css.select}>
        <DirectionOptions
          type={valueType}
          value={sort.direction}
          onChange={(direction) => onChange({ ...sort, direction })}
        />
      </div>
      <div>
        <Button
<<<<<<< HEAD
          icon={<Icon name="close" title="" />}
=======
          icon={<Icon name="close" title="Remove sort" />}
>>>>>>> 22eeec63
          shape="circle"
          size="small"
          type="text"
          onClick={onRemove}
        />
      </div>
    </div>
  );
};

const MultiSort: React.FC<MultiSortProps> = ({ sorts, columns, onChange }) => {
  const makeOnRowChange = (idx: number) => (sort: Sort) => {
    const newSorts = [...sorts];
    newSorts[idx] = {
      ...sort,
      direction: sort.direction || 'asc',
    };
    onChange(newSorts);
  };
  const makeOnRowRemove = (idx: number) => () => {
    const newSorts = sorts.filter((_, cidx) => cidx !== idx);
    onChange(newSorts.length > 0 ? newSorts : [EMPTY_SORT]);
  };
  const addRow = () => onChange([...sorts, EMPTY_SORT]);
  const clearAll = () => {
    // close the popover -- happens before the onchange so the onclose handler fires first
    window.document.body.dispatchEvent(new Event('mousedown', { bubbles: true }));
    onChange([EMPTY_SORT]);
  };

  return (
    <div className={css.base}>
      <div>Sort by</div>
      <div className={css.rows}>
        {sorts.map((sort, idx) => {
          const seenColumns = sorts.slice(0, idx).map((s) => s.column);
          const columnOptions = Loadable.map(columns, (cols) =>
            cols.filter((c) => !seenColumns.includes(c.column)),
          );
          return (
            <MultiSortRow
              columns={columnOptions}
              key={sort.column || idx}
              sort={sort}
              onChange={makeOnRowChange(idx)}
              onRemove={makeOnRowRemove(idx)}
            />
          );
        })}
      </div>
      <div className={css.actions}>
        <Button type="text" onClick={addRow}>
<<<<<<< HEAD
          <Icon name="add-small" size="tiny" title="" /> Add sort
=======
          <Icon name="add-small" size="tiny" title="Add sort" /> Add sort
>>>>>>> 22eeec63
        </Button>
        <Button type="text" onClick={clearAll}>
          Reset
        </Button>
      </div>
    </div>
  );
};

const MultiSortMenu: React.FC<MultiSortProps> = ({ sorts, columns, onChange }) => {
  const validSorts = sorts.filter(validSort.is);
  const onSortPopoverOpenChange = (open: boolean) => {
    if (!open) {
      onChange(validSorts.length > 0 ? validSorts : [EMPTY_SORT]);
    }
  };

  return (
    <Popover
      content={<MultiSort columns={columns} sorts={sorts} onChange={onChange} />}
      placement="bottomLeft"
      showArrow={false}
      trigger="click"
      onOpenChange={onSortPopoverOpenChange}>
      <Button icon={<SortButtonIcon />}>
        Sort {validSorts.length ? `(${validSorts.length})` : ''}
      </Button>
    </Popover>
  );
};

export default MultiSortMenu;<|MERGE_RESOLUTION|>--- conflicted
+++ resolved
@@ -183,11 +183,7 @@
       </div>
       <div>
         <Button
-<<<<<<< HEAD
-          icon={<Icon name="close" title="" />}
-=======
           icon={<Icon name="close" title="Remove sort" />}
->>>>>>> 22eeec63
           shape="circle"
           size="small"
           type="text"
@@ -240,11 +236,7 @@
       </div>
       <div className={css.actions}>
         <Button type="text" onClick={addRow}>
-<<<<<<< HEAD
-          <Icon name="add-small" size="tiny" title="" /> Add sort
-=======
           <Icon name="add-small" size="tiny" title="Add sort" /> Add sort
->>>>>>> 22eeec63
         </Button>
         <Button type="text" onClick={clearAll}>
           Reset
