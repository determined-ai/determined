--- conflicted
+++ resolved
@@ -72,18 +72,12 @@
       }}>
       <ExperimentActionDropdown
         experiment={experiment}
-<<<<<<< HEAD
         handleUpdateExperimentList={handleUpdateExperimentList}
-        makeOpen={open}
-        onComplete={onComplete}
-        onVisibleChange={() => handleClose()}>
-=======
         link={link}
         makeOpen={open}
         onComplete={onComplete}
         onLink={handleClose}
-        onVisibleChange={onComplete}>
->>>>>>> abfe6593
+        onVisibleChange={() => handleClose()}>
         <div />
       </ExperimentActionDropdown>
     </div>
