--- conflicted
+++ resolved
@@ -7,11 +7,8 @@
 import Empty from 'components/kit/Empty';
 import Input from 'components/kit/Input';
 import Pivot from 'components/kit/Pivot';
-<<<<<<< HEAD
 import ColumnsIcon from 'components/kit/svgIcons/ColumnsIcon';
-=======
 import Spinner from 'components/Spinner';
->>>>>>> 85923971
 import { V1LocationType } from 'services/api-ts-sdk';
 import { ProjectColumn } from 'types';
 import { Loadable } from 'utils/loadable';
