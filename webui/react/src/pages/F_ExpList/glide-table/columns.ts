import {
  CompactSelection,
  DataEditorProps,
  GridCell,
  GridCellKind,
  Theme as GTheme,
  SizedGridColumn,
} from '@hpe.com/glide-data-grid';
import { getColor, getInitials } from 'determined-ui/Avatar';
import { DarkLight, Theme } from 'determined-ui/Theme';
import { Loadable } from 'determined-ui/utils/loadable';

<<<<<<< HEAD
import { getColor, getInitials } from 'components/kit/Avatar';
import { Theme } from 'components/kit/Theme';
import { Loadable } from 'components/kit/utils/loadable';
=======
>>>>>>> 47b37ebc
import { paths } from 'routes/utils';
import { DetailedUser, ExperimentWithTrial, ProjectColumn } from 'types';
import { getPath, isString } from 'utils/data';
import { formatDatetime } from 'utils/datetime';
import { humanReadableNumber } from 'utils/number';
import { floatToPercent, humanReadableBytes } from 'utils/string';
import { getDisplayName } from 'utils/user';

import { getDurationInEnglish, getTimeInEnglish } from './utils';

export const MIN_COLUMN_WIDTH = 40;
export const NO_PINS_WIDTH = 200;

export const MULTISELECT = 'selected';

// order used in ColumnPickerMenu
export const experimentColumns = [
  MULTISELECT,
  'id',
  'name',
  'state',
  'startTime',
  'user',
  'numTrials',
  'searcherType',
  'searcherMetric',
  'searcherMetricsVal',
  'description',
  'tags',
  'forkedFrom',
  'progress',
  'duration',
  'resourcePool',
  'checkpointCount',
  'checkpointSize',
  'externalExperimentId',
  'externalTrialId',
  'archived',
] as const;

export type ExperimentColumn = (typeof experimentColumns)[number];

export const defaultExperimentColumns: ExperimentColumn[] = [
  'id',
  'name',
  'state',
  'startTime',
  'user',
  'numTrials',
  'searcherType',
  'searcherMetric',
  'searcherMetricsVal',
  'description',
  'tags',
  'progress',
  'duration',
  'resourcePool',
  'checkpointCount',
  'checkpointSize',
];

export type ColumnDef = SizedGridColumn & {
  id: string;
  isNumerical?: boolean;
  renderer: (record: ExperimentWithTrial, idx: number) => GridCell;
  tooltip: (record: ExperimentWithTrial) => string | undefined;
};

export type ColumnDefs = Record<string, ColumnDef>;

interface HeatmapProps {
  min: number;
  max: number;
}

interface Params {
  appTheme: Theme;
  columnWidths: Record<string, number>;
  rowSelection: CompactSelection;
  isDarkMode: boolean;
  users: Loadable<DetailedUser[]>;
  selectAll: boolean;
}
export const getColumnDefs = ({
  columnWidths,
  rowSelection,
  users,
  selectAll,
  appTheme,
  isDarkMode,
}: Params): ColumnDefs => ({
  archived: {
    id: 'archived',
    renderer: (record: ExperimentWithTrial) => ({
      allowOverlay: false,
      data: String(record.experiment.archived),
      displayData: record.experiment.archived ? '📦' : '',
      kind: GridCellKind.Text,
    }),
    title: 'Archived',
    tooltip: () => undefined,
    width: columnWidths.archived,
  },
  checkpointCount: {
    id: 'checkpointCount',
    isNumerical: true,
    renderer: (record: ExperimentWithTrial) => ({
      allowOverlay: false,
      data: Number(record.experiment.checkpoints),
      displayData: String(record.experiment.checkpoints),
      kind: GridCellKind.Number,
    }),
    title: 'Checkpoints',
    tooltip: () => undefined,
    width: columnWidths.checkpointCount,
  },
  checkpointSize: {
    id: 'checkpointSize',
    isNumerical: true,
    renderer: (record: ExperimentWithTrial) => ({
      allowOverlay: false,
      data: record.experiment.checkpointSize
        ? humanReadableBytes(record.experiment.checkpointSize)
        : '',
      displayData: record.experiment.checkpointSize
        ? humanReadableBytes(record.experiment.checkpointSize)
        : '',
      kind: GridCellKind.Text,
    }),
    title: 'Checkpoint Size',
    tooltip: () => undefined,
    width: columnWidths.checkpointSize,
  },
  description: {
    id: 'description',
    renderer: (record: ExperimentWithTrial) => ({
      allowOverlay: false,
      data: String(record.experiment.description),
      displayData: String(record.experiment.description),
      kind: GridCellKind.Text,
    }),
    title: 'Description',
    tooltip: () => undefined,
    width: columnWidths.description,
  },
  duration: {
    id: 'duration',
    isNumerical: true,
    renderer: (record: ExperimentWithTrial) => ({
      allowOverlay: false,
      data: getDurationInEnglish(record.experiment),
      displayData: getDurationInEnglish(record.experiment),
      kind: GridCellKind.Text,
    }),
    title: 'Duration',
    tooltip: () => undefined,
    width: columnWidths.duration,
  },
  externalExperimentId: {
    id: 'externalExperimentId',
    renderer: (record: ExperimentWithTrial) => ({
      allowOverlay: false,
      data: record.experiment.externalExperimentId ?? '',
      displayData: record.experiment.externalExperimentId ?? '',
      kind: GridCellKind.Text,
    }),
    title: 'External Experiment ID',
    tooltip: () => undefined,
    width: columnWidths.externalExperimentId,
  },
  externalTrialId: {
    id: 'externalTrialId',
    renderer: (record: ExperimentWithTrial) => ({
      allowOverlay: false,
      data: record.experiment.externalTrialId ?? '',
      displayData: record.experiment.externalTrialId ?? '',
      kind: GridCellKind.Text,
    }),
    title: 'External Trial ID',
    tooltip: () => undefined,
    width: columnWidths.externalTrialId,
  },
  forkedFrom: {
    id: 'forkedFrom',
    renderer: (record: ExperimentWithTrial) => ({
      allowOverlay: false,
      copyData: String(record.experiment.forkedFrom ?? ''),
      cursor: record.experiment.forkedFrom ? 'pointer' : undefined,
      data: {
        kind: 'link-cell',
        link:
          record.experiment.forkedFrom !== undefined
            ? {
                href: record.experiment.forkedFrom
                  ? paths.experimentDetails(record.experiment.forkedFrom)
                  : undefined,
                title: String(record.experiment.forkedFrom ?? ''),
              }
            : undefined,
        navigateOn: 'click',
        underlineOffset: 6,
      },
      kind: GridCellKind.Custom,
      readonly: true,
    }),
    title: 'Forked From',
    tooltip: () => undefined,
    width: columnWidths.forkedFrom,
  },
  id: {
    id: 'id',
    renderer: (record: ExperimentWithTrial) => ({
      allowOverlay: false,
      copyData: String(record.experiment.id),
      cursor: 'pointer',
      data: {
        kind: 'link-cell',
        link: {
          href: paths.experimentDetails(record.experiment.id),
          title: String(record.experiment.id),
        },

        navigateOn: 'click',
        underlineOffset: 6,
      },
      kind: GridCellKind.Custom,
      readonly: true,
    }),
    title: 'ID',
    tooltip: () => undefined,
    width: columnWidths.id,
  },
  name: {
    id: 'name',
    renderer: (record: ExperimentWithTrial) => ({
      allowOverlay: false,
      copyData: String(record.experiment.name),
      cursor: 'pointer',
      data: {
        kind: 'link-cell',
        link: {
          href: paths.experimentDetails(record.experiment.id),
          title: String(record.experiment.name),
          unmanaged: record.experiment.unmanaged,
        },
        navigateOn: 'click',
        underlineOffset: 6,
      },
      kind: GridCellKind.Custom,
      readonly: true,
    }),
    title: 'Name',
    tooltip: () => undefined,
    width: columnWidths.name,
  },
  numTrials: {
    id: 'numTrials',
    isNumerical: true,
    renderer: (record: ExperimentWithTrial) => ({
      allowOverlay: false,
      data: record.experiment.numTrials,
      displayData: String(record.experiment.numTrials),
      kind: GridCellKind.Number,
    }),
    title: 'Trials',
    tooltip: () => undefined,
    width: columnWidths.numTrials,
  },
  progress: {
    id: 'progress',
    renderer: (record: ExperimentWithTrial) => {
      const percentage = floatToPercent(record.experiment.progress ?? 0, 0);

      return {
        allowOverlay: false,
        data: percentage,
        displayData: percentage,
        kind: GridCellKind.Text,
      };
    },
    title: 'Progress',
    tooltip: () => undefined,
    width: columnWidths.progress,
  },
  resourcePool: {
    id: 'resourcePool',
    renderer: (record: ExperimentWithTrial) => ({
      allowOverlay: false,
      data: String(record.experiment.resourcePool),
      displayData: String(record.experiment.resourcePool),
      kind: GridCellKind.Text,
    }),
    title: 'Resource Pool',
    tooltip: () => undefined,
    width: columnWidths.resourcePool,
  },
  searcherMetric: {
    id: 'searcherMetric',
    isNumerical: false,
    renderer: (record: ExperimentWithTrial) => {
      const sMetric = record.experiment.config.searcher.metric;
      return {
        allowOverlay: false,
        data: sMetric,
        displayData: sMetric,
        kind: GridCellKind.Text,
      };
    },
    title: 'Searcher Metric',
    tooltip: () => undefined,
    width: columnWidths.searcherMetric,
  },
  searcherType: {
    id: 'searcherType',
    renderer: (record: ExperimentWithTrial) => ({
      allowOverlay: false,
      data: String(record.experiment.searcherType),
      displayData: String(record.experiment.searcherType),
      kind: GridCellKind.Text,
    }),
    title: 'Searcher',
    tooltip: () => undefined,
    width: columnWidths.searcherType,
  },
  selected: {
    icon: selectAll ? 'allSelected' : rowSelection.length ? 'someSelected' : 'noneSelected',
    id: MULTISELECT,
    renderer: (_: ExperimentWithTrial, idx) => ({
      allowOverlay: false,
      contentAlign: 'left',
      copyData: String(rowSelection.hasIndex(idx)),
      data: {
        checked: rowSelection.hasIndex(idx),
        kind: 'checkbox-cell',
      },
      kind: GridCellKind.Custom,
    }),
    themeOverride: { cellHorizontalPadding: 10 },
    title: '',
    tooltip: () => undefined,
    width: columnWidths.selected,
  },
  startTime: {
    id: 'startTime',
    isNumerical: true,
    renderer: (record: ExperimentWithTrial) => ({
      allowOverlay: false,
      data: getTimeInEnglish(new Date(record.experiment.startTime)),
      displayData: getTimeInEnglish(new Date(record.experiment.startTime)),
      kind: GridCellKind.Text,
    }),
    title: 'Start Time',
    tooltip: () => undefined,
    width: columnWidths.startTime,
  },
  state: {
    id: 'state',
    renderer: (record: ExperimentWithTrial) => ({
      allowAdd: false,
      allowOverlay: true,
      copyData: record.experiment.state.toLocaleLowerCase(),
      data: {
        appTheme,
        kind: 'experiment-state-cell',
        state: record.experiment.state,
      },
      kind: GridCellKind.Custom,
    }),
    themeOverride: { cellHorizontalPadding: 13 },
    title: 'State',
    tooltip: (record: ExperimentWithTrial) => record.experiment.state.toLocaleLowerCase(),
    width: columnWidths.state,
  },
  tags: {
    id: 'tags',
    renderer: (record: ExperimentWithTrial) => ({
      allowOverlay: true,
      copyData: record.experiment['labels'].join(', '),
      data: {
        kind: 'tags-cell',
        possibleTags: [],
        readonly: true,
        tags: record.experiment['labels'],
      },
      kind: GridCellKind.Custom,
    }),
    title: 'Tags',
    tooltip: () => undefined,
    width: columnWidths.tags,
  },
  user: {
    id: 'user',
    renderer: (record: ExperimentWithTrial) => {
      const displayName = Loadable.match(users, {
        _: () => undefined,
        Loaded: (users) => getDisplayName(users?.find((u) => u.id === record.experiment.userId)),
      });
      return {
        allowOverlay: true,
        copyData: String(record.experiment.userId),
        data: {
          image: undefined,
          initials: getInitials(displayName),
          kind: 'user-profile-cell',
          tint: getColor(displayName, isDarkMode),
        },
        kind: GridCellKind.Custom,
      };
    },
    title: 'User',
    tooltip: (record: ExperimentWithTrial) => {
      return Loadable.match(users, {
        _: () => undefined,
        Loaded: (users) => getDisplayName(users?.find((u) => u.id === record.experiment.userId)),
      });
    },
    width: columnWidths.user,
  },
});

export const searcherMetricsValColumn = (
  columnWidth?: number,
  heatmapProps?: HeatmapProps,
): ColumnDef => {
  return {
    id: 'searcherMetricsVal',
    isNumerical: true,
    renderer: (record: ExperimentWithTrial) => {
      const sMetricValue = record.bestTrial?.searcherMetricsVal;

      let theme: Partial<GTheme> = {};
      if (heatmapProps && sMetricValue) {
        const { min, max } = heatmapProps;
        theme = {
          accentLight: getHeatmapColor(min, max, sMetricValue),
          bgCell: getHeatmapColor(min, max, sMetricValue),
          textDark: 'white',
        };
      }
      return {
        allowOverlay: false,
        data: sMetricValue?.toString() || '',
        displayData: sMetricValue
          ? typeof sMetricValue === 'number'
            ? humanReadableNumber(sMetricValue)
            : sMetricValue
          : '',
        kind: GridCellKind.Text,
        themeOverride: theme,
      };
    },
    title: 'Searcher Metric Value',
    tooltip: () => undefined,
    width: columnWidth ?? columnWidthsFallback,
  };
};

export const defaultTextColumn = (
  column: ProjectColumn,
  columnWidth?: number,
  dataPath?: string,
): ColumnDef => {
  return {
    id: column.column,
    renderer: (record: ExperimentWithTrial) => {
      const data = isString(dataPath) ? getPath<string>(record, dataPath) : undefined;
      return {
        allowOverlay: false,
        data: String(data),
        displayData: String(data ?? ''),
        kind: GridCellKind.Text,
      };
    },
    title: column.displayName || column.column,
    tooltip: () => undefined,
    width: columnWidth ?? columnWidthsFallback,
  };
};

const getHeatmapPercentage = (min: number, max: number, value: number): number => {
  if (min >= max || value >= max) return 1;
  if (value <= min) return 0;
  return (value - min) / (max - min);
};

const getHeatmapColor = (min: number, max: number, value: number): string => {
  const p = getHeatmapPercentage(min, max, value);
  const red = [44, 222];
  const green = [119, 66];
  const blue = [176, 91];
  return `rgb(${red[0] + (red[1] - red[0]) * p}, ${green[0] + (green[1] - green[0]) * p}, ${
    blue[0] + (blue[1] - blue[0]) * p
  })`;
};

export const defaultNumberColumn = (
  column: ProjectColumn,
  columnWidth?: number,
  dataPath?: string,
  heatmapProps?: HeatmapProps,
): ColumnDef => {
  return {
    id: column.column,
    renderer: (record: ExperimentWithTrial) => {
      const data = isString(dataPath) ? getPath<number>(record, dataPath) : undefined;
      let theme: Partial<GTheme> = {};
      if (heatmapProps && data !== undefined) {
        const { min, max } = heatmapProps;
        theme = {
          accentLight: getHeatmapColor(min, max, data),
          bgCell: getHeatmapColor(min, max, data),
          textDark: 'white',
        };
      }
      return {
        allowOverlay: false,
        data: Number(data),
        displayData: data !== undefined ? String(data) : '',
        kind: GridCellKind.Number,
        themeOverride: theme,
      };
    },
    title: column.displayName || column.column,
    tooltip: () => undefined,
    width: columnWidth ?? columnWidthsFallback,
  };
};

export const defaultDateColumn = (
  column: ProjectColumn,
  columnWidth?: number,
  dataPath?: string,
): ColumnDef => {
  return {
    id: column.column,
    renderer: (record: ExperimentWithTrial) => {
      const data = isString(dataPath) ? getPath<string>(record, dataPath) : undefined;
      return {
        allowOverlay: false,
        data: String(data),
        displayData: formatDatetime(String(data), { outputUTC: false }),
        kind: GridCellKind.Text,
      };
    },
    title: column.displayName || column.column,
    tooltip: () => undefined,
    width: columnWidth ?? columnWidthsFallback,
  };
};

export const columnWidthsFallback = 140;

export const defaultColumnWidths: Record<ExperimentColumn, number> = {
  archived: 80,
  checkpointCount: 120,
  checkpointSize: 110,
  description: 148,
  duration: 86,
  externalExperimentId: 160,
  externalTrialId: 130,
  forkedFrom: 86,
  id: 50,
  name: 290,
  numTrials: 50,
  progress: 65,
  resourcePool: 140,
  searcherMetric: 120,
  searcherMetricsVal: 120,
  searcherType: 120,
  selected: 40,
  startTime: 118,
  state: 60,
  tags: 106,
  user: 50,
};

// TODO: use theme here
// eslint-disable-next-line @typescript-eslint/no-unused-vars
export const getHeaderIcons = (appTheme: Theme): DataEditorProps['headerIcons'] => ({
  allSelected: () => `
    <svg width="16" height="16" viewBox="-1 -1 15 15" fill="none" xmlns="http://www.w3.org/2000/svg">
      <rect x="0.5" y="0.5" width="13" height="13" rx="3" fill="#D9D9D9" fill-opacity="0.05" stroke="#454545"/>
      <line x1="5.25" y1="6.5" x2="6.75" y2="8" stroke="#454545" stroke-width="1.5" stroke-linecap="round"/>
      <line x1="6.75" y1="8" x2="9.25" y2="5.5" stroke="#454545" stroke-width="1.5" stroke-linecap="round"/>
    </svg>
  `,
  noneSelected: () => `
    <svg width="16" height="16" viewBox="-1 -1 15 15" fill="none" xmlns="http://www.w3.org/2000/svg">
      <rect x="0.5" y="0.5" width="13" height="13" rx="3" fill="#D9D9D9" fill-opacity="0.05" stroke="#454545"/>
    </svg>
  `,
  someSelected: () => `
    <svg width="16" height="16" viewBox="-1 -1 15 15" fill="none" xmlns="http://www.w3.org/2000/svg">
      <rect x="0.5" y="0.5" width="13" height="13" rx="3" fill="#D9D9D9" fill-opacity="0.05" stroke="#454545"/>
      <line x1="3" y1="7" x2="11" y2="7" stroke="#929292" stroke-width="2"/>
    </svg>
  `,
});<|MERGE_RESOLUTION|>--- conflicted
+++ resolved
@@ -7,15 +7,9 @@
   SizedGridColumn,
 } from '@hpe.com/glide-data-grid';
 import { getColor, getInitials } from 'determined-ui/Avatar';
-import { DarkLight, Theme } from 'determined-ui/Theme';
+import { Theme } from 'determined-ui/Theme';
 import { Loadable } from 'determined-ui/utils/loadable';
 
-<<<<<<< HEAD
-import { getColor, getInitials } from 'components/kit/Avatar';
-import { Theme } from 'components/kit/Theme';
-import { Loadable } from 'components/kit/utils/loadable';
-=======
->>>>>>> 47b37ebc
 import { paths } from 'routes/utils';
 import { DetailedUser, ExperimentWithTrial, ProjectColumn } from 'types';
 import { getPath, isString } from 'utils/data';
