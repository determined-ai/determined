import { Divider, Tabs } from 'antd';
import React, { Fragment, Suspense, useCallback, useEffect, useMemo, useState } from 'react';
import { useNavigate, useParams } from 'react-router-dom';

import Json from 'components/Json';
import Page from 'components/Page';
import { PoolLogo, RenderAllocationBarResourcePool } from 'components/ResourcePoolCard';
import Section from 'components/Section';
import { V1SchedulerTypeToLabel } from 'constants/states';
import { useStore } from 'contexts/Store';
import { paths } from 'routes/utils';
import { getJobQStats } from 'services/api';
import { V1GetJobQueueStatsResponse, V1RPQueueStat, V1SchedulerType } from 'services/api-ts-sdk';
import Icon from 'shared/components/Icon/Icon';
import Message, { MessageType } from 'shared/components/Message';
<<<<<<< HEAD
=======
import Spinner from 'shared/components/Spinner';
import usePolling from 'shared/hooks/usePolling';
>>>>>>> b2746c04
import { ValueOf } from 'shared/types';
import { clone } from 'shared/utils/data';
import { ErrorLevel, ErrorType } from 'shared/utils/error';
import { camelCaseToSentence, floatToPercent } from 'shared/utils/string';
import { useAgents } from 'stores/agents';
import { ShirtSize } from 'themes';
import { JobState, ResourceState } from 'types';
import { getSlotContainerStates } from 'utils/cluster';
import handleError from 'utils/error';
import { Loadable } from 'utils/loadable';

import { maxPoolSlotCapacity } from './Clusters/ClustersOverview';
import ClustersQueuedChart from './Clusters/ClustersQueuedChart';
import JobQueue from './JobQueue/JobQueue';
import css from './ResourcepoolDetail.module.scss';

type Params = {
  poolname?: string;
  tab?: TabType;
};
const { TabPane } = Tabs;

const TabType = {
  Active: 'active',
  Configuration: 'configuration',
  Queued: 'queued',
  Stats: 'stats',
} as const;

type TabType = ValueOf<typeof TabType>;

export const DEFAULT_POOL_TAB_KEY = TabType.Active;

const ResourcepoolDetailInner: React.FC = () => {
  const { poolname, tab } = useParams<Params>();
  const { resourcePools } = useStore();
  const agents = Loadable.getOrElse([], useAgents());

  const pool = useMemo(() => {
    return resourcePools.find((pool) => pool.name === poolname);
  }, [poolname, resourcePools]);

  const usage = useMemo(() => {
    if (!pool) return 0;
    const totalSlots = pool.slotsAvailable;
    const resourceStates = getSlotContainerStates(agents || [], pool.slotType, pool.name);
    const runningState = resourceStates.filter((s) => s === ResourceState.Running).length;
    const slotsPotential = maxPoolSlotCapacity(pool);
    const slotsAvaiablePer =
      slotsPotential && slotsPotential > totalSlots ? totalSlots / slotsPotential : 1;
    return totalSlots < 1 ? 0 : (runningState / totalSlots) * slotsAvaiablePer;
  }, [pool, agents]);

  const navigate = useNavigate();
  const [canceler] = useState(new AbortController());

  const [tabKey, setTabKey] = useState<TabType>(tab ?? DEFAULT_POOL_TAB_KEY);
  const [poolStats, setPoolStats] = useState<V1RPQueueStat>();

  const fetchStats = useCallback(async () => {
    try {
      const promises = [getJobQStats({}, { signal: canceler.signal })] as [
        Promise<V1GetJobQueueStatsResponse>,
      ];
      const [stats] = await Promise.all(promises);
      const pool = stats.results.find((p) => p.resourcePool === poolname);
      setPoolStats(pool);
    } catch (e) {
      handleError(e, {
        level: ErrorLevel.Error,
        publicSubject: 'Unable to fetch job queue stats.',
        silent: false,
        type: ErrorType.Server,
      });
    }
  }, [canceler.signal, poolname]);

  useEffect(() => {
    fetchStats();
    // eslint-disable-next-line react-hooks/exhaustive-deps
  }, []);

  useEffect(() => {
    if (tab || !pool) return;
    const basePath = paths.resourcePool(pool.name);
    navigate(`${basePath}/${DEFAULT_POOL_TAB_KEY}`, { replace: true });
  }, [navigate, pool, tab]);

  useEffect(() => {
    setTabKey(tab ?? DEFAULT_POOL_TAB_KEY);
  }, [tab]);

  const handleTabChange = useCallback(
    (key) => {
      if (!pool) return;
      setTabKey(key);
      const basePath = paths.resourcePool(pool.name);
      navigate(`${basePath}/${key}`);
    },
    [navigate, pool],
  );

  const renderPoolConfig = useCallback(() => {
    if (!pool) return;
    const details = clone(pool.details);
    for (const key in details) {
      if (details[key] === null) {
        delete details[key];
      }
    }

    const mainSection = clone(pool);
    delete mainSection.details;
    delete mainSection.stats;
    return (
      <Page>
        <Json alternateBackground json={mainSection} translateLabel={camelCaseToSentence} />
        {Object.keys(details).map((key) => (
          <Fragment key={key}>
            <Divider />
            <div className={css.subTitle}>{camelCaseToSentence(key)}</div>
            <Json alternateBackground json={details[key]} translateLabel={camelCaseToSentence} />
          </Fragment>
        ))}
      </Page>
    );
  }, [pool]);

  if (!pool) return <div />;

  return (
    <Page className={css.poolDetailPage}>
      <Section>
        <div className={css.nav} onClick={() => navigate(paths.cluster(), { replace: true })}>
          <Icon name="arrow-left" size="tiny" />
          <div className={css.icon}>
            <PoolLogo type={pool.type} />
          </div>
          <div>
            {`${pool.name} (${V1SchedulerTypeToLabel[pool.schedulerType]}) ${
              usage ? `- ${floatToPercent(usage)}` : ''
            } `}
          </div>
        </div>
      </Section>
      <Section>
        <RenderAllocationBarResourcePool
          poolStats={poolStats}
          resourcePool={pool}
          size={ShirtSize.Large}
        />
      </Section>
      <Section>
        {pool.schedulerType === V1SchedulerType.ROUNDROBIN ? (
          <Page className={css.poolDetailPage}>
            <Section>
              <Message
                title="Resource Pool is unavailable for Round Robin schedulers."
                type={MessageType.Empty}
              />
            </Section>
          </Page>
        ) : (
          <Tabs
            activeKey={tabKey}
            className="no-padding"
            destroyInactiveTabPane={true}
            onChange={handleTabChange}>
            <TabPane key={TabType.Active} tab={`${poolStats?.stats.scheduledCount ?? ''} Active`}>
              <JobQueue bodyNoPadding jobState={JobState.SCHEDULED} selectedRp={pool} />
            </TabPane>
            <TabPane key={TabType.Queued} tab={`${poolStats?.stats.queuedCount ?? ''} Queued`}>
              <JobQueue bodyNoPadding jobState={JobState.QUEUED} selectedRp={pool} />
            </TabPane>
            <TabPane key={TabType.Stats} tab="Stats">
              <ClustersQueuedChart poolStats={poolStats} />
            </TabPane>
            <TabPane key={TabType.Configuration} tab="Configuration">
              {renderPoolConfig()}
            </TabPane>
          </Tabs>
        )}
      </Section>
    </Page>
  );
};

const ResourcepoolDetail: React.FC = () => (
  <Suspense fallback={<Spinner />}>
    <ResourcepoolDetailInner />
  </Suspense>
);

export default ResourcepoolDetail;<|MERGE_RESOLUTION|>--- conflicted
+++ resolved
@@ -13,11 +13,8 @@
 import { V1GetJobQueueStatsResponse, V1RPQueueStat, V1SchedulerType } from 'services/api-ts-sdk';
 import Icon from 'shared/components/Icon/Icon';
 import Message, { MessageType } from 'shared/components/Message';
-<<<<<<< HEAD
-=======
 import Spinner from 'shared/components/Spinner';
 import usePolling from 'shared/hooks/usePolling';
->>>>>>> b2746c04
 import { ValueOf } from 'shared/types';
 import { clone } from 'shared/utils/data';
 import { ErrorLevel, ErrorType } from 'shared/utils/error';
