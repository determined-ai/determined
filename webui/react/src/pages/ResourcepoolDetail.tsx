--- conflicted
+++ resolved
@@ -15,22 +15,6 @@
 import usePermissions from 'hooks/usePermissions';
 import { paths } from 'routes/utils';
 import { getJobQStats } from 'services/api';
-<<<<<<< HEAD
-import {
-  V1GetJobQueueStatsResponse,
-  V1ResourcePoolDetail,
-  V1RPQueueStat,
-  V1SchedulerType,
-} from 'services/api-ts-sdk';
-import clusterStore from 'stores/cluster';
-import { maxPoolSlotCapacity } from 'stores/cluster';
-import { ShirtSize } from 'themes';
-import { JsonObject, ValueOf } from 'types';
-import { JobState, ResourceState } from 'types';
-import { getSlotContainerStates } from 'utils/cluster';
-import { ErrorLevel, ErrorType } from 'utils/error';
-import handleError from 'utils/error';
-=======
 import { V1GetJobQueueStatsResponse, V1RPQueueStat, V1SchedulerType } from 'services/api-ts-sdk';
 import clusterStore, { maxPoolSlotCapacity } from 'stores/cluster';
 import { ShirtSize } from 'themes';
@@ -38,7 +22,6 @@
 import { getSlotContainerStates } from 'utils/cluster';
 import { clone } from 'utils/data';
 import handleError, { ErrorLevel, ErrorType } from 'utils/error';
->>>>>>> 0ead6aca
 import { Loadable } from 'utils/loadable';
 import { useObservable } from 'utils/observable';
 import { camelCaseToSentence, floatToPercent } from 'utils/string';
