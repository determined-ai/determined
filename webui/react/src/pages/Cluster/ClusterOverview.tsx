import { SorterResult } from 'antd/es/table/interface';
import React, { useCallback, useEffect, useMemo, useState } from 'react';

import Grid, { GridMode } from 'components/Grid';
import GridListRadioGroup, { GridListView } from 'components/GridListRadioGroup';
import ResourcePoolCard from 'components/ResourcePoolCard';
import ResourcePoolDetails from 'components/ResourcePoolDetails';
import ResponsiveTable from 'components/ResponsiveTable';
import Section from 'components/Section';
import SlotAllocationBar from 'components/SlotAllocationBar';
import {
  defaultRowClassName, getFullPaginationConfig, isAlternativeAction, MINIMUM_PAGE_SIZE,
} from 'components/Table';
import { agentsToOverview, initResourceTally, useStore } from 'contexts/Store';
import { useFetchAgents, useFetchResourcePools } from 'hooks/useFetch';
import usePolling from 'hooks/usePolling';
import useStorage from 'hooks/useStorage';
import { columns as defaultColumns } from 'pages/Cluster/ClusterOverview.table';
import { ShirtSize } from 'themes';
import {
  ClusterOverviewResource,
  ClusterOverview as Overview, Pagination, ResourcePool, ResourceState, ResourceType,
} from 'types';
import { getSlotContainerStates } from 'utils/cluster';
import { percent } from 'utils/number';

import { ClusterOverallBar } from './ClusterOverallBar';
import { ClusterOverallStats } from './ClusterOverallStats';
import css from './ClusterOverview.module.scss';

const STORAGE_PATH = 'cluster';
const STORAGE_LIMIT_KEY = 'limit';
const STORAGE_SORTER_KEY = 'sorter';
const VIEW_CHOICE_KEY = 'view-choice';

const defaultSorter = { descend: false, key: 'name' };

/**
 * maximum theoretcial capacity of the resource pool in terms of the advertised
 * compute slot type.
 * @param pool resource pool
 */
export const maxPoolSlotCapacity = (pool: ResourcePool): number => {
  return pool.maxAgents * (pool.slotsPerAgent ?? 0);
};

export const clusterStatusText = (
  overview: Overview,
  pools: ResourcePool[],
): string | undefined => {
  if (overview[ResourceType.ALL].allocation === 0) return undefined;
  const totalSlots = pools.reduce((totalSlots, currentPool) => {
    return totalSlots + maxPoolSlotCapacity(currentPool);
  }, 0);
  if (totalSlots === 0) return `${overview[ResourceType.ALL].allocation}%`;
  return `${percent((overview[ResourceType.ALL].total - overview[ResourceType.ALL].available)
        / totalSlots)}%`;
};

const ClusterOverview: React.FC = () => {
  const storage = useStorage(STORAGE_PATH);
  const initSorter = storage.getWithDefault(STORAGE_SORTER_KEY, { ...defaultSorter });
  const initLimit = storage.getWithDefault(STORAGE_LIMIT_KEY, MINIMUM_PAGE_SIZE);
  const initView = storage.get<GridListView>(VIEW_CHOICE_KEY);
  const { agents, resourcePools } = useStore();
  const [ rpDetail, setRpDetail ] = useState<ResourcePool>();
  const [ selectedView, setSelectedView ] = useState<GridListView>(() => {
    if (initView && Object.values(GridListView).includes(initView as GridListView)) return initView;
    return GridListView.Grid;
  });
  const [ sorter, setSorter ] = useState(initSorter);
  const [ pagination, setPagination ] = useState<Pagination>({ limit: initLimit, offset: 0 });
  const [ total, setTotal ] = useState(0);
  const [ canceler ] = useState(new AbortController());

  const fetchAgents = useFetchAgents(canceler);
  const fetchResourcePools = useFetchResourcePools(canceler);

  useEffect(() => {
    setTotal(resourcePools.length || 0);
  }, [ resourcePools ]);

  usePolling(fetchResourcePools, { interval: 10000 });

<<<<<<< HEAD
=======
  const auxContainers = useMemo(() => {
    const tally = {
      running: 0,
      total: 0,
    };
    resourcePools.forEach(rp => {
      tally.total += rp.auxContainerCapacity;
      tally.running += rp.auxContainersRunning;
    });
    return tally;
  }, [ resourcePools ]);

  /** theoretical max capacity for each slot type in the cluster */
  const maxTotalSlots = useMemo(() => {
    return resourcePools.reduce((acc, pool) => {
      if (!(pool.slotType in acc)) acc[pool.slotType] = 0;
      acc[pool.slotType] += maxPoolSlotCapacity(pool);
      return acc;
    }, {} as { [key in ResourceType]: number });
  }, [ resourcePools ]);

>>>>>>> bcc50f97
  const getSlotTypeOverview = useCallback((
    resPoolName: string,
    resType: ResourceType,
  ): ClusterOverviewResource => {
    if (!agents || resType === ResourceType.UNSPECIFIED) return initResourceTally;
    const resPoolAgents = agents.filter(agent => agent.resourcePool === resPoolName);
    const overview = agentsToOverview(resPoolAgents);
    return overview[resType];
  }, [ agents ]);

  const columns = useMemo(() => {

    const descriptionRender = (_: unknown, record: ResourcePool): React.ReactNode =>
      <div className={css.descriptionColumn}>{record.description}</div>;

    const slotsBarRender = (_:unknown, rp: ResourcePool): React.ReactNode => {
      const containerStates: ResourceState[] =
        getSlotContainerStates(agents || [], rp.slotType, rp.name);
      const totalSlots = getSlotTypeOverview(rp.name, rp.slotType).total;

      if (totalSlots === 0) return null;
      return (
        <SlotAllocationBar
          className={css.chartColumn}
          hideHeader
          resourceStates={containerStates}
          title={rp.slotType}
          totalSlots={totalSlots}
        />
      );
    };

    const newColumns = [ ...defaultColumns ].map(column => {
      column.sortOrder = null;
      if (column.key === 'description') column.render = descriptionRender;
      if (column.key === 'chart') column.render = slotsBarRender;
      if (column.key === sorter.key) {
        column.sortOrder = sorter.descend ? 'descend' : 'ascend';
      }
      if (column.key === 'slotsAvailable') {
        column.render = (_: unknown, rp: ResourcePool): React.ReactNode => {
          return maxPoolSlotCapacity(rp);
        };
      }
      return column;
    });

    return newColumns;
  }, [ agents, getSlotTypeOverview, sorter ]);

  const hideModal = useCallback(() => setRpDetail(undefined), []);

  const handleRadioChange = useCallback((value: GridListView) => {
    storage.set(VIEW_CHOICE_KEY, value);
    setSelectedView(value);
  }, [ storage ]);

  const handleTableChange = useCallback((tablePagination, tableFilters, tableSorter) => {
    if (Array.isArray(tableSorter)) return;

    const { columnKey, order } = tableSorter as SorterResult<ResourcePool>;
    if (!columnKey || !columns.find(column => column.key === columnKey)) return;

    storage.set(STORAGE_SORTER_KEY, { descend: order === 'descend', key: columnKey as string });
    setSorter({ descend: order === 'descend', key: columnKey as string });

    storage.set(STORAGE_LIMIT_KEY, tablePagination.pageSize);
    setPagination(prev => ({
      ...prev,
      limit: tablePagination.pageSize,
      offset: (tablePagination.current - 1) * tablePagination.pageSize,
    }));
  }, [ columns, storage ]);

  const handleTableRow = useCallback((record: ResourcePool) => {
    const handleClick = (event: React.MouseEvent) => {
      if (isAlternativeAction(event)) return;
      setRpDetail(record);
    };
    return { onAuxClick: handleClick, onClick: handleClick };
  }, []);

  useEffect(() => {
    fetchAgents();

    return () => canceler.abort();
  }, [ canceler, fetchAgents ]);

  return (
    <>
<<<<<<< HEAD
      <ClusterOverallStats />
=======
      <Section hideTitle title="Overview Stats">
        <Grid gap={ShirtSize.medium} minItemWidth={150} mode={GridMode.AutoFill}>
          <OverviewStats title="Connected Agents">
            {agents ? agents.length : '?'}
          </OverviewStats>
          {[ ResourceType.CUDA, ResourceType.ROCM, ResourceType.CPU ].map(resType => (
            (maxTotalSlots[resType] > 0) ? (
              <OverviewStats
                key={resType}
                title={`${resType} Slots Allocated`}>
                {overview[resType].total - overview[resType].available}
                <small>
                  / {maxTotalSlots[resType]}
                </small>
              </OverviewStats>
            ) : null))}
          {auxContainers.total ? (
            <OverviewStats title="Aux Containers Running">
              {auxContainers.running} <small>/ {auxContainers.total}</small>
            </OverviewStats>
          ) : null}
        </Grid>
      </Section>
>>>>>>> bcc50f97
      <ClusterOverallBar />
      <Section
        options={<GridListRadioGroup value={selectedView} onChange={handleRadioChange} />}
        title={`${resourcePools.length} Resource Pools`}>
        {selectedView === GridListView.Grid && (
          <Grid gap={ShirtSize.medium} minItemWidth={300} mode={GridMode.AutoFill}>
            {resourcePools.map((rp, idx) => (
              <ResourcePoolCard
                computeContainerStates={
                  getSlotContainerStates(agents || [], rp.slotType, rp.name)
                }
                key={idx}
                resourcePool={rp}
                resourceType={rp.slotType}
                totalComputeSlots={maxPoolSlotCapacity(rp)}
              />
            ))}
          </Grid>
        )}
        {selectedView === GridListView.List && (
          <ResponsiveTable<ResourcePool>
            columns={columns}
            dataSource={resourcePools}
            loading={!agents} // TODO replace with resource pools
            pagination={getFullPaginationConfig(pagination, total)}
            rowClassName={defaultRowClassName({ clickable: true })}
            rowKey="name"
            scroll={{ x: 1000 }}
            showSorterTooltip={false}
            size="small"
            onChange={handleTableChange}
            onRow={handleTableRow}
          />
        )}
      </Section>
      {!!rpDetail && (
        <ResourcePoolDetails
          finally={hideModal}
          resourcePool={rpDetail}
          visible={!!rpDetail}
        />
      )}
    </>
  );
};

export default ClusterOverview;<|MERGE_RESOLUTION|>--- conflicted
+++ resolved
@@ -82,30 +82,6 @@
 
   usePolling(fetchResourcePools, { interval: 10000 });
 
-<<<<<<< HEAD
-=======
-  const auxContainers = useMemo(() => {
-    const tally = {
-      running: 0,
-      total: 0,
-    };
-    resourcePools.forEach(rp => {
-      tally.total += rp.auxContainerCapacity;
-      tally.running += rp.auxContainersRunning;
-    });
-    return tally;
-  }, [ resourcePools ]);
-
-  /** theoretical max capacity for each slot type in the cluster */
-  const maxTotalSlots = useMemo(() => {
-    return resourcePools.reduce((acc, pool) => {
-      if (!(pool.slotType in acc)) acc[pool.slotType] = 0;
-      acc[pool.slotType] += maxPoolSlotCapacity(pool);
-      return acc;
-    }, {} as { [key in ResourceType]: number });
-  }, [ resourcePools ]);
-
->>>>>>> bcc50f97
   const getSlotTypeOverview = useCallback((
     resPoolName: string,
     resType: ResourceType,
@@ -196,33 +172,7 @@
 
   return (
     <>
-<<<<<<< HEAD
       <ClusterOverallStats />
-=======
-      <Section hideTitle title="Overview Stats">
-        <Grid gap={ShirtSize.medium} minItemWidth={150} mode={GridMode.AutoFill}>
-          <OverviewStats title="Connected Agents">
-            {agents ? agents.length : '?'}
-          </OverviewStats>
-          {[ ResourceType.CUDA, ResourceType.ROCM, ResourceType.CPU ].map(resType => (
-            (maxTotalSlots[resType] > 0) ? (
-              <OverviewStats
-                key={resType}
-                title={`${resType} Slots Allocated`}>
-                {overview[resType].total - overview[resType].available}
-                <small>
-                  / {maxTotalSlots[resType]}
-                </small>
-              </OverviewStats>
-            ) : null))}
-          {auxContainers.total ? (
-            <OverviewStats title="Aux Containers Running">
-              {auxContainers.running} <small>/ {auxContainers.total}</small>
-            </OverviewStats>
-          ) : null}
-        </Grid>
-      </Section>
->>>>>>> bcc50f97
       <ClusterOverallBar />
       <Section
         options={<GridListRadioGroup value={selectedView} onChange={handleRadioChange} />}
