--- conflicted
+++ resolved
@@ -8,12 +8,8 @@
 import { useSettings } from 'hooks/useSettings';
 import { getResourceAllocationAggregated } from 'services/api';
 import { V1ResourceAllocationAggregatedResponse } from 'services/api-ts-sdk';
-<<<<<<< HEAD
-import { useUsers } from 'stores/users';
-=======
 import usersStore from 'stores/users';
 import { DetailedUser } from 'types';
->>>>>>> e6813e10
 import handleError from 'utils/error';
 import { Loadable } from 'utils/loadable';
 import { useObservable } from 'utils/observable';
@@ -38,15 +34,8 @@
   });
   const [isCsvModalVisible, setIsCsvModalVisible] = useState<boolean>(false);
   const { settings, updateSettings } = useSettings<Settings>(settingsConfig);
-<<<<<<< HEAD
-  const users = Loadable.map(useUsers(), ({ users }) => users);
-=======
   const loadableUsers = useObservable(usersStore.getUsers());
-  const users: Readonly<DetailedUser[]> = Loadable.match(loadableUsers, {
-    Loaded: (usersPagination) => usersPagination.users,
-    NotLoaded: () => [],
-  }); // TODO: handle loading state
->>>>>>> e6813e10
+  const users = Loadable.map(loadableUsers, ({ users }) => users);
 
   const filters = useMemo(() => {
     const filters: ClusterHistoricalUsageFiltersInterface = {
