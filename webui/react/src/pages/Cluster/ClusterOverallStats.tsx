--- conflicted
+++ resolved
@@ -1,4 +1,3 @@
-import { useObservable } from 'micro-observables';
 import React, { ReactNode, useCallback, useMemo, useState } from 'react';
 
 import Grid, { GridMode } from 'components/Grid';
@@ -10,14 +9,8 @@
 import { GetExperimentsParams } from 'services/types';
 import Spinner from 'shared/components/Spinner';
 import usePolling from 'shared/hooks/usePolling';
-<<<<<<< HEAD
-import { useAgents, useClusterOverview } from 'stores/agents';
+import { useClusterStore } from 'stores/cluster';
 import { ExperimentsService } from 'stores/experiments';
-import { useResourcePools } from 'stores/resourcePools';
-=======
-import { useClusterStore } from 'stores/cluster';
-import { useExperiments, useFetchExperiments } from 'stores/experiments';
->>>>>>> 05c7a3bf
 import { useActiveTasks, useFetchActiveTasks } from 'stores/tasks';
 import { ShirtSize } from 'themes';
 import { ResourceType } from 'types';
@@ -32,17 +25,10 @@
 };
 
 export const ClusterOverallStats: React.FC = () => {
-<<<<<<< HEAD
-  const loadableResourcePools = useResourcePools();
-  const resourcePools = Loadable.getOrElse([], loadableResourcePools); // TODO show spinner when this is loading
-  const overview = useClusterOverview();
-  const agents = useAgents();
-  const experimentsService = ExperimentsService.getInstance();
-=======
   const resourcePools = Loadable.getOrElse([], useObservable(useClusterStore().resourcePools)); // TODO show spinner when this is loading
   const agents = useObservable(useClusterStore().agents);
   const clusterOverview = useObservable(useClusterStore().clusterOverview);
->>>>>>> 05c7a3bf
+  const experimentsService = ExperimentsService.getInstance();
 
   const [canceler] = useState(new AbortController());
   const fetchActiveExperiments = experimentsService.fetchExperiments(
