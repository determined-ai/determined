--- conflicted
+++ resolved
@@ -59,7 +59,7 @@
       { children: <SettingsAccount />, key: TAB_KEYS[TabType.Account], label: TabType.Account },
     ];
 
-    if (canViewUsers) {
+    if (canAdministrateUsers) {
       items.push({
         children: <UserManagement />,
         key: TAB_KEYS[TabType.UserManagement],
@@ -75,7 +75,7 @@
       });
     }
     return items;
-  }, [canViewUsers, rbacEnabled]);
+  }, [canAdministrateUsers, rbacEnabled]);
 
   return (
     <Tabs
@@ -83,27 +83,9 @@
       className="no-padding"
       defaultActiveKey={tabKey}
       destroyInactiveTabPane
-<<<<<<< HEAD
       items={tabItems}
       onChange={handleTabChange}
     />
-=======
-      onChange={handleTabChange}>
-      <TabPane key={TAB_KEYS[TabType.Account]} tab={TabType.Account}>
-        <SettingsAccount />
-      </TabPane>
-      {canAdministrateUsers && (
-        <TabPane key={TAB_KEYS[TabType.UserManagement]} tab={TabType.UserManagement}>
-          <UserManagement />
-        </TabPane>
-      )}
-      {rbacEnabled && (
-        <TabPane key={TAB_KEYS[TabType.GroupManagement]} tab={TabType.GroupManagement}>
-          <GroupManagement />
-        </TabPane>
-      )}
-    </Tabs>
->>>>>>> 6a392b9c
   );
 };
 
