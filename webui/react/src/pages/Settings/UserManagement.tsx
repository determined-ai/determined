import { Button, Dropdown, message, Space } from 'antd';
import type { MenuProps } from 'antd';
import React, { useCallback, useEffect, useMemo, useRef, useState } from 'react';

import Page from 'components/Page';
import InteractiveTable, {
  InteractiveTableSettings,
  onRightClickableCell,
} from 'components/Table/InteractiveTable';
import SkeletonTable from 'components/Table/SkeletonTable';
import {
  checkmarkRenderer,
  defaultRowClassName,
  getFullPaginationConfig,
  relativeTimeRenderer,
} from 'components/Table/Table';
import UserBadge from 'components/UserBadge';
import useFeature from 'hooks/useFeature';
import useModalCreateUser from 'hooks/useModal/UserSettings/useModalCreateUser';
import usePermissions from 'hooks/usePermissions';
import { UpdateSettings, useSettings } from 'hooks/useSettings';
import { getGroups, patchUser } from 'services/api';
import { V1GetUsersRequestSortBy, V1GroupSearchResult } from 'services/api-ts-sdk';
import dropdownCss from 'shared/components/ActionDropdown/ActionDropdown.module.scss';
import Icon from 'shared/components/Icon/Icon';
import { ValueOf } from 'shared/types';
import { isEqual } from 'shared/utils/data';
import { validateDetApiEnum } from 'shared/utils/service';
import { useFetchKnownRoles } from 'stores/knowRoles';
import { FetchUsersConfig, useFetchUsers, useUsers } from 'stores/users';
import { DetailedUser } from 'types';
import handleError from 'utils/error';
import { Loadable, NotLoaded } from 'utils/loadable';

import css from './UserManagement.module.scss';
import settingsConfig, {
  DEFAULT_COLUMN_WIDTHS,
  UserManagementSettings,
} from './UserManagement.settings';

export const USER_TITLE = 'Users';
export const CREATE_USER = 'New User';
export const CREAT_USER_LABEL = 'new_user';

interface DropdownProps {
  fetchUsers: () => void;
  groups: V1GroupSearchResult[];
  user: DetailedUser;
}

const UserActionDropdown = ({ fetchUsers, user, groups }: DropdownProps) => {
  const { modalOpen: openEditUserModal, contextHolder: modalEditUserContextHolder } =
    useModalCreateUser({ groups, onClose: fetchUsers, user });

  const { canModifyUsers } = usePermissions();

  const onToggleActive = async () => {
    await patchUser({ userId: user.id, userParams: { active: !user.isActive } });
    message.success(`User has been ${user.isActive ? 'deactivated' : 'activated'}`);
    fetchUsers();
  };

  const MenuKey = {
    Edit: 'edit',
    State: 'state',
    View: 'view',
  } as const;

  const funcs = {
    [MenuKey.Edit]: () => {
      openEditUserModal();
    },
    [MenuKey.State]: () => {
      onToggleActive();
    },
    [MenuKey.View]: () => {
      openEditUserModal(true);
    },
  };

  const onItemClick: MenuProps['onClick'] = (e) => {
    funcs[e.key as ValueOf<typeof MenuKey>]();
  };

  const menuItems: MenuProps['items'] = canModifyUsers
    ? [
        { key: MenuKey.View, label: 'View Profile' },
        { key: MenuKey.Edit, label: 'Edit' },
        { key: MenuKey.State, label: `${user.isActive ? 'Deactivate' : 'Activate'}` },
      ]
    : [{ key: MenuKey.View, label: 'View Profile' }];

  return (
    <div className={dropdownCss.base}>
      <Dropdown
        menu={{ items: menuItems, onClick: onItemClick }}
        placement="bottomRight"
        trigger={['click']}>
        <Button className={css.overflow} type="text">
          <Icon name="overflow-vertical" />
        </Button>
      </Dropdown>
      {modalEditUserContextHolder}
    </div>
  );
};

const UserManagement: React.FC = () => {
  const [groups, setGroups] = useState<V1GroupSearchResult[]>([]);
  const [canceler] = useState(new AbortController());
  const pageRef = useRef<HTMLElement>(null);
  const fetchUsersHook = useFetchUsers(canceler);
  const { settings, updateSettings } = useSettings<UserManagementSettings>(settingsConfig);
  const apiConfig = useMemo<FetchUsersConfig>(
    () => ({
      limit: settings.tableLimit,
      offset: settings.tableOffset,
      orderBy: settings.sortDesc ? 'ORDER_BY_DESC' : 'ORDER_BY_ASC',
      sortBy: validateDetApiEnum(V1GetUsersRequestSortBy, settings.sortKey),
    }),
    [settings],
  );
  const loadableUser = useUsers(apiConfig);
  const users = Loadable.match(loadableUser, {
    Loaded: (users) => users.users,
    NotLoaded: () => [],
  });
  const total = Loadable.match(loadableUser, {
    Loaded: (users) => users.pagination.total ?? 0,
    NotLoaded: () => 0,
  });

  const rbacEnabled = useFeature().isOn('rbac');
  const { canModifyUsers } = usePermissions();

  const fetchKnownRoles = useFetchKnownRoles(canceler);

  const fetchUsers = useCallback((): void => {
    if (!settings) return;

    fetchUsersHook(apiConfig);
  }, [settings, apiConfig, fetchUsersHook]);

  const fetchGroups = useCallback(async (): Promise<void> => {
    try {
      const response = await getGroups({}, { signal: canceler.signal });

      setGroups((prev) => {
        if (isEqual(prev, response.groups)) return prev;
        return response.groups || [];
      });
    } catch (e) {
      handleError(e, { publicSubject: 'Unable to fetch groups.' });
    }
  }, [canceler.signal]);

  useEffect(() => {
    fetchUsers();
    // eslint-disable-next-line react-hooks/exhaustive-deps
  }, [settings]);

  useEffect(() => {
    fetchGroups();
  }, [fetchGroups]);

  useEffect(() => {
    if (rbacEnabled) {
      fetchKnownRoles();
    }
  }, [fetchKnownRoles, rbacEnabled]);

  const { modalOpen: openCreateUserModal, contextHolder: modalCreateUserContextHolder } =
    useModalCreateUser({ groups, onClose: fetchUsers });

  const onClickCreateUser = useCallback(() => {
    openCreateUserModal();
  }, [openCreateUserModal]);

  const columns = useMemo(() => {
    const actionRenderer = (_: string, record: DetailedUser) => {
      return <UserActionDropdown fetchUsers={fetchUsers} groups={groups} user={record} />;
    };
    const columns = [
      {
        dataIndex: 'displayName',
        defaultWidth: DEFAULT_COLUMN_WIDTHS['displayName'],
        key: V1GetUsersRequestSortBy.NAME,
        onCell: onRightClickableCell,
        render: (_: string, r: DetailedUser) => <UserBadge user={r} />,
        sorter: true,
        title: 'Name',
      },
      {
        dataIndex: 'isActive',
        defaultWidth: DEFAULT_COLUMN_WIDTHS['isActive'],
        key: V1GetUsersRequestSortBy.ACTIVE,
        onCell: onRightClickableCell,
        render: checkmarkRenderer,
        sorter: true,
        title: 'Active',
      },
      {
        dataIndex: 'isAdmin',
        defaultWidth: DEFAULT_COLUMN_WIDTHS['isAdmin'],
        key: V1GetUsersRequestSortBy.ADMIN,
        onCell: onRightClickableCell,
        render: checkmarkRenderer,
        sorter: true,
        title: 'Admin',
      },
      {
        dataIndex: 'modifiedAt',
        defaultWidth: DEFAULT_COLUMN_WIDTHS['modifiedAt'],
        key: V1GetUsersRequestSortBy.MODIFIEDTIME,
        onCell: onRightClickableCell,
        render: (value: number): React.ReactNode => relativeTimeRenderer(new Date(value)),
        sorter: true,
        title: 'Modified Time',
      },
      {
        className: 'fullCell',
        dataIndex: 'action',
        defaultWidth: DEFAULT_COLUMN_WIDTHS['action'],
        key: 'action',
        onCell: onRightClickableCell,
        render: actionRenderer,
        title: '',
        width: DEFAULT_COLUMN_WIDTHS['action'],
      },
    ];
    return rbacEnabled ? columns.filter((c) => c.dataIndex !== 'isAdmin') : columns;
  }, [fetchUsers, groups, rbacEnabled]);

  const table = useMemo(() => {
    return settings ? (
      <InteractiveTable
        columns={columns}
        containerRef={pageRef}
        dataSource={users}
<<<<<<< HEAD
        loading={loadableUser === NotLoaded}
=======
        interactiveColumns={false}
        loading={isLoading}
>>>>>>> 90554094
        pagination={getFullPaginationConfig(
          {
            limit: settings.tableLimit,
            offset: settings.tableOffset,
          },
          total,
        )}
        rowClassName={defaultRowClassName({ clickable: false })}
        rowKey="id"
        settings={settings as InteractiveTableSettings}
        showSorterTooltip={false}
        size="small"
        updateSettings={updateSettings as UpdateSettings}
      />
    ) : (
      <SkeletonTable columns={columns.length} />
    );
  }, [users, loadableUser, settings, columns, total, updateSettings]);
  return (
    <Page
      containerRef={pageRef}
      options={
        <Space>
          <Button
            aria-label={CREAT_USER_LABEL}
            disabled={!canModifyUsers}
            onClick={onClickCreateUser}>
            {CREATE_USER}
          </Button>
        </Space>
      }
      title={USER_TITLE}>
      <div className={css.usersTable}>{table}</div>
      {modalCreateUserContextHolder}
    </Page>
  );
};

export default UserManagement;<|MERGE_RESOLUTION|>--- conflicted
+++ resolved
@@ -237,12 +237,8 @@
         columns={columns}
         containerRef={pageRef}
         dataSource={users}
-<<<<<<< HEAD
-        loading={loadableUser === NotLoaded}
-=======
         interactiveColumns={false}
-        loading={isLoading}
->>>>>>> 90554094
+        loading={isLoading || loadableUser === NotLoaded}
         pagination={getFullPaginationConfig(
           {
             limit: settings.tableLimit,
