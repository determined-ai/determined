import { SettingsConfig } from 'hooks/useSettings';
import { KeyboardShortcut } from 'utils/shortcut';

export interface Settings {
  navbarCollapsed: KeyboardShortcut;
<<<<<<< HEAD
  jupyterLab: KeyboardShortcut;
=======
  omnibar: KeyboardShortcut;
>>>>>>> 4cd31ab4
}

const shortCutSettingsConfig: SettingsConfig<Settings> = {
  settings: {
    jupyterLab: {
      defaultValue: {
        alt: false,
        ctrl: false,
        key: 'L',
        meta: true,
        shift: true,
      },
      skipUrlEncoding: true,
      storageKey: 'jupyterLab',
      type: KeyboardShortcut,
    },
    navbarCollapsed: {
      defaultValue: {
        alt: false,
        ctrl: false,
        key: 'u',
        meta: true,
        shift: true,
      },
      skipUrlEncoding: true,
      storageKey: 'navbarCollapsed',
      type: KeyboardShortcut,
    },
    omnibar: {
      defaultValue: {
        alt: false,
        ctrl: true,
        key: ' ',
        meta: false,
        shift: false,
      },
      skipUrlEncoding: true,
      storageKey: 'omnibar',
      type: KeyboardShortcut,
    },
  },
  storagePath: 'shortcuts',
};

export default shortCutSettingsConfig;<|MERGE_RESOLUTION|>--- conflicted
+++ resolved
@@ -3,11 +3,8 @@
 
 export interface Settings {
   navbarCollapsed: KeyboardShortcut;
-<<<<<<< HEAD
   jupyterLab: KeyboardShortcut;
-=======
   omnibar: KeyboardShortcut;
->>>>>>> 4cd31ab4
 }
 
 const shortCutSettingsConfig: SettingsConfig<Settings> = {
