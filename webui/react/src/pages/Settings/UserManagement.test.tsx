--- conflicted
+++ resolved
@@ -9,12 +9,9 @@
 import StoreProvider from 'contexts/Store';
 import { SettingsProvider } from 'hooks/useSettingsProvider';
 import history from 'shared/routes/history';
-<<<<<<< HEAD
 import { AuthProvider, useAuth } from 'stores/auth';
 import { useCurrentUsers, useFetchUsers, UsersProvider } from 'stores/users';
-=======
 import { UserRolesProvider } from 'stores/userRoles';
->>>>>>> 7c58a72f
 import { DetailedUser } from 'types';
 
 import UserManagement, { CREAT_USER_LABEL, CREATE_USER, USER_TITLE } from './UserManagement';
@@ -98,27 +95,15 @@
 const setup = () =>
   render(
     <StoreProvider>
-<<<<<<< HEAD
       <UsersProvider>
         <AuthProvider>
-          <DndProvider backend={HTML5Backend}>
-            <Container />
-          </DndProvider>
+          <UserRolesProvider>
+            <DndProvider backend={HTML5Backend}>
+              <Container />
+            </DndProvider>
+          </UserRolesProvider>
         </AuthProvider>
       </UsersProvider>
-=======
-      <UserRolesProvider>
-        <DndProvider backend={HTML5Backend}>
-          <SettingsProvider>
-            <HelmetProvider>
-              <HistoryRouter history={history}>
-                <Container />
-              </HistoryRouter>
-            </HelmetProvider>
-          </SettingsProvider>
-        </DndProvider>
-      </UserRolesProvider>
->>>>>>> 7c58a72f
     </StoreProvider>,
   );
 
