<<<<<<< HEAD
import { Dropdown } from 'antd';
=======
import { Dropdown, Menu } from 'antd';
import { array, number } from 'io-ts';
>>>>>>> 17c444de
import { MenuInfo } from 'rc-menu/lib/interface';
import React, {
  Dispatch,
  ReactNode,
  SetStateAction,
  useCallback,
  useEffect,
  useState,
} from 'react';

import TableBatch from 'components/Table/TableBulkActions';
import { SettingsConfig, useSettings } from 'hooks/useSettings';
import css from 'shared/components/ActionDropdown/ActionDropdown.module.scss';
import Icon from 'shared/components/Icon';
import usePrevious from 'shared/hooks/usePrevious';
import { isEqual } from 'shared/utils/data';
import { noOp } from 'shared/utils/service';

import { encodeIdList } from '../api';
import { TrialsCollectionSpec, TrialsSelection } from '../Collections/collections';
import { TrialFilters, TrialSorter } from '../Collections/filters';
import { CollectionModalProps } from '../Collections/useModalCreateCollection';

import useModalTrialTag from './useModalTagTrials';
import {
  dispatchTrialAction,
  openTensorBoard,
  TrialAction,
  trialActionDefs,
  TrialsActionHandler,
} from './utils';
export interface TrialActionsInterface {
  TrialActionDropdown: React.FC<{ children?: ReactNode; id: number }>;
  dispatcher: ReactNode;
  modalContextHolder: React.ReactElement;
  selectAllMatching: boolean;
  selectTrials: (ids: unknown) => void;
  selectedTrials: number[];
  setSelectedTrials: Dispatch<SetStateAction<number[]>>;
}

interface Props {
  availableIds: number[];
  filters: TrialFilters;
  openCreateModal: (p: CollectionModalProps) => void;
  refetch: () => void;
  sorter: TrialSorter;
}

export const settingsConfig: SettingsConfig<{ ids: number[] }> = {
  applicableRoutespace: '/trials',
  settings: {
    ids: {
      defaultValue: [],
      // skipUrlEncoding: true,
      storageKey: 'selectedTrialIds',
      type: array(number),
    },
  },
  storagePath: 'trials-selection',
};

const useTrialActions = ({
  availableIds,
  filters,
  sorter,
  openCreateModal,
  refetch,
}: Props): TrialActionsInterface => {
  const { settings, updateSettings } = useSettings<{ ids: number[] }>(settingsConfig);

  const [selectedTrials, setSelectedTrials] = useState<number[]>(settings.ids ?? []);

  const previouslySelectedTrials = usePrevious(selectedTrials, undefined);

  useEffect(() => {
    if (previouslySelectedTrials && !isEqual(previouslySelectedTrials, selectedTrials)) {
      updateSettings({ ids: selectedTrials });
    }
    // eslint-disable-next-line react-hooks/exhaustive-deps
  }, [selectedTrials, previouslySelectedTrials]);

  const previouslyAvailableIds = usePrevious(availableIds, undefined);

  useEffect(() => {
    if (previouslyAvailableIds && !isEqual(previouslyAvailableIds, availableIds))
      setSelectedTrials((ids) => ids.filter((id) => availableIds.includes(id)));
  }, [availableIds, previouslyAvailableIds]);

  const [selectAllMatching, setSelectAllMatching] = useState<boolean>(false);
  const handleChangeSelectionMode = useCallback(() => setSelectAllMatching((prev) => !prev), []);

  const selectTrials = useCallback(
    (rowKeys: unknown) => setSelectedTrials(encodeIdList(rowKeys as string[]) ?? []),
    [setSelectedTrials],
  );

  const clearSelected = useCallback(() => {
    setSelectedTrials([]);
  }, [setSelectedTrials]);

  const { contextHolder, modalOpen } = useModalTrialTag({ onConfirm: refetch });

  const handleBatchAction = useCallback(
    async (action: string) => {
      const trials = selectAllMatching
        ? ({ filters, sorter } as TrialsCollectionSpec)
        : ({ sorter: sorter, trialIds: selectedTrials } as TrialsSelection);

      const handle = async (handler: TrialsActionHandler) =>
        await dispatchTrialAction(action as TrialAction, trials, handler);

      await (action === TrialAction.AddTags
        ? handle(modalOpen)
        : action === TrialAction.TagAndCollect
        ? handle(openCreateModal)
        : action === TrialAction.OpenTensorBoard
        ? handle(openTensorBoard)
        : Promise.resolve());
    },
    [selectedTrials, modalOpen, selectAllMatching, sorter, filters, openCreateModal],
  );

  const dispatcher = (
    <TableBatch
      actions={Object.values(trialActionDefs)}
      selectAllMatching={selectAllMatching}
      selectedRowCount={selectedTrials.length}
      onAction={handleBatchAction}
      onChangeSelectionMode={handleChangeSelectionMode}
      onClear={clearSelected}
    />
  );

  const TrialActionDropdown: React.FC<{ children?: ReactNode; id: number }> = ({
    id,
    children,
  }) => {
    const menuItems = [
      { key: TrialAction.OpenTensorBoard, label: 'Open in Tensorboard' },
      { key: TrialAction.AddTags, label: 'Add Tags' },
    ];

    const menu = {
      items: menuItems,
      onClick: (params: MenuInfo) => {
        params.domEvent.stopPropagation();
        const { key: action } = params;
        dispatchTrialAction(
          action as TrialAction,
          { trialIds: [id] },
          action === TrialAction.OpenTensorBoard
            ? openTensorBoard
            : action === TrialAction.AddTags
            ? modalOpen
            : noOp,
        );
      },
    };

    return children ? (
      <>
        <Dropdown menu={menu} placement="bottomLeft" trigger={['contextMenu']}>
          {children}
        </Dropdown>
      </>
    ) : (
      <div className={css.base} title="Open actions menu" onClick={(e) => e.stopPropagation()}>
        <Dropdown menu={menu} placement="bottomRight" trigger={['click']}>
          <button onClick={(e) => e.stopPropagation()}>
            <Icon name="overflow-vertical" />
          </button>
        </Dropdown>
      </div>
    );
  };

  return {
    dispatcher,
    modalContextHolder: contextHolder,
    selectAllMatching,
    selectedTrials,
    selectTrials,
    setSelectedTrials,
    TrialActionDropdown,
  };
};
export default useTrialActions;<|MERGE_RESOLUTION|>--- conflicted
+++ resolved
@@ -1,9 +1,5 @@
-<<<<<<< HEAD
 import { Dropdown } from 'antd';
-=======
-import { Dropdown, Menu } from 'antd';
 import { array, number } from 'io-ts';
->>>>>>> 17c444de
 import { MenuInfo } from 'rc-menu/lib/interface';
 import React, {
   Dispatch,
