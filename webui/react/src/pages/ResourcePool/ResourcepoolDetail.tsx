--- conflicted
+++ resolved
@@ -1,8 +1,4 @@
-<<<<<<< HEAD
-import Divider from 'hew/Divider';
-=======
 import { MenuItem } from 'hew/Dropdown';
->>>>>>> 2ffc18f9
 import Message from 'hew/Message';
 import { useModal } from 'hew/Modal';
 import Pivot, { PivotProps } from 'hew/Pivot';
@@ -219,12 +215,12 @@
     () =>
       canManageResourcePoolBindings
         ? [
-            {
-              disabled: false,
-              key: MenuKey.ManageNodes,
-              label: 'Manage Nodes',
-            },
-          ]
+          {
+            disabled: false,
+            key: MenuKey.ManageNodes,
+            label: 'Manage Nodes',
+          },
+        ]
         : undefined,
     [canManageResourcePoolBindings],
   );
@@ -251,9 +247,8 @@
       breadcrumb={[
         { breadcrumbName: 'Cluster', path: paths.clusters() },
         {
-          breadcrumbName: `${pool.name} (${V1SchedulerTypeToLabel[pool.schedulerType]}) ${
-            usage ? `- ${floatToPercent(usage)}` : ''
-          }`,
+          breadcrumbName: `${pool.name} (${V1SchedulerTypeToLabel[pool.schedulerType]}) ${usage ? `- ${floatToPercent(usage)}` : ''
+            }`,
           path: '',
         },
       ]}
