import { ExclamationCircleOutlined } from '@ant-design/icons';
import { Button, Dropdown, Menu, Modal, Space } from 'antd';
import type { MenuProps } from 'antd';
import { FilterDropdownProps } from 'antd/lib/table/interface';
import React, { useCallback, useEffect, useLayoutEffect, useMemo, useRef, useState } from 'react';
import { useParams } from 'react-router-dom';

import Badge, { BadgeType } from 'components/Badge';
import ExperimentActionDropdown from 'components/ExperimentActionDropdown';
import FilterCounter from 'components/FilterCounter';
import InteractiveTable, {
  ColumnDef,
  InteractiveTableSettings,
  onRightClickableCell,
} from 'components/InteractiveTable';
import Link from 'components/Link';
import Page from 'components/Page';
import PageNotFound from 'components/PageNotFound';
import PaginatedNotesCard from 'components/PaginatedNotesCard';
import {
  checkmarkRenderer,
  defaultRowClassName,
  experimentDurationRenderer,
  experimentNameRenderer,
  experimentProgressRenderer,
  ExperimentRenderer,
  getFullPaginationConfig,
  relativeTimeRenderer,
  stateRenderer,
  userRenderer,
} from 'components/Table';
import TableBatch from 'components/TableBatch';
import TableFilterDropdown from 'components/TableFilterDropdown';
import TableFilterSearch from 'components/TableFilterSearch';
import TagList from 'components/TagList';
import TextEditorModal from 'components/TextEditorModal';
import Toggle from 'components/Toggle';
import { useStore } from 'contexts/Store';
import useExperimentTags from 'hooks/useExperimentTags';
import { useFetchUsers } from 'hooks/useFetch';
import useModalColumnsCustomize from 'hooks/useModal/Columns/useModalColumnsCustomize';
import useModalExperimentMove, {
  Settings as MoveExperimentSettings,
  settingsConfig as moveExperimentSettingsConfig,
} from 'hooks/useModal/Experiment/useModalExperimentMove';
import useModalProjectNoteDelete from 'hooks/useModal/Project/useModalProjectNoteDelete';
import usePermissions from 'hooks/usePermissions';
import useSettings, { UpdateSettings } from 'hooks/useSettings';
import { paths } from 'routes/utils';
import {
  activateExperiment,
  addProjectNote,
  archiveExperiment,
  cancelExperiment,
  deleteExperiment,
  getExperimentLabels,
  getExperiments,
  getProject,
  killExperiment,
  openOrCreateTensorBoard,
  patchExperiment,
  pauseExperiment,
  setProjectNotes,
  unarchiveExperiment,
} from 'services/api';
import { Determinedexperimentv1State, V1GetExperimentsRequestSortBy } from 'services/api-ts-sdk';
import { encodeExperimentState } from 'services/decoder';
import { GetExperimentsParams } from 'services/types';
import Icon from 'shared/components/Icon/Icon';
import Message, { MessageType } from 'shared/components/Message';
import Spinner from 'shared/components/Spinner';
import usePolling from 'shared/hooks/usePolling';
import { RecordKey } from 'shared/types';
import { isEqual } from 'shared/utils/data';
import { ErrorLevel } from 'shared/utils/error';
import { routeToReactUrl } from 'shared/utils/routes';
import { isNotFound } from 'shared/utils/service';
import { validateDetApiEnum, validateDetApiEnumList } from 'shared/utils/service';
import { alphaNumericSorter } from 'shared/utils/sort';
import {
  ExperimentAction as Action,
  CommandTask,
  ExperimentItem,
  ExperimentPagination,
  Note,
  Project,
  ProjectExperiment,
  RunState,
} from 'types';
import handleError from 'utils/error';
import {
  canActionExperiment,
  getActionsForExperimentsUnion,
  getProjectExperimentForExperimentItem,
} from 'utils/experiment';
import { getDisplayName } from 'utils/user';
import { openCommand } from 'utils/wait';

import css from './ProjectDetails.module.scss';
import settingsConfig, {
  DEFAULT_COLUMN_WIDTHS,
  DEFAULT_COLUMNS,
  ExperimentColumnName,
  ProjectDetailsSettings,
} from './ProjectDetails.settings';
import ProjectDetailsTabs, { TabInfo } from './ProjectDetails/ProjectDetailsTabs';

const filterKeys: Array<keyof ProjectDetailsSettings> = ['label', 'search', 'state', 'user'];

interface Params {
  projectId: string;
}

const batchActions = [
  Action.CompareExperiments,
  Action.OpenTensorBoard,
  Action.Activate,
  Action.Move,
  Action.Pause,
  Action.Archive,
  Action.Unarchive,
  Action.Cancel,
  Action.Kill,
  Action.Delete,
];

const ProjectDetails: React.FC = () => {
  const {
    users,
    auth: { user },
  } = useStore();
  const { projectId } = useParams<Params>();
  const [project, setProject] = useState<Project>();
  const [experiments, setExperiments] = useState<ExperimentItem[]>([]);
  const [labels, setLabels] = useState<string[]>([]);
  const [pageError, setPageError] = useState<Error>();
  const [isLoading, setIsLoading] = useState(true);
  const [total, setTotal] = useState(0);
  const [canceler] = useState(new AbortController());
  const pageRef = useRef<HTMLElement>(null);
  const expPermissions = usePermissions();

  const { updateSettings: updateDestinationSettings } = useSettings<MoveExperimentSettings>(
    moveExperimentSettingsConfig,
  );

  useEffect(() => {
    updateDestinationSettings({ projectId: undefined, workspaceId: project?.workspaceId });
  }, [updateDestinationSettings, project?.workspaceId]);

  const id = parseInt(projectId);

  const { settings, updateSettings, resetSettings, activeSettings } =
    useSettings<ProjectDetailsSettings>(settingsConfig);

  const experimentMap = useMemo(() => {
    return (experiments || []).reduce((acc, experiment) => {
      acc[experiment.id] = getProjectExperimentForExperimentItem(experiment, project);
      return acc;
    }, {} as Record<RecordKey, ProjectExperiment>);
  }, [experiments, project]);

  const filterCount = useMemo(() => activeSettings(filterKeys).length, [activeSettings]);

  const availableBatchActions = useMemo(() => {
    const experiments = settings.row?.map((id) => experimentMap[id]) ?? [];
    return getActionsForExperimentsUnion(experiments, batchActions, expPermissions);
  }, [experimentMap, expPermissions, settings.row]);

  const fetchProject = useCallback(async () => {
    try {
      const response = await getProject({ id }, { signal: canceler.signal });
      setProject((prev) => {
        if (isEqual(prev, response)) return prev;
        return response;
      });
      setPageError(undefined);
    } catch (e) {
      if (!pageError) setPageError(e as Error);
    }
  }, [canceler.signal, id, pageError]);

  const fetchExperiments = useCallback(async (): Promise<void> => {
    try {
      const states = (settings.state || []).map((state) => encodeExperimentState(state));
      const baseParams: GetExperimentsParams = {
        archived: settings.archived ? undefined : false,
        labels: settings.label,
        name: settings.search,
        orderBy: settings.sortDesc ? 'ORDER_BY_DESC' : 'ORDER_BY_ASC',
        projectId: id,
        sortBy: validateDetApiEnum(V1GetExperimentsRequestSortBy, settings.sortKey),
        states: validateDetApiEnumList(Determinedexperimentv1State, states),
        users: settings.user,
      };
      const pinnedIds = settings.pinned[id] ?? [];
      let pinnedExpResponse: ExperimentPagination = { experiments: [], pagination: {} };
      if (pinnedIds.length > 0) {
        pinnedExpResponse = await getExperiments(
          {
            ...baseParams,
            experimentIdFilter: { incl: pinnedIds },
            limit: settings.tableLimit,
            offset: 0,
          },
          { signal: canceler.signal },
        );
      }
      const otherExpResponse = await getExperiments(
        {
          ...baseParams,
          experimentIdFilter: { notIn: pinnedIds },
          limit: settings.tableLimit - pinnedIds.length,
          offset:
            settings.tableOffset - (settings.tableOffset / settings.tableLimit) * pinnedIds.length,
        },
        { signal: canceler.signal },
      );

      // Due to showing pinned items in all pages, we need to adjust the number of total items
      const totalItems =
        (pinnedExpResponse.pagination.total ?? 0) + (otherExpResponse.pagination.total ?? 0);
      const expectedNumPages = Math.ceil(totalItems / settings.tableLimit);
      const imaginaryTotalItems = totalItems + pinnedIds.length * expectedNumPages;
      setTotal(imaginaryTotalItems);
      setExperiments([...pinnedExpResponse.experiments, ...otherExpResponse.experiments]);
    } catch (e) {
      handleError(e, { publicSubject: 'Unable to fetch experiments.' });
    } finally {
      setIsLoading(false);
    }
  }, [
    canceler.signal,
    id,
    settings.archived,
    settings.label,
    settings.pinned,
    settings.search,
    settings.sortDesc,
    settings.sortKey,
    settings.state,
    settings.tableLimit,
    settings.tableOffset,
    settings.user,
  ]);

  const fetchLabels = useCallback(async () => {
    try {
      const labels = await getExperimentLabels({ project_id: id }, { signal: canceler.signal });
      labels.sort((a, b) => alphaNumericSorter(a, b));
      setLabels(labels);
    } catch (e) {
      handleError(e);
    }
  }, [canceler.signal, id]);

  const fetchUsers = useFetchUsers(canceler);

  const fetchAll = useCallback(async () => {
    await Promise.allSettled([fetchProject(), fetchExperiments(), fetchUsers(), fetchLabels()]);
  }, [fetchProject, fetchExperiments, fetchUsers, fetchLabels]);

  usePolling(fetchAll, { rerunOnNewFn: true });

  const experimentTags = useExperimentTags(fetchAll);

  const handleActionComplete = useCallback(() => fetchExperiments(), [fetchExperiments]);

  const tableSearchIcon = useCallback(() => <Icon name="search" size="tiny" />, []);

  const handleNameSearchApply = useCallback(
    (newSearch: string) => {
      updateSettings({ row: undefined, search: newSearch || undefined });
    },
    [updateSettings],
  );

  const handleNameSearchReset = useCallback(() => {
    updateSettings({ row: undefined, search: undefined });
  }, [updateSettings]);

  const nameFilterSearch = useCallback(
    (filterProps: FilterDropdownProps) => (
      <TableFilterSearch
        {...filterProps}
        value={settings.search || ''}
        onReset={handleNameSearchReset}
        onSearch={handleNameSearchApply}
      />
    ),
    [handleNameSearchApply, handleNameSearchReset, settings.search],
  );

  const handleLabelFilterApply = useCallback(
    (labels: string[]) => {
      updateSettings({
        label: labels.length !== 0 ? labels : undefined,
        row: undefined,
      });
    },
    [updateSettings],
  );

  const handleLabelFilterReset = useCallback(() => {
    updateSettings({ label: undefined, row: undefined });
  }, [updateSettings]);

  const labelFilterDropdown = useCallback(
    (filterProps: FilterDropdownProps) => (
      <TableFilterDropdown
        {...filterProps}
        multiple
        searchable
        values={settings.label}
        onFilter={handleLabelFilterApply}
        onReset={handleLabelFilterReset}
      />
    ),
    [handleLabelFilterApply, handleLabelFilterReset, settings.label],
  );

  const handleStateFilterApply = useCallback(
    (states: string[]) => {
      updateSettings({
        row: undefined,
        state: states.length !== 0 ? (states as RunState[]) : undefined,
      });
    },
    [updateSettings],
  );

  const handleStateFilterReset = useCallback(() => {
    updateSettings({ row: undefined, state: undefined });
  }, [updateSettings]);

  const stateFilterDropdown = useCallback(
    (filterProps: FilterDropdownProps) => (
      <TableFilterDropdown
        {...filterProps}
        multiple
        values={settings.state}
        onFilter={handleStateFilterApply}
        onReset={handleStateFilterReset}
      />
    ),
    [handleStateFilterApply, handleStateFilterReset, settings.state],
  );

  const handleUserFilterApply = useCallback(
    (users: string[]) => {
      updateSettings({
        row: undefined,
        user: users.length !== 0 ? users : undefined,
      });
    },
    [updateSettings],
  );

  const handleUserFilterReset = useCallback(() => {
    updateSettings({ row: undefined, user: undefined });
  }, [updateSettings]);

  const userFilterDropdown = useCallback(
    (filterProps: FilterDropdownProps) => (
      <TableFilterDropdown
        {...filterProps}
        multiple
        searchable
        values={settings.user}
        onFilter={handleUserFilterApply}
        onReset={handleUserFilterReset}
      />
    ),
    [handleUserFilterApply, handleUserFilterReset, settings.user],
  );

  const saveExperimentDescription = useCallback(async (editedDescription: string, id: number) => {
    try {
      await patchExperiment({
        body: { description: editedDescription },
        experimentId: id,
      });
    } catch (e) {
      handleError(e, {
        isUserTriggered: true,
        publicMessage: 'Unable to save experiment description.',
        silent: false,
      });
      return e as Error;
    }
  }, []);

<<<<<<< HEAD
  const ContextMenu = useCallback(
    ({ record, onVisibleChange, children }) => {
      return (
        <ExperimentActionDropdown
          experiment={getProjectExperimentForExperimentItem(record, project)}
          settings={settings}
          updateSettings={updateSettings}
          onComplete={handleActionComplete}
          onVisibleChange={onVisibleChange}>
          {children}
        </ExperimentActionDropdown>
      );
    },
    [project, settings, updateSettings, handleActionComplete],
  );
=======
  const canEditExperiment =
    !!project &&
    expPermissions.canModifyExperimentMetadata({
      workspace: { id: project.workspaceId },
    });
>>>>>>> e896981c

  const columns = useMemo(() => {
    const tagsRenderer = (value: string, record: ExperimentItem) => (
      <TagList
        disabled={record.archived || project?.archived || !canEditExperiment}
        tags={record.labels}
        onChange={experimentTags.handleTagListChange(record.id)}
      />
    );

    const actionRenderer: ExperimentRenderer = (_, record) => {
      return <ContextMenu record={record} />;
    };

    const descriptionRenderer = (value: string, record: ExperimentItem) => (
      <TextEditorModal
        disabled={record.archived || !canEditExperiment}
        placeholder={record.archived ? 'Archived' : canEditExperiment ? 'Add description...' : ''}
        title="Edit description"
        value={value}
        onSave={(newDescription: string) => saveExperimentDescription(newDescription, record.id)}
      />
    );

    const forkedFromRenderer = (value: string | number | undefined): React.ReactNode =>
      value ? <Link path={paths.experimentDetails(value)}>{value}</Link> : null;

    return [
      {
        align: 'right',
        dataIndex: 'id',
        defaultWidth: DEFAULT_COLUMN_WIDTHS['id'],
        key: V1GetExperimentsRequestSortBy.ID,
        onCell: onRightClickableCell,
        render: experimentNameRenderer,
        sorter: true,
        title: 'ID',
      },
      {
        dataIndex: 'name',
        defaultWidth: DEFAULT_COLUMN_WIDTHS['name'],
        filterDropdown: nameFilterSearch,
        filterIcon: tableSearchIcon,
        isFiltered: (settings: ProjectDetailsSettings) => !!settings.search,
        key: V1GetExperimentsRequestSortBy.NAME,
        onCell: onRightClickableCell,
        render: experimentNameRenderer,
        sorter: true,
        title: 'Name',
      },
      {
        dataIndex: 'description',
        defaultWidth: DEFAULT_COLUMN_WIDTHS['description'],
        onCell: onRightClickableCell,
        render: descriptionRenderer,
        title: 'Description',
      },
      {
        dataIndex: 'tags',
        defaultWidth: DEFAULT_COLUMN_WIDTHS['tags'],
        filterDropdown: labelFilterDropdown,
        filters: labels.map((label) => ({ text: label, value: label })),
        isFiltered: (settings: ProjectDetailsSettings) => !!settings.label,
        key: 'labels',
        onCell: onRightClickableCell,
        render: tagsRenderer,
        title: 'Tags',
      },
      {
        align: 'right',
        dataIndex: 'forkedFrom',
        defaultWidth: DEFAULT_COLUMN_WIDTHS['forkedFrom'],
        key: V1GetExperimentsRequestSortBy.FORKEDFROM,
        onCell: onRightClickableCell,
        render: forkedFromRenderer,
        sorter: true,
        title: 'Forked From',
      },
      {
        align: 'right',
        dataIndex: 'startTime',
        defaultWidth: DEFAULT_COLUMN_WIDTHS['startTime'],
        key: V1GetExperimentsRequestSortBy.STARTTIME,
        onCell: onRightClickableCell,
        render: (_: number, record: ExperimentItem): React.ReactNode =>
          relativeTimeRenderer(new Date(record.startTime)),
        sorter: true,
        title: 'Start Time',
      },
      {
        align: 'right',
        dataIndex: 'duration',
        defaultWidth: DEFAULT_COLUMN_WIDTHS['duration'],
        key: 'duration',
        onCell: onRightClickableCell,
        render: experimentDurationRenderer,
        title: 'Duration',
      },
      {
        align: 'right',
        dataIndex: 'numTrials',
        defaultWidth: DEFAULT_COLUMN_WIDTHS['numTrials'],
        key: V1GetExperimentsRequestSortBy.NUMTRIALS,
        onCell: onRightClickableCell,
        sorter: true,
        title: 'Trials',
      },
      {
        dataIndex: 'state',
        defaultWidth: DEFAULT_COLUMN_WIDTHS['state'],
        filterDropdown: stateFilterDropdown,
        filters: [
          RunState.Active,
          RunState.Paused,
          RunState.Canceled,
          RunState.Completed,
          RunState.Error,
        ].map((value) => ({
          text: <Badge state={value} type={BadgeType.State} />,
          value,
        })),
        isFiltered: () => !!settings.state,
        key: V1GetExperimentsRequestSortBy.STATE,
        render: stateRenderer,
        sorter: true,
        title: 'State',
      },
      {
        dataIndex: 'searcherType',
        defaultWidth: DEFAULT_COLUMN_WIDTHS['searcherType'],
        key: 'searcherType',
        onCell: onRightClickableCell,
        title: 'Searcher Type',
      },
      {
        dataIndex: 'resourcePool',
        defaultWidth: DEFAULT_COLUMN_WIDTHS['resourcePool'],
        key: V1GetExperimentsRequestSortBy.RESOURCEPOOL,
        onCell: onRightClickableCell,
        sorter: true,
        title: 'Resource Pool',
      },
      {
        align: 'center',
        dataIndex: 'progress',
        defaultWidth: DEFAULT_COLUMN_WIDTHS['progress'],
        key: V1GetExperimentsRequestSortBy.PROGRESS,
        render: experimentProgressRenderer,
        sorter: true,
        title: 'Progress',
      },
      {
        align: 'center',
        dataIndex: 'archived',
        defaultWidth: DEFAULT_COLUMN_WIDTHS['archived'],
        key: 'archived',
        render: checkmarkRenderer,
        title: 'Archived',
      },
      {
        dataIndex: 'user',
        defaultWidth: DEFAULT_COLUMN_WIDTHS['user'],
        filterDropdown: userFilterDropdown,
        filters: users.map((user) => ({ text: getDisplayName(user), value: user.id })),
        isFiltered: (settings: ProjectDetailsSettings) => !!settings.user,
        key: V1GetExperimentsRequestSortBy.USER,
        render: userRenderer,
        sorter: true,
        title: 'User',
      },
      {
        align: 'right',
        className: 'fullCell',
        dataIndex: 'action',
        defaultWidth: DEFAULT_COLUMN_WIDTHS['action'],
        fixed: 'right',
        key: 'action',
        onCell: onRightClickableCell,
        render: actionRenderer,
        title: '',
        width: DEFAULT_COLUMN_WIDTHS['action'],
      },
    ] as ColumnDef<ExperimentItem>[];
  }, [
    nameFilterSearch,
    tableSearchIcon,
    labelFilterDropdown,
    labels,
    stateFilterDropdown,
    userFilterDropdown,
    users,
    project,
    experimentTags,
    canEditExperiment,
    settings,
    saveExperimentDescription,
    ContextMenu,
  ]);

  useLayoutEffect(() => {
    // This is the failsafe for when column settings get into a bad shape.
    if (!settings.columns?.length || !settings.columnWidths?.length) {
      updateSettings({
        columns: DEFAULT_COLUMNS,
        columnWidths: DEFAULT_COLUMNS.map((columnName) => DEFAULT_COLUMN_WIDTHS[columnName]),
      });
    } else {
      const columnNames = columns.map((column) => column.dataIndex as ExperimentColumnName);
      const actualColumns = settings.columns.filter((name) => columnNames.includes(name));
      const newSettings: Partial<ProjectDetailsSettings> = {};
      if (actualColumns.length < settings.columns.length) {
        newSettings.columns = actualColumns;
      }
      if (settings.columnWidths.length !== actualColumns.length) {
        newSettings.columnWidths = actualColumns.map((name) => DEFAULT_COLUMN_WIDTHS[name]);
      }
      if (Object.keys(newSettings).length !== 0) updateSettings(newSettings);
    }
  }, [settings.columns, settings.columnWidths, columns, updateSettings]);

  const transferColumns = useMemo(() => {
    return columns
      .filter(
        (column) => column.title !== '' && column.title !== 'Action' && column.title !== 'Archived',
      )
      .map((column) => column.dataIndex?.toString() ?? '');
  }, [columns]);

  const { contextHolder: modalExperimentMoveContextHolder, modalOpen: openMoveModal } =
    useModalExperimentMove({ onClose: handleActionComplete, user });

  const sendBatchActions = useCallback(
    (action: Action): Promise<void[] | CommandTask> | void => {
      if (!settings.row) return;
      if (action === Action.OpenTensorBoard) {
        return openOrCreateTensorBoard({ experimentIds: settings.row });
      }
      if (action === Action.Move) {
        return openMoveModal({
          experimentIds: settings.row.filter(
            (id) =>
              canActionExperiment(Action.Move, experimentMap[id]) &&
              expPermissions.canMoveExperiment({ experiment: experimentMap[id] }),
          ),
          sourceProjectId: project?.id,
          sourceWorkspaceId: project?.workspaceId,
        });
      }
      if (action === Action.CompareExperiments) {
        if (settings.row?.length)
          return routeToReactUrl(
            paths.experimentComparison(settings.row.map((id) => id.toString())),
          );
      }

      return Promise.all(
        (settings.row || []).map((experimentId) => {
          switch (action) {
            case Action.Activate:
              return activateExperiment({ experimentId });
            case Action.Archive:
              return archiveExperiment({ experimentId });
            case Action.Cancel:
              return cancelExperiment({ experimentId });
            case Action.Delete:
              return deleteExperiment({ experimentId });
            case Action.Kill:
              return killExperiment({ experimentId });
            case Action.Pause:
              return pauseExperiment({ experimentId });
            case Action.Unarchive:
              return unarchiveExperiment({ experimentId });
            default:
              return Promise.resolve();
          }
        }),
      );
    },
    [expPermissions, settings.row, openMoveModal, project?.workspaceId, project?.id, experimentMap],
  );

  const submitBatchAction = useCallback(
    async (action: Action) => {
      try {
        const result = await sendBatchActions(action);
        if (action === Action.OpenTensorBoard && result) {
          openCommand(result as CommandTask);
        }

        /*
         * Deselect selected rows since their states may have changed where they
         * are no longer part of the filter criteria.
         */
        updateSettings({ row: undefined });

        // Refetch experiment list to get updates based on batch action.
        await fetchExperiments();
      } catch (e) {
        const publicSubject =
          action === Action.OpenTensorBoard
            ? 'Unable to View TensorBoard for Selected Experiments'
            : `Unable to ${action} Selected Experiments`;
        handleError(e, {
          isUserTriggered: true,
          level: ErrorLevel.Error,
          publicMessage: 'Please try again later.',
          publicSubject,
          silent: false,
        });
      }
    },
    [fetchExperiments, sendBatchActions, updateSettings],
  );

  const showConfirmation = useCallback(
    (action: Action) => {
      Modal.confirm({
        content: `
        Are you sure you want to ${action.toLocaleLowerCase()}
        all the eligible selected experiments?
      `,
        icon: <ExclamationCircleOutlined />,
        okText: /cancel/i.test(action) ? 'Confirm' : action,
        onOk: () => submitBatchAction(action),
        title: 'Confirm Batch Action',
      });
    },
    [submitBatchAction],
  );

  const handleBatchAction = useCallback(
    (action?: string) => {
      if (action === Action.OpenTensorBoard || action === Action.Move) {
        submitBatchAction(action);
      } else {
        showConfirmation(action as Action);
      }
    },
    [submitBatchAction, showConfirmation],
  );

  const handleTableRowSelect = useCallback(
    (rowKeys) => {
      updateSettings({ row: rowKeys });
    },
    [updateSettings],
  );

  const clearSelected = useCallback(() => {
    updateSettings({ row: undefined });
  }, [updateSettings]);

  const resetFilters = useCallback(() => {
    resetSettings([...filterKeys, 'tableOffset']);
    clearSelected();
  }, [clearSelected, resetSettings]);

  const handleUpdateColumns = useCallback(
    (columns: ExperimentColumnName[]) => {
      if (columns.length === 0) {
        updateSettings({
          columns: ['id', 'name'],
          columnWidths: [DEFAULT_COLUMN_WIDTHS['id'], DEFAULT_COLUMN_WIDTHS['name']],
        });
      } else {
        updateSettings({
          columns: columns,
          columnWidths: columns.map((col) => DEFAULT_COLUMN_WIDTHS[col]),
        });
      }
    },
    [updateSettings],
  );

  const { contextHolder: modalColumnsCustomizeContextHolder, modalOpen: openCustomizeColumns } =
    useModalColumnsCustomize({
      columns: transferColumns,
      defaultVisibleColumns: DEFAULT_COLUMNS,
      initialVisibleColumns: settings.columns?.filter((col) => transferColumns.includes(col)),
      onSave: handleUpdateColumns as (columns: string[]) => void,
    });

  const handleCustomizeColumnsClick = useCallback(() => {
    openCustomizeColumns({});
  }, [openCustomizeColumns]);

  const switchShowArchived = useCallback(
    (showArchived: boolean) => {
      let newColumns: ExperimentColumnName[];
      let newColumnWidths: number[];

      if (showArchived) {
        if (settings.columns?.includes('archived')) {
          // just some defensive coding: don't add archived twice
          newColumns = settings.columns;
          newColumnWidths = settings.columnWidths;
        } else {
          newColumns = [...settings.columns, 'archived'];
          newColumnWidths = [...settings.columnWidths, DEFAULT_COLUMN_WIDTHS['archived']];
        }
      } else {
        const archivedIndex = settings.columns.indexOf('archived');
        if (archivedIndex !== -1) {
          newColumns = [...settings.columns];
          newColumnWidths = [...settings.columnWidths];
          newColumns.splice(archivedIndex, 1);
          newColumnWidths.splice(archivedIndex, 1);
        } else {
          newColumns = settings.columns;
          newColumnWidths = settings.columnWidths;
        }
      }
      updateSettings({
        archived: showArchived,
        columns: newColumns,
        columnWidths: newColumnWidths,
        row: undefined,
      });
    },
    [settings, updateSettings],
  );

  const handleNewNotesPage = useCallback(async () => {
    if (!project?.id) return;
    try {
      await addProjectNote({ contents: '', id: project.id, name: 'Untitled' });
      await fetchProject();
    } catch (e) {
      handleError(e);
    }
  }, [fetchProject, project?.id]);

  const handleSaveNotes = useCallback(
    async (notes: Note[]) => {
      if (!project?.id) return;
      try {
        await setProjectNotes({ notes, projectId: project.id });
        await fetchProject();
      } catch (e) {
        handleError(e);
      }
    },
    [fetchProject, project?.id],
  );

  const { contextHolder: modalProjectNodeDeleteContextHolder, modalOpen: openNoteDelete } =
    useModalProjectNoteDelete({ onClose: fetchProject, project });

  const handleDeleteNote = useCallback(
    (pageNumber: number) => {
      if (!project?.id) return;
      try {
        openNoteDelete({ pageNumber });
      } catch (e) {
        handleError(e);
      }
    },
    [openNoteDelete, project?.id],
  );

  useEffect(() => {
    if (settings.tableOffset >= total && total) {
      const newTotal = settings.tableOffset > total ? total : total - 1;
      const offset = settings.tableLimit * Math.floor(newTotal / settings.tableLimit);
      updateSettings({ tableOffset: offset });
    }
  }, [total, settings.tableOffset, settings.tableLimit, updateSettings]);

  /*
   * Get new experiments based on changes to the
   * filters, pagination, search and sorter.
   */
  useEffect(() => {
    setIsLoading(true);
    fetchExperiments();
  }, [
    fetchExperiments,
    settings.archived,
    settings.label,
    settings.search,
    settings.sortDesc,
    settings.sortKey,
    settings.state,
    settings.pinned,
    settings.tableLimit,
    settings.tableOffset,
    settings.user,
  ]);

  useEffect(() => {
    return () => canceler.abort();
  }, [canceler]);

  const ExperimentTabOptions = useMemo(() => {
    const getMenuProps = (): { items: MenuProps['items']; onClick: MenuProps['onClick'] } => {
      enum MenuKey {
        SWITCH_ARCHIVED = 'switchArchive',
        COLUMNS = 'columns',
        RESULT_FILTER = 'resetFilters',
      }

      const funcs = {
        [MenuKey.SWITCH_ARCHIVED]: () => {
          switchShowArchived(!settings.archived);
        },
        [MenuKey.COLUMNS]: () => {
          handleCustomizeColumnsClick();
        },
        [MenuKey.RESULT_FILTER]: () => {
          resetFilters();
        },
      };

      const onItemClick: MenuProps['onClick'] = (e) => {
        funcs[e.key as MenuKey]();
      };

      const menuItems: MenuProps['items'] = [
        {
          key: MenuKey.SWITCH_ARCHIVED,
          label: settings.archived ? 'Hide Archived' : 'Show Archived',
        },
        { key: MenuKey.COLUMNS, label: 'Columns' },
      ];
      if (filterCount > 0) {
        menuItems.push({ key: MenuKey.RESULT_FILTER, label: `Clear Filters (${filterCount})` });
      }
      return { items: menuItems, onClick: onItemClick };
    };

    return (
      <div className={css.tabOptions}>
        <Space className={css.actionList}>
          <Toggle
            checked={settings.archived}
            prefixLabel="Show Archived"
            onChange={switchShowArchived}
          />
          <Button onClick={handleCustomizeColumnsClick}>Columns</Button>
          <FilterCounter activeFilterCount={filterCount} onReset={resetFilters} />
        </Space>
        <div className={css.actionOverflow} title="Open actions menu">
          <Dropdown
            overlay={<Menu {...getMenuProps()} />}
            placement="bottomRight"
            trigger={['click']}>
            <div>
              <Icon name="overflow-vertical" />
            </div>
          </Dropdown>
        </div>
      </div>
    );
  }, [
    filterCount,
    handleCustomizeColumnsClick,
    resetFilters,
    settings.archived,
    switchShowArchived,
  ]);

  const tabs: TabInfo[] = useMemo(() => {
    return [
      {
        body: (
          <div className={css.experimentTab}>
            <TableBatch
              actions={batchActions.map((action) => ({
                disabled: !availableBatchActions.includes(action),
                label: action,
                value: action,
              }))}
              selectedRowCount={(settings.row ?? []).length}
              onAction={handleBatchAction}
              onClear={clearSelected}
            />
            <InteractiveTable
              areRowsSelected={!!settings.row}
              columns={columns}
              containerRef={pageRef}
              ContextMenu={ContextMenu}
              dataSource={experiments}
              loading={isLoading}
              numOfPinned={(settings.pinned[id] ?? []).length}
              pagination={getFullPaginationConfig(
                {
                  limit: settings.tableLimit,
                  offset: settings.tableOffset,
                },
                total,
              )}
              rowClassName={defaultRowClassName({ clickable: false })}
              rowKey="id"
              rowSelection={{
                onChange: handleTableRowSelect,
                preserveSelectedRowKeys: true,
                selectedRowKeys: settings.row ?? [],
              }}
              scroll={{
                y: `calc(100vh - ${availableBatchActions.length === 0 ? '230' : '280'}px)`,
              }}
              settings={settings as InteractiveTableSettings}
              showSorterTooltip={false}
              size="small"
              updateSettings={updateSettings as UpdateSettings<InteractiveTableSettings>}
            />
          </div>
        ),
        options: ExperimentTabOptions,
        title: 'Experiments',
      },
      {
        body: (
          <PaginatedNotesCard
            disabled={project?.archived}
            notes={project?.notes ?? []}
            onDelete={handleDeleteNote}
            onNewPage={handleNewNotesPage}
            onSave={handleSaveNotes}
          />
        ),
        options: (
          <div className={css.tabOptions}>
            <Button type="text" onClick={handleNewNotesPage}>
              + New Page
            </Button>
          </div>
        ),
        title: 'Notes',
      },
    ];
  }, [
    settings,
    handleBatchAction,
    clearSelected,
    columns,
    ContextMenu,
    experiments,
    isLoading,
    id,
    total,
    handleTableRowSelect,
    availableBatchActions,
    updateSettings,
    ExperimentTabOptions,
    project?.archived,
    project?.notes,
    handleDeleteNote,
    handleNewNotesPage,
    handleSaveNotes,
  ]);

  if (isNaN(id)) {
    return <Message title={`Invalid Project ID ${projectId}`} />;
  } else if (pageError) {
    if (isNotFound(pageError)) return <PageNotFound />;
    const message = `Unable to fetch Project ${projectId}`;
    return <Message title={message} type={MessageType.Warning} />;
  } else if (!project) {
    return (
      <Spinner tip={projectId === '1' ? 'Loading...' : `Loading project ${projectId} details...`} />
    );
  }

  if (project && !expPermissions.canViewWorkspace({ workspace: { id: project.workspaceId } })) {
    return <PageNotFound />;
  }

  return (
    <Page
      bodyNoPadding
      containerRef={pageRef}
      // for docTitle, when id is 1 that means Uncategorized from webui/react/src/routes/routes.ts
      docTitle={id === 1 ? 'Uncategorized Experiments' : 'Project Details'}
      id="projectDetails">
      <ProjectDetailsTabs
        curUser={user}
        fetchProject={fetchProject}
        project={project}
        tabs={tabs}
      />
      {modalColumnsCustomizeContextHolder}
      {modalExperimentMoveContextHolder}
      {modalProjectNodeDeleteContextHolder}
    </Page>
  );
};

export default ProjectDetails;<|MERGE_RESOLUTION|>--- conflicted
+++ resolved
@@ -390,29 +390,11 @@
     }
   }, []);
 
-<<<<<<< HEAD
-  const ContextMenu = useCallback(
-    ({ record, onVisibleChange, children }) => {
-      return (
-        <ExperimentActionDropdown
-          experiment={getProjectExperimentForExperimentItem(record, project)}
-          settings={settings}
-          updateSettings={updateSettings}
-          onComplete={handleActionComplete}
-          onVisibleChange={onVisibleChange}>
-          {children}
-        </ExperimentActionDropdown>
-      );
-    },
-    [project, settings, updateSettings, handleActionComplete],
-  );
-=======
   const canEditExperiment =
     !!project &&
     expPermissions.canModifyExperimentMetadata({
       workspace: { id: project.workspaceId },
     });
->>>>>>> e896981c
 
   const columns = useMemo(() => {
     const tagsRenderer = (value: string, record: ExperimentItem) => (
