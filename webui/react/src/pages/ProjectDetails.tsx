import { InfoCircleOutlined } from '@ant-design/icons';
import { Space, Tabs, Tooltip } from 'antd';
import React, { useCallback, useRef, useState } from 'react';
import { useParams } from 'react-router-dom';

<<<<<<< HEAD
import Badge, { BadgeType } from 'components/Badge';
import ErrorBoundary from 'components/ErrorBoundary';
import ExperimentActionDropdown from 'components/ExperimentActionDropdown';
import FilterCounter from 'components/FilterCounter';
import InteractiveTable, {
  ColumnDef,
  InteractiveTableSettings,
  onRightClickableCell,
} from 'components/InteractiveTable';
import Link from 'components/Link';
=======
import BreadcrumbBar from 'components/BreadcrumbBar';
import DynamicTabs from 'components/DynamicTabs';
>>>>>>> 1f1fd81e
import Page from 'components/Page';
import PageNotFound from 'components/PageNotFound';
import { useStore } from 'contexts/Store';
import usePermissions from 'hooks/usePermissions';
import { paths } from 'routes/utils';
import { getProject, getWorkspace } from 'services/api';
import Icon from 'shared/components/Icon/Icon';
import Message, { MessageType } from 'shared/components/Message';
import Spinner from 'shared/components/Spinner';
import usePolling from 'shared/hooks/usePolling';
import { isEqual, isNumber } from 'shared/utils/data';
import { isNotFound } from 'shared/utils/service';
import { Project, Workspace } from 'types';
import handleError from 'utils/error';

import ExperimentList from './ExperimentList';
import NoPermissions from './NoPermissions';
import css from './ProjectDetails.module.scss';
<<<<<<< HEAD
import settingsConfig, {
  DEFAULT_COLUMN_WIDTHS,
  DEFAULT_COLUMNS,
  ExperimentColumnName,
  ProjectDetailsSettings,
} from './ProjectDetails.settings';
import ProjectDetailsTabs, { TabInfo } from './ProjectDetails/ProjectDetailsTabs';
import Test from './Test';
import Test2 from './Test2';
=======
import ProjectNotes from './ProjectNotes';
import TrialsComparison from './TrialsComparison/TrialsComparison';
import ProjectActionDropdown from './WorkspaceDetails/ProjectActionDropdown';
>>>>>>> 1f1fd81e

const { TabPane } = Tabs;

type Params = {
  projectId: string;
};

const ProjectDetails: React.FC = () => {
  const {
    auth: { user },
  } = useStore();
  const { projectId } = useParams<Params>();

  const [project, setProject] = useState<Project>();

  const permissions = usePermissions();
  const [pageError, setPageError] = useState<Error>();
  const [canceler] = useState(new AbortController());
  const pageRef = useRef<HTMLElement>(null);

  const [workspace, setWorkspace] = useState<Workspace>();

  const id = parseInt(projectId ?? '1');

  const fetchWorkspace = useCallback(async () => {
    const workspaceId = project?.workspaceId;
    if (!isNumber(workspaceId)) return;
    try {
      const response = await getWorkspace({ id: workspaceId });
      setWorkspace(response);
    } catch (e) {
      handleError(e, { publicSubject: 'Unable to fetch workspace.' });
    }
  }, [project?.workspaceId]);

  const fetchProject = useCallback(async () => {
    try {
      const response = await getProject({ id }, { signal: canceler.signal });
      setProject((prev) => {
        if (isEqual(prev, response)) return prev;
        return response;
      });
      setPageError(undefined);
    } catch (e) {
      if (!pageError) setPageError(e as Error);
    }
  }, [canceler.signal, id, pageError]);

  usePolling(fetchProject, { rerunOnNewFn: true });
  usePolling(fetchWorkspace, { rerunOnNewFn: true });

  if (isNaN(id)) {
    return <Message title={`Invalid Project ID ${projectId}`} />;
  } else if (!permissions.canViewWorkspaces) {
    return <NoPermissions />;
  } else if (pageError) {
    if (isNotFound(pageError)) return <PageNotFound />;
    const message = `Unable to fetch Project ${projectId}`;
    return <Message title={message} type={MessageType.Warning} />;
  } else if (!project) {
    return (
      <Spinner tip={projectId === '1' ? 'Loading...' : `Loading project ${projectId} details...`} />
    );
  }
  return (
    <Page
      bodyNoPadding
      containerRef={pageRef}
      // for docTitle, when id is 1 that means Uncategorized from webui/react/src/routes/routes.ts
      docTitle={id === 1 ? 'Uncategorized Experiments' : 'Project Details'}
      id="projectDetails">
<<<<<<< HEAD
      <ErrorBoundary>
        <React.Suspense fallback={<div>loading</div>}>
          <Test />
        </React.Suspense>
      </ErrorBoundary>
      <div>------</div>
      <ErrorBoundary>
        <React.Suspense fallback={<div>loading</div>}>
          <Test2 />
        </React.Suspense>
      </ErrorBoundary>
      <ProjectDetailsTabs
        curUser={user}
        fetchProject={fetchProject}
=======
      <BreadcrumbBar
        extra={
          <Space>
            {project.description && (
              <Tooltip title={project.description}>
                <InfoCircleOutlined style={{ color: 'var(--theme-float-on)' }} />
              </Tooltip>
            )}
            {id !== 1 && (
              <ProjectActionDropdown
                curUser={user}
                project={project}
                showChildrenIfEmpty={false}
                trigger={['click']}
                workspaceArchived={workspace?.archived}
                onComplete={fetchProject}>
                <div style={{ cursor: 'pointer' }}>
                  <Icon name="arrow-down" size="tiny" />
                </div>
              </ProjectActionDropdown>
            )}
          </Space>
        }
        id={project.id}
>>>>>>> 1f1fd81e
        project={project}
        type="project"
      />
      <DynamicTabs
        basePath={paths.projectDetailsBasePath(id)}
        destroyInactiveTabPane
        tabBarStyle={{ height: 50, paddingLeft: 16 }}>
        <TabPane className={css.tabPane} key="experiments" tab={id === 1 ? '' : 'Experiments'}>
          <div className={css.base}>
            <ExperimentList project={project} />
          </div>
        </TabPane>
        {!project.immutable && projectId && (
          <>
            <TabPane className={css.tabPane} key="notes" tab="Notes">
              <div className={css.base}>
                <ProjectNotes fetchProject={fetchProject} project={project} />
              </div>
            </TabPane>
            <TabPane className={css.tabPane} key="trials" tab="Trials">
              <div className={css.base}>
                <TrialsComparison projectId={projectId} />
              </div>
            </TabPane>
          </>
        )}
      </DynamicTabs>
    </Page>
  );
};

export default ProjectDetails;<|MERGE_RESOLUTION|>--- conflicted
+++ resolved
@@ -3,21 +3,8 @@
 import React, { useCallback, useRef, useState } from 'react';
 import { useParams } from 'react-router-dom';
 
-<<<<<<< HEAD
-import Badge, { BadgeType } from 'components/Badge';
-import ErrorBoundary from 'components/ErrorBoundary';
-import ExperimentActionDropdown from 'components/ExperimentActionDropdown';
-import FilterCounter from 'components/FilterCounter';
-import InteractiveTable, {
-  ColumnDef,
-  InteractiveTableSettings,
-  onRightClickableCell,
-} from 'components/InteractiveTable';
-import Link from 'components/Link';
-=======
 import BreadcrumbBar from 'components/BreadcrumbBar';
 import DynamicTabs from 'components/DynamicTabs';
->>>>>>> 1f1fd81e
 import Page from 'components/Page';
 import PageNotFound from 'components/PageNotFound';
 import { useStore } from 'contexts/Store';
@@ -36,21 +23,9 @@
 import ExperimentList from './ExperimentList';
 import NoPermissions from './NoPermissions';
 import css from './ProjectDetails.module.scss';
-<<<<<<< HEAD
-import settingsConfig, {
-  DEFAULT_COLUMN_WIDTHS,
-  DEFAULT_COLUMNS,
-  ExperimentColumnName,
-  ProjectDetailsSettings,
-} from './ProjectDetails.settings';
-import ProjectDetailsTabs, { TabInfo } from './ProjectDetails/ProjectDetailsTabs';
-import Test from './Test';
-import Test2 from './Test2';
-=======
 import ProjectNotes from './ProjectNotes';
 import TrialsComparison from './TrialsComparison/TrialsComparison';
 import ProjectActionDropdown from './WorkspaceDetails/ProjectActionDropdown';
->>>>>>> 1f1fd81e
 
 const { TabPane } = Tabs;
 
@@ -122,22 +97,6 @@
       // for docTitle, when id is 1 that means Uncategorized from webui/react/src/routes/routes.ts
       docTitle={id === 1 ? 'Uncategorized Experiments' : 'Project Details'}
       id="projectDetails">
-<<<<<<< HEAD
-      <ErrorBoundary>
-        <React.Suspense fallback={<div>loading</div>}>
-          <Test />
-        </React.Suspense>
-      </ErrorBoundary>
-      <div>------</div>
-      <ErrorBoundary>
-        <React.Suspense fallback={<div>loading</div>}>
-          <Test2 />
-        </React.Suspense>
-      </ErrorBoundary>
-      <ProjectDetailsTabs
-        curUser={user}
-        fetchProject={fetchProject}
-=======
       <BreadcrumbBar
         extra={
           <Space>
@@ -162,7 +121,6 @@
           </Space>
         }
         id={project.id}
->>>>>>> 1f1fd81e
         project={project}
         type="project"
       />
