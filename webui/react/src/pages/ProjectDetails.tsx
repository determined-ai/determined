import { ExclamationCircleOutlined } from '@ant-design/icons';
import { Button, Dropdown, Menu, Modal, Space } from 'antd';
import type { MenuProps } from 'antd';
import { FilterDropdownProps } from 'antd/lib/table/interface';
import React, { useCallback, useEffect, useMemo, useRef, useState } from 'react';
import { useParams } from 'react-router-dom';

import Badge, { BadgeType } from 'components/Badge';
import ExperimentActionDropdown from 'components/ExperimentActionDropdown';
import FilterCounter from 'components/FilterCounter';
import InteractiveTable, { ColumnDef,
  InteractiveTableSettings,
  onRightClickableCell } from 'components/InteractiveTable';
import Link from 'components/Link';
import Page from 'components/Page';
import PageNotFound from 'components/PageNotFound';
import PaginatedNotesCard from 'components/PaginatedNotesCard';
import { checkmarkRenderer, defaultRowClassName, experimentDurationRenderer,
  experimentNameRenderer, experimentProgressRenderer, ExperimentRenderer,
  getFullPaginationConfig, relativeTimeRenderer, stateRenderer,
  userRenderer } from 'components/Table';
import TableBatch from 'components/TableBatch';
import TableFilterDropdown from 'components/TableFilterDropdown';
import TableFilterSearch from 'components/TableFilterSearch';
import TagList from 'components/TagList';
import TextEditorModal from 'components/TextEditorModal';
import Toggle from 'components/Toggle';
import { useStore } from 'contexts/Store';
import useExperimentTags from 'hooks/useExperimentTags';
import { useFetchUsers } from 'hooks/useFetch';
import useModalColumnsCustomize from 'hooks/useModal/Columns/useModalColumnsCustomize';
import useModalExperimentMove, {
  Settings as MoveExperimentSettings,
  settingsConfig as moveExperimentSettingsConfig,
} from 'hooks/useModal/Experiment/useModalExperimentMove';
import useModalProjectNoteDelete from 'hooks/useModal/Project/useModalProjectNoteDelete';
import usePermissions from 'hooks/usePermissions';
import usePolling from 'hooks/usePolling';
import useSettings, { UpdateSettings } from 'hooks/useSettings';
import { paths } from 'routes/utils';
import {
  activateExperiment, addProjectNote, archiveExperiment, cancelExperiment, deleteExperiment,
  getExperimentLabels, getExperiments, getProject, killExperiment, openOrCreateTensorBoard,
  patchExperiment, pauseExperiment, setProjectNotes, unarchiveExperiment,
} from 'services/api';
import { Determinedexperimentv1State, V1GetExperimentsRequestSortBy } from 'services/api-ts-sdk';
import { encodeExperimentState } from 'services/decoder';
import { GetExperimentsParams } from 'services/types';
import Icon from 'shared/components/Icon/Icon';
import Message, { MessageType } from 'shared/components/Message';
import Spinner from 'shared/components/Spinner';
import { RecordKey } from 'shared/types';
import { isEqual } from 'shared/utils/data';
import { ErrorLevel } from 'shared/utils/error';
import { routeToReactUrl } from 'shared/utils/routes';
import { isNotFound } from 'shared/utils/service';
import { validateDetApiEnum, validateDetApiEnumList } from 'shared/utils/service';
import { intersection } from 'shared/utils/set';
import { alphaNumericSorter } from 'shared/utils/sort';
import {
  ExperimentAction as Action,
  CommandTask,
  ExperimentItem,
  Note,
  Project,
  ProjectExperiment,
  RunState,
} from 'types';
import handleError from 'utils/error';
import {
  canActionExperiment,
  getActionsForExperimentsUnion,
  getProjectExperimentForExperimentItem,
} from 'utils/experiment';
import { getDisplayName } from 'utils/user';
import { openCommand } from 'utils/wait';

import css from './ProjectDetails.module.scss';
import settingsConfig, { DEFAULT_COLUMN_WIDTHS, DEFAULT_COLUMNS,
  ExperimentColumnName, ProjectDetailsSettings } from './ProjectDetails.settings';
import ProjectDetailsTabs, { TabInfo } from './ProjectDetails/ProjectDetailsTabs';

const filterKeys: Array<keyof ProjectDetailsSettings> = [ 'label', 'search', 'state', 'user' ];

interface Params {
  projectId: string;
}

const batchActions = [
  Action.CompareExperiments,
  Action.OpenTensorBoard,
  Action.Activate,
  Action.Move,
  Action.Pause,
  Action.Archive,
  Action.Unarchive,
  Action.Cancel,
  Action.Kill,
  Action.Delete,
];

const ProjectDetails: React.FC = () => {
  const { users, auth: { user } } = useStore();
  const { projectId } = useParams<Params>();
  const [ project, setProject ] = useState<Project>();
  const [ experiments, setExperiments ] = useState<ExperimentItem[]>([]);
  const [ labels, setLabels ] = useState<string[]>([]);
  const [ pageError, setPageError ] = useState<Error>();
  const [ isLoading, setIsLoading ] = useState(true);
  const [ total, setTotal ] = useState(0);
  const [ canceler ] = useState(new AbortController());
  const pageRef = useRef<HTMLElement>(null);
  const { canDeleteExperiment, canMoveExperiment } = usePermissions();

  const { updateSettings: updateDestinationSettings } = useSettings<MoveExperimentSettings>(
    moveExperimentSettingsConfig,
  );

  useEffect(() => {
    updateDestinationSettings({ projectId: undefined, workspaceId: project?.workspaceId });
  }, [ updateDestinationSettings, project?.workspaceId ]);

  const id = parseInt(projectId);

  const {
    settings,
    updateSettings,
    resetSettings,
    activeSettings,
  } = useSettings<ProjectDetailsSettings>(settingsConfig);

  const experimentMap = useMemo(() => {
    return (experiments || []).reduce((acc, experiment) => {
      acc[experiment.id] = getProjectExperimentForExperimentItem(experiment, project);
      return acc;
    }, {} as Record<RecordKey, ProjectExperiment>);
  }, [
    experiments,
    project,
  ]);

  const filterCount = useMemo(() => activeSettings(filterKeys).length, [ activeSettings ]);

  const availableBatchActions = useMemo(() => {
    const experiments = settings.row?.map((id) => experimentMap[id]) ?? [];
    return getActionsForExperimentsUnion(
      experiments,
      batchActions,
      canDeleteExperiment,
      canMoveExperiment,
    );
  }, [ canDeleteExperiment, canMoveExperiment, experimentMap, settings.row ]);

  const fetchProject = useCallback(async () => {
    try {
      const response = await getProject({ id }, { signal: canceler.signal });
      setProject((prev) => {
        if (isEqual(prev, response)) return prev;
        return response;
      });
      setPageError(undefined);
    } catch (e) {
      if (!pageError) setPageError(e as Error);
    }
  }, [ canceler.signal, id, pageError ]);

  const fetchExperiments = useCallback(async (): Promise<void> => {
    try {
      const states = (settings.state || []).map((state) => (
        encodeExperimentState(state as RunState)
      ));
      const baseParams: GetExperimentsParams = {
        archived: settings.archived ? undefined : false,
        labels: settings.label,
        name: settings.search,
        orderBy: settings.sortDesc ? 'ORDER_BY_DESC' : 'ORDER_BY_ASC',
        projectId: id,
        sortBy: validateDetApiEnum(V1GetExperimentsRequestSortBy, settings.sortKey),
        states: validateDetApiEnumList(Determinedexperimentv1State, states),
        users: settings.user,
      };
      const pinnedExperimentsRequest = getExperiments({
        ...baseParams,
        experimentFilter: { experimentIds: settings.pinned, restriction: 'RESTRICTION_INCLUDE' },
        limit: settings.tableLimit,
        offset: 0,
      }, { signal: canceler.signal });
      const otherExperimentsRequest = getExperiments({
        ...baseParams,
        experimentFilter: { experimentIds: settings.pinned, restriction: 'RESTRICTION_EXCLUDE' },
        limit: settings.tableLimit - settings.pinned.length,
        offset: settings.tableOffset -
            (settings.tableOffset / settings.tableLimit) * settings.pinned.length,
      }, { signal: canceler.signal });
      const allRequests = [ pinnedExperimentsRequest, otherExperimentsRequest ];
      const [ pinnedExpResponse, otherExpResponse ] = await Promise.all(allRequests);
      setTotal(otherExpResponse.pagination.total ?? 0);
      setExperiments([ ...pinnedExpResponse.experiments, ...otherExpResponse.experiments ]);
    } catch (e) {
      handleError(e, { publicSubject: 'Unable to fetch experiments.' });
    } finally {
      setIsLoading(false);
    }
  }, [
    canceler.signal,
    id,
    settings.archived,
    settings.label,
    settings.pinned,
    settings.search,
    settings.sortDesc,
    settings.sortKey,
    settings.state,
    settings.tableLimit,
    settings.tableOffset,
    settings.user,
  ]);

  const fetchLabels = useCallback(async () => {
    try {
      const labels = await getExperimentLabels({ project_id: id }, { signal: canceler.signal });
      labels.sort((a, b) => alphaNumericSorter(a, b));
      setLabels(labels);
    } catch (e) { handleError(e); }
  }, [ canceler.signal, id ]);

  const fetchUsers = useFetchUsers(canceler);

  const fetchAll = useCallback(async () => {
    await Promise.allSettled([
      fetchProject(), fetchExperiments(), fetchUsers(), fetchLabels() ]);
  }, [ fetchProject, fetchExperiments, fetchUsers, fetchLabels ]);

  usePolling(fetchAll, { rerunOnNewFn: true });

  const experimentTags = useExperimentTags(fetchAll);

  const handleActionComplete = useCallback(() => fetchExperiments(), [ fetchExperiments ]);

  const tableSearchIcon = useCallback(() => <Icon name="search" size="tiny" />, []);

  const handleNameSearchApply = useCallback((newSearch: string) => {
    updateSettings({ row: undefined, search: newSearch || undefined });
  }, [ updateSettings ]);

  const handleNameSearchReset = useCallback(() => {
    updateSettings({ row: undefined, search: undefined });
  }, [ updateSettings ]);

  const nameFilterSearch = useCallback((filterProps: FilterDropdownProps) => (
    <TableFilterSearch
      {...filterProps}
      value={settings.search || ''}
      onReset={handleNameSearchReset}
      onSearch={handleNameSearchApply}
    />
  ), [ handleNameSearchApply, handleNameSearchReset, settings.search ]);

  const handleLabelFilterApply = useCallback((labels: string[]) => {
    updateSettings({
      label: labels.length !== 0 ? labels : undefined,
      row: undefined,
    });
  }, [ updateSettings ]);

  const handleLabelFilterReset = useCallback(() => {
    updateSettings({ label: undefined, row: undefined });
  }, [ updateSettings ]);

  const labelFilterDropdown = useCallback((filterProps: FilterDropdownProps) => (
    <TableFilterDropdown
      {...filterProps}
      multiple
      searchable
      values={settings.label}
      onFilter={handleLabelFilterApply}
      onReset={handleLabelFilterReset}
    />
  ), [ handleLabelFilterApply, handleLabelFilterReset, settings.label ]);

  const handleStateFilterApply = useCallback((states: string[]) => {
    updateSettings({
      row: undefined,
      state: states.length !== 0 ? states as RunState[] : undefined,
    });
  }, [ updateSettings ]);

  const handleStateFilterReset = useCallback(() => {
    updateSettings({ row: undefined, state: undefined });
  }, [ updateSettings ]);

  const stateFilterDropdown = useCallback((filterProps: FilterDropdownProps) => (
    <TableFilterDropdown
      {...filterProps}
      multiple
      values={settings.state}
      onFilter={handleStateFilterApply}
      onReset={handleStateFilterReset}
    />
  ), [ handleStateFilterApply, handleStateFilterReset, settings.state ]);

  const handleUserFilterApply = useCallback((users: string[]) => {
    updateSettings({
      row: undefined,
      user: users.length !== 0 ? users : undefined,
    });
  }, [ updateSettings ]);

  const handleUserFilterReset = useCallback(() => {
    updateSettings({ row: undefined, user: undefined });
  }, [ updateSettings ]);

  const userFilterDropdown = useCallback((filterProps: FilterDropdownProps) => (
    <TableFilterDropdown
      {...filterProps}
      multiple
      searchable
      values={settings.user}
      onFilter={handleUserFilterApply}
      onReset={handleUserFilterReset}
    />
  ), [ handleUserFilterApply, handleUserFilterReset, settings.user ]);

  const saveExperimentDescription = useCallback(async (editedDescription: string, id: number) => {
    try {
      await patchExperiment({
        body: { description: editedDescription },
        experimentId: id,
      });
    } catch (e) {
      handleError(e, {
        isUserTriggered: true,
        publicMessage: 'Unable to save experiment description.',
        silent: false,
      });
      return e as Error;
    }
  }, [ ]);

  const columns = useMemo(() => {
    const tagsRenderer = (value: string, record: ExperimentItem) => (
      <TagList
        disabled={record.archived || project?.archived}
        tags={record.labels}
        onChange={experimentTags.handleTagListChange(record.id)}
      />
    );

    const actionRenderer: ExperimentRenderer = (_, record) => {
      return (
        <ExperimentActionDropdown
          experiment={getProjectExperimentForExperimentItem(record, project)}
          settings={settings}
          updateSettings={updateSettings}
          onComplete={handleActionComplete}
        />
      );
    };

    const descriptionRenderer = (value:string, record: ExperimentItem) => (
      <TextEditorModal
        disabled={record.archived}
        placeholder={record.archived ? 'Archived' : 'Add description...'}
        title="Edit description"
        value={value}
        onSave={(newDescription: string) => saveExperimentDescription(newDescription, record.id)}
      />
    );

    const forkedFromRenderer = (
      value: string | number | undefined,
    ): React.ReactNode => (
      value ? <Link path={paths.experimentDetails(value)}>{value}</Link> : null
    );

    return [
      {
        dataIndex: 'id',
        defaultWidth: DEFAULT_COLUMN_WIDTHS['id'],
        key: V1GetExperimentsRequestSortBy.ID,
        onCell: onRightClickableCell,
        render: experimentNameRenderer,
        sorter: true,
        title: 'ID',
      },
      {
        dataIndex: 'name',
        defaultWidth: DEFAULT_COLUMN_WIDTHS['name'],
        filterDropdown: nameFilterSearch,
        filterIcon: tableSearchIcon,
        isFiltered: (settings: ProjectDetailsSettings) => !!settings.search,
        key: V1GetExperimentsRequestSortBy.NAME,
        onCell: onRightClickableCell,
        render: experimentNameRenderer,
        sorter: true,
        title: 'Name',
      },
      {
        dataIndex: 'description',
        defaultWidth: DEFAULT_COLUMN_WIDTHS['description'],
        onCell: onRightClickableCell,
        render: descriptionRenderer,
        title: 'Description',
      },
      {
        dataIndex: 'tags',
        defaultWidth: DEFAULT_COLUMN_WIDTHS['tags'],
        filterDropdown: labelFilterDropdown,
        filters: labels.map((label) => ({ text: label, value: label })),
        isFiltered: (settings: ProjectDetailsSettings) => !!settings.label,
        key: 'labels',
        onCell: onRightClickableCell,
        render: tagsRenderer,
        title: 'Tags',
      },
      {
        dataIndex: 'forkedFrom',
        defaultWidth: DEFAULT_COLUMN_WIDTHS['forkedFrom'],
        key: V1GetExperimentsRequestSortBy.FORKEDFROM,
        onCell: onRightClickableCell,
        render: forkedFromRenderer,
        sorter: true,
        title: 'Forked From',
      },
      {
        dataIndex: 'startTime',
        defaultWidth: DEFAULT_COLUMN_WIDTHS['startTime'],
        key: V1GetExperimentsRequestSortBy.STARTTIME,
        onCell: onRightClickableCell,
        render: (_: number, record: ExperimentItem): React.ReactNode =>
          relativeTimeRenderer(new Date(record.startTime)),
        sorter: true,
        title: 'Start Time',
      },
      {
        dataIndex: 'duration',
        defaultWidth: DEFAULT_COLUMN_WIDTHS['duration'],
        key: 'duration',
        onCell: onRightClickableCell,
        render: experimentDurationRenderer,
        title: 'Duration',
      },
      {
        dataIndex: 'numTrials',
        defaultWidth: DEFAULT_COLUMN_WIDTHS['numTrials'],
        key: V1GetExperimentsRequestSortBy.NUMTRIALS,
        onCell: onRightClickableCell,
        sorter: true,
        title: 'Trials',
      },
      {
        dataIndex: 'state',
        defaultWidth: DEFAULT_COLUMN_WIDTHS['state'],
        filterDropdown: stateFilterDropdown,
        filters: Object.values(RunState)
          .filter((value) => [
            RunState.Active,
            RunState.Paused,
            RunState.Canceled,
            RunState.Completed,
            RunState.Errored,
          ].includes(value))
          .map((value) => ({
            text: <Badge state={value} type={BadgeType.State} />,
            value,
          })),
        isFiltered: () => !!settings.state,
        key: V1GetExperimentsRequestSortBy.STATE,
        render: stateRenderer,
        sorter: true,
        title: 'State',
      },
      {
        dataIndex: 'searcherType',
        defaultWidth: DEFAULT_COLUMN_WIDTHS['searcherType'],
        key: 'searcherType',
        onCell: onRightClickableCell,
        title: 'Searcher Type',
      },
      {
        dataIndex: 'resourcePool',
        defaultWidth: DEFAULT_COLUMN_WIDTHS['resourcePool'],
        key: V1GetExperimentsRequestSortBy.RESOURCEPOOL,
        onCell: onRightClickableCell,
        sorter: true,
        title: 'Resource Pool',
      },
      {
        dataIndex: 'progress',
        defaultWidth: DEFAULT_COLUMN_WIDTHS['progress'],
        key: V1GetExperimentsRequestSortBy.PROGRESS,
        render: experimentProgressRenderer,
        sorter: true,
        title: 'Progress',
      },
      {
        dataIndex: 'archived',
        defaultWidth: DEFAULT_COLUMN_WIDTHS['archived'],
        key: 'archived',
        render: checkmarkRenderer,
        title: 'Archived',
      },
      {
        dataIndex: 'user',
        defaultWidth: DEFAULT_COLUMN_WIDTHS['user'],
        filterDropdown: userFilterDropdown,
        filters: users.map((user) => ({ text: getDisplayName(user), value: user.id })),
        isFiltered: (settings: ProjectDetailsSettings) => !!settings.user,
        key: V1GetExperimentsRequestSortBy.USER,
        render: userRenderer,
        sorter: true,
        title: 'User',
      },
      {
        align: 'right',
        className: 'fullCell',
        dataIndex: 'action',
        defaultWidth: DEFAULT_COLUMN_WIDTHS['action'],
        fixed: 'right',
        key: 'action',
        onCell: onRightClickableCell,
        render: actionRenderer,
        title: '',
        width: DEFAULT_COLUMN_WIDTHS['action'],
      },
    ] as ColumnDef<ExperimentItem>[];

  }, [
<<<<<<< HEAD
    nameFilterSearch,
    tableSearchIcon,
=======
    handleActionComplete,
    experimentTags,
>>>>>>> d35e24e1
    labelFilterDropdown,
    labels,
    stateFilterDropdown,
    userFilterDropdown,
    users,
    project,
    experimentTags,
    user,
    settings,
    updateSettings,
    handleActionComplete,
    saveExperimentDescription,
  ]);

  useEffect(() => {
    // This is the failsafe for when column settings get into a bad shape.
    if (!settings.columns?.length || !settings.columnWidths?.length) {
      updateSettings({
        columns: DEFAULT_COLUMNS,
        columnWidths: DEFAULT_COLUMNS.map((columnName) => DEFAULT_COLUMN_WIDTHS[columnName]),
      });
    } else {
      const columnNames = columns.map((column) => column.dataIndex as ExperimentColumnName);
      const actualColumns = settings.columns.filter((name) => columnNames.includes(name));
      const newSettings: Partial<ProjectDetailsSettings> = {};
      if (actualColumns.length < settings.columns.length) {
        newSettings.columns = actualColumns;
      }
      if (settings.columnWidths.length !== actualColumns.length) {
        newSettings.columnWidths = actualColumns.map((name) => DEFAULT_COLUMN_WIDTHS[name]);
      }
      if (Object.keys(newSettings).length !== 0) updateSettings(newSettings);
    }
  }, [ settings.columns, settings.columnWidths, columns, resetSettings, updateSettings ]);

  const transferColumns = useMemo(() => {
    return columns
      .filter(
        (column) => column.title !== '' && column.title !== 'Action' && column.title !== 'Archived',
      )
      .map((column) => column.dataIndex?.toString() ?? '');
  }, [ columns ]);

  const {
    contextHolder: modalExperimentMoveContextHolder,
    modalOpen: openMoveModal,
  } = useModalExperimentMove({ onClose: handleActionComplete, user });

  const sendBatchActions = useCallback((action: Action): Promise<void[] | CommandTask> | void => {
    if (!settings.row) return;
    if (action === Action.OpenTensorBoard) {
      return openOrCreateTensorBoard({ experimentIds: settings.row });
    }
    if (action === Action.Move) {
      return openMoveModal({
        experimentIds: settings.row.filter((id) =>
          canActionExperiment(
            Action.Move,
            experimentMap[id],
          ) && canMoveExperiment({ experiment: experimentMap[id] })),
        sourceProjectId: project?.id,
        sourceWorkspaceId: project?.workspaceId,
      });
    }
    if (action === Action.CompareExperiments) {
      if (settings.row?.length)
        return routeToReactUrl(paths.experimentComparison(settings.row.map((id) => id.toString())));
    }

    return Promise.all((settings.row || []).map((experimentId) => {
      switch (action) {
        case Action.Activate:
          return activateExperiment({ experimentId });
        case Action.Archive:
          return archiveExperiment({ experimentId });
        case Action.Cancel:
          return cancelExperiment({ experimentId });
        case Action.Delete:
          return deleteExperiment({ experimentId });
        case Action.Kill:
          return killExperiment({ experimentId });
        case Action.Pause:
          return pauseExperiment({ experimentId });
        case Action.Unarchive:
          return unarchiveExperiment({ experimentId });
        default:
          return Promise.resolve();
      }
    }));
  }, [
    canMoveExperiment,
    settings.row,
    openMoveModal,
    project?.workspaceId,
    project?.id,
    experimentMap,
  ]);

  const submitBatchAction = useCallback(async (action: Action) => {
    try {
      const result = await sendBatchActions(action);
      if (action === Action.OpenTensorBoard && result) {
        openCommand(result as CommandTask);
      }

      /*
       * Deselect selected rows since their states may have changed where they
       * are no longer part of the filter criteria.
       */
      updateSettings({ row: undefined });

      // Refetch experiment list to get updates based on batch action.
      await fetchExperiments();
    } catch (e) {
      const publicSubject = action === Action.OpenTensorBoard ?
        'Unable to View TensorBoard for Selected Experiments' :
        `Unable to ${action} Selected Experiments`;
      handleError(e, {
        isUserTriggered: true,
        level: ErrorLevel.Error,
        publicMessage: 'Please try again later.',
        publicSubject,
        silent: false,
      });
    }
  }, [ fetchExperiments, sendBatchActions, updateSettings ]);

  const showConfirmation = useCallback((action: Action) => {
    Modal.confirm({
      content: `
        Are you sure you want to ${action.toLocaleLowerCase()}
        all the eligible selected experiments?
      `,
      icon: <ExclamationCircleOutlined />,
      okText: /cancel/i.test(action) ? 'Confirm' : action,
      onOk: () => submitBatchAction(action),
      title: 'Confirm Batch Action',
    });
  }, [ submitBatchAction ]);

  const handleBatchAction = useCallback((action?: string) => {
    if (action === Action.OpenTensorBoard || action === Action.Move) {
      submitBatchAction(action);
    } else {
      showConfirmation(action as Action);
    }
  }, [ submitBatchAction, showConfirmation ]);

  const handleTableRowSelect = useCallback((rowKeys) => {
    updateSettings({ row: rowKeys });
  }, [ updateSettings ]);

  const clearSelected = useCallback(() => {
    updateSettings({ row: undefined });
  }, [ updateSettings ]);

  const resetFilters = useCallback(() => {
    resetSettings([ ...filterKeys, 'tableOffset' ]);
    clearSelected();
  }, [ clearSelected, resetSettings ]);

  const handleUpdateColumns = useCallback((columns: ExperimentColumnName[]) => {
    if (columns.length === 0) {
      updateSettings({
        columns: [ 'id', 'name' ],
        columnWidths: [
          DEFAULT_COLUMN_WIDTHS['id'],
          DEFAULT_COLUMN_WIDTHS['name'],
        ],
      });
    } else {
      updateSettings({
        columns: columns,
        columnWidths: columns.map((col) => DEFAULT_COLUMN_WIDTHS[col]),
      });
    }
  }, [ updateSettings ]);

  const {
    contextHolder: modalColumnsCustomizeContextHolder,
    modalOpen: openCustomizeColumns,
  } = useModalColumnsCustomize({
    columns: transferColumns,
    defaultVisibleColumns: DEFAULT_COLUMNS,
    onSave: (handleUpdateColumns as (columns: string[]) => void),
  });

  const handleCustomizeColumnsClick = useCallback(() => {
    openCustomizeColumns(
      { initialVisibleColumns: settings.columns?.filter((col) => transferColumns.includes(col)) },
    );
  }, [ openCustomizeColumns, settings.columns, transferColumns ]);

  const switchShowArchived = useCallback((showArchived: boolean) => {
    let newColumns: ExperimentColumnName[];
    let newColumnWidths: number[];

    if (showArchived) {
      if (settings.columns?.includes('archived')) {
        // just some defensive coding: don't add archived twice
        newColumns = settings.columns;
        newColumnWidths = settings.columnWidths;
      } else {
        newColumns = [ ...settings.columns, 'archived' ];
        newColumnWidths = [ ...settings.columnWidths, DEFAULT_COLUMN_WIDTHS['archived'] ];
      }
    } else {
      const archivedIndex = settings.columns.indexOf('archived');
      if (archivedIndex !== -1) {
        newColumns = [ ...settings.columns ];
        newColumnWidths = [ ...settings.columnWidths ];
        newColumns.splice(archivedIndex, 1);
        newColumnWidths.splice(archivedIndex, 1);
      } else {
        newColumns = settings.columns;
        newColumnWidths = settings.columnWidths;
      }
    }
    updateSettings({
      archived: showArchived,
      columns: newColumns,
      columnWidths: newColumnWidths,
      row: undefined,
    });

  }, [ settings, updateSettings ]);

  const handleNewNotesPage = useCallback(async () => {
    if (!project?.id) return;
    try {
      await addProjectNote({ contents: '', id: project.id, name: 'Untitled' });
      await fetchProject();
    } catch (e) { handleError(e); }
  }, [ fetchProject, project?.id ]);

  const handleSaveNotes = useCallback(async (notes: Note[]) => {
    if (!project?.id) return;
    try {
      await setProjectNotes({ notes, projectId: project.id });
      await fetchProject();
    } catch (e) { handleError(e); }
  }, [ fetchProject, project?.id ]);

  const {
    contextHolder: modalProjectNodeDeleteContextHolder,
    modalOpen: openNoteDelete,
  } = useModalProjectNoteDelete({ onClose: fetchProject, project });

  const handleDeleteNote = useCallback((pageNumber: number) => {
    if (!project?.id) return;
    try {
      openNoteDelete({ pageNumber });
    } catch (e) { handleError(e); }
  }, [ openNoteDelete, project?.id ]);

  useEffect(() => {
    if (settings.tableOffset >= total && total){
      const newTotal = settings.tableOffset > total ? total : total - 1;
      const offset = settings.tableLimit * Math.floor(newTotal / settings.tableLimit);
      updateSettings({ tableOffset: offset });
    }
  }, [ total, settings.tableOffset, settings.tableLimit, updateSettings ]);

  /*
   * Get new experiments based on changes to the
   * filters, pagination, search and sorter.
   */
  useEffect(() => {
    setIsLoading(true);
    fetchExperiments();
  }, [
    fetchExperiments,
    settings.archived,
    settings.label,
    settings.search,
    settings.sortDesc,
    settings.sortKey,
    settings.state,
    settings.pinned,
    settings.tableLimit,
    settings.tableOffset,
    settings.user,
  ]);

  useEffect(() => {
    return () => canceler.abort();
  }, [ canceler ]);

  const ContextMenu = useCallback(
    ({ record, onVisibleChange, children }) => {
      return (
        <ExperimentActionDropdown
          experiment={getProjectExperimentForExperimentItem(record, project)}
          settings={settings}
          updateSettings={updateSettings}
          onComplete={handleActionComplete}
          onVisibleChange={onVisibleChange}>
          {children}
        </ExperimentActionDropdown>
      );
    },
<<<<<<< HEAD
    [ user, project, settings, updateSettings, handleActionComplete ],
=======
    [ handleActionComplete, project ],
>>>>>>> d35e24e1
  );

  const ExperimentTabOptions = useMemo(() => {
    const getMenuProps = ():{items: MenuProps['items'], onClick: MenuProps['onClick']} => {
      enum MenuKey {
        SWITCH_ARCHIVED = 'switchArchive',
        COLUMNS = 'columns',
        RESULT_FILTER = 'resetFilters',
      }

      const funcs = {
        [MenuKey.SWITCH_ARCHIVED]: () => { switchShowArchived(!settings.archived); },
        [MenuKey.COLUMNS]: () => { handleCustomizeColumnsClick(); },
        [MenuKey.RESULT_FILTER]: () => { resetFilters(); },
      };

      const onItemClick: MenuProps['onClick'] = (e) => {
        funcs[e.key as MenuKey]();
      };

      const menuItems: MenuProps['items'] = [
        {
          key: MenuKey.SWITCH_ARCHIVED,
          label: settings.archived ? 'Hide Archived' : 'Show Archived',
        },
        { key: MenuKey.COLUMNS, label: 'Columns' },
      ];
      if (filterCount > 0) {
        menuItems.push({ key: MenuKey.RESULT_FILTER, label: `Clear Filters (${filterCount})` });
      }
      return { items: menuItems, onClick: onItemClick };
    };

    return (
      <div className={css.tabOptions}>
        <Space className={css.actionList}>
          <Toggle
            checked={settings.archived}
            prefixLabel="Show Archived"
            onChange={switchShowArchived}
          />
          <Button onClick={handleCustomizeColumnsClick}>Columns</Button>
          <FilterCounter activeFilterCount={filterCount} onReset={resetFilters} />
        </Space>
        <div className={css.actionOverflow} title="Open actions menu">
          <Dropdown
            overlay={<Menu {...getMenuProps()} />}
            placement="bottomRight"
            trigger={[ 'click' ]}>
            <div>
              <Icon name="overflow-vertical" />
            </div>
          </Dropdown>
        </div>
      </div>
    );
  }, [ filterCount,
    handleCustomizeColumnsClick,
    resetFilters,
    settings.archived,
    switchShowArchived ]);

  const tabs: TabInfo[] = useMemo(() => {
    return ([ {
      body: (
        <div className={css.experimentTab}>
          <TableBatch
            actions={batchActions.map((action) => ({
              disabled: !availableBatchActions.includes(action),
              label: action,
              value: action,
            }))}
            selectedRowCount={(settings.row ?? []).length}
            onAction={handleBatchAction}
            onClear={clearSelected}
          />
          <InteractiveTable
            areRowsSelected={!!settings.row}
            columns={columns}
            containerRef={pageRef}
            ContextMenu={ContextMenu}
            dataSource={experiments}
            loading={isLoading}
            numOfPinned={
              Array.from(intersection(
                new Set(experiments.map((e) => e.id)),
                new Set(settings.pinned),
              )).length
            }
            pagination={getFullPaginationConfig({
              limit: settings.tableLimit,
              offset: settings.tableOffset,
            }, total)}
            rowClassName={defaultRowClassName({ clickable: false })}
            rowKey="id"
            rowSelection={{
              onChange: handleTableRowSelect,
              preserveSelectedRowKeys: true,
              selectedRowKeys: settings.row ?? [],
            }}
            scroll={{ y: `calc(100vh - ${availableBatchActions.length === 0 ? '230' : '280'}px)` }}
            settings={settings as InteractiveTableSettings}
            showSorterTooltip={false}
            size="small"
            updateSettings={updateSettings as UpdateSettings<InteractiveTableSettings>}
          />
        </div>
      ),
      options: ExperimentTabOptions,
      title: 'Experiments',
    }, {
      body: (
        <PaginatedNotesCard
          disabled={project?.archived}
          notes={project?.notes ?? []}
          onDelete={handleDeleteNote}
          onNewPage={handleNewNotesPage}
          onSave={handleSaveNotes}
        />),
      options: (
        <div className={css.tabOptions}>
          <Button type="text" onClick={handleNewNotesPage}>+ New Page</Button>
        </div>),
      title: 'Notes',
    } ]);
  }, [
    settings,
    handleBatchAction,
    clearSelected,
    columns,
    ContextMenu,
    experiments,
    isLoading,
    total,
    handleTableRowSelect,
    availableBatchActions,
    updateSettings,
    ExperimentTabOptions,
    project?.archived,
    project?.notes,
    handleDeleteNote,
    handleNewNotesPage,
    handleSaveNotes,
  ]);

  if (isNaN(id)) {
    return <Message title={`Invalid Project ID ${projectId}`} />;
  } else if (pageError) {
    if (isNotFound(pageError)) return <PageNotFound />;
    const message = `Unable to fetch Project ${projectId}`;
    return <Message title={message} type={MessageType.Warning} />;
  } else if (!project) {
    return (
      <Spinner
        tip={projectId === '1' ? 'Loading...' : `Loading project ${projectId} details...`}
      />
    );
  }

  return (
    <Page
      bodyNoPadding
      containerRef={pageRef}
      // for docTitle, when id is 1 that means Uncategorized from webui/react/src/routes/routes.ts
      docTitle={id === 1 ? 'Uncategorized Experiments' : 'Project Details'}
      id="projectDetails">
      <ProjectDetailsTabs
        curUser={user}
        fetchProject={fetchProject}
        project={project}
        tabs={tabs}
      />
      {modalColumnsCustomizeContextHolder}
      {modalExperimentMoveContextHolder}
      {modalProjectNodeDeleteContextHolder}
    </Page>
  );
};

export default ProjectDetails;<|MERGE_RESOLUTION|>--- conflicted
+++ resolved
@@ -526,13 +526,8 @@
     ] as ColumnDef<ExperimentItem>[];
 
   }, [
-<<<<<<< HEAD
     nameFilterSearch,
     tableSearchIcon,
-=======
-    handleActionComplete,
-    experimentTags,
->>>>>>> d35e24e1
     labelFilterDropdown,
     labels,
     stateFilterDropdown,
@@ -834,11 +829,7 @@
         </ExperimentActionDropdown>
       );
     },
-<<<<<<< HEAD
     [ user, project, settings, updateSettings, handleActionComplete ],
-=======
-    [ handleActionComplete, project ],
->>>>>>> d35e24e1
   );
 
   const ExperimentTabOptions = useMemo(() => {
