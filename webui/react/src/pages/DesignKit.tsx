import { PoweroffOutlined } from '@ant-design/icons';
import {
  //TODO: Move these imports to components/kit? Add sections to DesignKit page?
  Card,
  Form,
  Space,
} from 'antd';
import React, { useEffect } from 'react';
import { Link } from 'react-router-dom';

import Grid, { GridMode } from 'components/Grid'; //TODO: Move to components/kit? Add section to DesignKit page?
import Breadcrumb from 'components/kit/Breadcrumb';
import Button from 'components/kit/Button';
import Checkbox from 'components/kit/Checkbox';
import IconicButton from 'components/kit/IconicButton';
import Input from 'components/kit/Input';
import { ChartGrid, LineChart, Serie } from 'components/kit/LineChart';
import NumberInput from 'components/kit/NumberInput';
import Pagination from 'components/kit/Pagination';
import Pivot from 'components/kit/Pivot';
import SearchInput from 'components/kit/SearchInput';
import SelectInput from 'components/kit/SelectInput';
import Tooltip from 'components/kit/Tooltip';
import Logo from 'components/Logo'; //TODO: Move to components/kit? Add section to DesignKit page?
import LogViewer from 'components/LogViewer/LogViewer'; //TODO: Move to components/kit?
import OverviewStats from 'components/OverviewStats'; //TODO: Rename?
import Page from 'components/Page'; //TODO: Move to components/kit? Add section to DesignKit page?
import ResourcePoolCard from 'components/ResourcePoolCard'; //TODO: Rename?
import SelectFilter from 'components/SelectFilter';
import ResponsiveTable from 'components/Table/ResponsiveTable'; //TODO: Move to components/kit?
import ThemeToggle from 'components/ThemeToggle'; //TODO: Move to components/kit? Add section to DesignKit page?
import UserAvatar from 'components/UserAvatar'; //TODO: Rename?
import resourcePools from 'fixtures/responses/cluster/resource-pools.json';
import { V1LogLevel } from 'services/api-ts-sdk';
import { mapV1LogsResponse } from 'services/decoder';
import useUI from 'shared/contexts/stores/UI';
import { ValueOf } from 'shared/types';
import { generateTestExperimentData } from 'storybook/shared/generateTestData';
import { ShirtSize } from 'themes';
import { BrandingType, ResourcePool } from 'types';

import css from './DesignKit.module.scss';
import ExperimentDetailsHeader from './ExperimentDetails/ExperimentDetailsHeader'; //TODO: Rename?

const Components = {
  ActionBar: 'ActionBar',
  Breadcrumbs: 'Breadcrumbs',
  Buttons: 'Buttons',
  Charts: 'Charts',
  Checkboxes: 'Checkboxes',
  DataCards: 'DataCards',
  Dropdowns: 'Comboboxes & Dropdowns',
  Facepile: 'Facepile',
  Lists: 'Lists (tables)',
  LogViewer: 'LogViewer',
  Pagination: 'Pagination',
  Pivot: 'Pivot',
  Searchboxes: 'Searchboxes',
  Spinbuttons: 'Spinbuttons',
  Textfields: 'Input - Textfields',
  Tooltips: 'Tooltips',
} as const;

type ComponentNames = ValueOf<typeof Components>;
type ComponentIds = keyof typeof Components;

const componentOrder = Object.entries(Components)
  .sort((pair1, pair2) => pair1[1].localeCompare(pair2[1]))
  .map((pair) => pair[0] as keyof typeof Components);

interface Props {
  children?: React.ReactNode;
  id: ComponentIds;
  title: ComponentNames;
}

const ComponentSection: React.FC<Props> = ({ children, id, title }: Props): JSX.Element => {
  return (
    <section>
      <h3 id={id}>{title}</h3>
      {children}
    </section>
  );
};

const ButtonsSection: React.FC = () => {
  return (
    <ComponentSection id="Buttons" title="Buttons">
      <Card>
        <p>
          <code>{'<Button>'}</code>s give people a way to trigger an action. They&apos;re typically
          found in forms, dialog panels, and dialogs. Some buttons are specialized for particular
          tasks, such as navigation, repeated actions, or presenting menus.
        </p>
      </Card>
      <Card title="Best practices">
        <strong>Layout</strong>
        <ul>
          <li>
            For dialog boxes and panels, where people are moving through a sequence of screens,
            right-align buttons with the container.
          </li>
          <li>For single-page forms and focused tasks, left-align buttons with the container.</li>
          <li>
            Always place the primary button on the left, the secondary button just to the right of
            it.
          </li>
          <li>
            Show only one primary button that inherits theme color at rest state. If there are more
            than two buttons with equal priority, all buttons should have neutral backgrounds.
          </li>
          <li>
            Don&apos;t use a button to navigate to another place; use a link instead. The exception
            is in a wizard where &quot;Back&quot; and &quot;Next&quot; buttons may be used.
          </li>
          <li>
            Don&apos;t place the default focus on a button that destroys data. Instead, place the
            default focus on the button that performs the &quot;safe act&quot; and retains the
            content (such as &quot;Save&quot;) or cancels the action (such as &quot;Cancel&quot;).
          </li>
        </ul>
        <strong>Content</strong>
        <ul>
          <li>Use sentence-style capitalization—only capitalize the first word.</li>
          <li>
            Make sure it&apos;s clear what will happen when people interact with the button. Be
            concise; usually a single verb is best. Include a noun if there is any room for
            interpretation about what the verb means. For example, &quot;Delete folder&quot; or
            &quot;Create account&quot;.
          </li>
        </ul>
        <strong>Accessibility</strong>
        <ul>
          <li>Always enable the user to navigate to focus on buttons using their keyboard.</li>
          <li>Buttons need to have accessible naming.</li>
          <li>Aria- and roles need to have consistent (non-generic) attributes.</li>
        </ul>
      </Card>
      <Card title="Usage">
        <strong>Default Button</strong>
        <Space>
          <Button type="primary">Primary</Button>
          <Button>Secondary</Button>
          <Button loading>Loading</Button>
          <Button disabled>Disabled</Button>
        </Space>
        <hr />
        <strong>Default Button with icon</strong>
        <Space>
          <Button icon={<PoweroffOutlined />} type="primary">
            ButtonWithIcon
          </Button>
          <Button icon={<PoweroffOutlined />}>ButtonWithIcon</Button>
          <Button disabled icon={<PoweroffOutlined />}>
            ButtonWithIcon
          </Button>
        </Space>
        <hr />
        <strong>Large iconic buttons</strong>
        <Space>
          <IconicButton iconName="searcher-grid" text="Iconic button" type="primary" />
          <IconicButton iconName="searcher-grid" text="Iconic button" />
          <IconicButton disabled iconName="searcher-grid" text="Iconic button" />
        </Space>
      </Card>
    </ComponentSection>
  );
};

const DropdownsSection: React.FC = () => {
  return (
    <ComponentSection id="Dropdowns" title="Comboboxes & Dropdowns">
      <Card>
        <p>
          A dropdown/combo box (<code>{'<SelectFilter>'}</code> or <code>{'<SelectInput>'}</code>) combines a text field and a
          dropdown giving people a way to select an option from a list or enter their own choice.
        </p>
      </Card>
      <Card title="Best practices">
        <strong>Layout</strong>
        <ul>
          <li>
            Use a combo box when there are multiple choices that can be collapsed under one title,
            when the list of items is long, or when space is constrained.
          </li>
        </ul>
        <strong>Content</strong>
        <ul>
          <li>Use single words or shortened statements as options.</li>
          <li>Don&apos;t use punctuation at the end of options.</li>
        </ul>
        <strong>Accessibility</strong>
        <ul>
          <li>
            ComboBox dropdowns render in their own layer by default to ensure they are not clipped
            by containers with overflow: hidden or overflow: scroll. This causes extra difficulty
            for people who use screen readers, so we recommend rendering the ComboBox options
            dropdown inline unless they are in overflow containers.
          </li>
        </ul>
        <strong>Truncation</strong>
        <ul>
          <li>
            By default, the ComboBox truncates option text instead of wrapping to a new line.
            Because this can lose meaningful information, it is recommended to adjust styles to wrap
            the option text.
          </li>
        </ul>
      </Card>
      <Card title="Usage">
        <strong>Standalone dropdown <code>{'<SelectFilter>'}</code></strong>
        <SelectFilter
          defaultValue={1}
          label="Default dropdown"
          options={[
            { label: 'Option 1', value: 1 },
            { label: 'Option 2', value: 2 },
            { label: 'Option 3', value: 3 },
          ]}
        />
        <SelectFilter
          defaultValue="disabled"
          disabled
          label="Disabled dropdown"
          options={[{ label: 'Disabled', value: 'disabled' }]}
        />
        <hr />
        <strong>Form dropdown input <code>{'<SelectInput>'}</code></strong>
        <Form>
          <SelectInput
            defaultValue={1}
            label="Default dropdown"
            options={[
              { label: 'Option 1', value: 1 },
              { label: 'Option 2', value: 2 },
              { label: 'Option 3', value: 3 },
            ]}
          />
          <SelectInput
            defaultValue="disabled"
            disabled
            label="Disabled dropdown"
            options={[{ label: 'Disabled', value: 'disabled' }]}
          />
<<<<<<< HEAD
          <SelectInput
            defaultValue={1}
            label="Required dropdown"
            name="Required Select"
            options={[
              { label: 'Option 1', value: 1 },
              { label: 'Option 2', value: 2 },
              { label: 'Option 3', value: 3 },
            ]}
            required
          />
          <SelectInput label="Invalid dropdown" name="Invalid Select" validateMessage="Input validation error" validateStatus="error" />
        </Form>
=======
        </Space>
        <hr />
        <strong>Dropdown menu items</strong>
        <strong>Menu items with checkmark</strong>
        <p>Not implemented</p>
        <hr />
        <strong>Categorical menu items</strong>
        <hr />
        <strong>Categories with checkmarks</strong>
        <p>Not implemented</p>
        <hr />
        <strong>Categories with checkmarks and icons</strong>
        <p>Not implemented</p>
        <hr />
        <strong>Selecting all categories</strong>
      </Card>
    </ComponentSection>
  );
};

const ChartsSection: React.FC = () => {
  const xSeries = { data: [0, 1, 2, 2.5, 3, 3.25, 3.75, 4, 6, 9, 10, 18, 19] };
  const line1: Serie = {
    data: [
      0,
      null,
      Math.random() * 12,
      null,
      null,
      null,
      null,
      15,
      Math.random() * 60,
      Math.random() * 40,
      Math.random() * 76,
      Math.random() * 80,
      89,
    ],
  };
  const line2: Serie = {
    data: [
      null,
      15,
      10.123456789,
      Math.random() * 22,
      Math.random() * 18,
      Math.random() * 10 + 10,
      Math.random() * 12,
      12,
      null,
      null,
      null,
      null,
      null,
    ],
  };
  return (
    <ComponentSection id="Charts" title="Charts">
      <Card>
        <p>
          Line Charts (<code>{'<LineChart>'}</code>) are a universal component to create charts for
          learning curve, metrics, cluster history, etc. We currently use the uPlot library.
        </p>
      </Card>
      <Card title="Label options">
        <p>A chart with two series, a title, a legend, an x-axis label, a y-axis label.</p>
        <LineChart
          height={250}
          series={[xSeries, line1, line2]}
          showLegend={true}
          title="Title"
          xLabel="X Label"
          yLabel="Y Label"
        />
      </Card>
      <Card title="Focus series">
        <p>Highlight a specific series in the chart.</p>
        <LineChart focusedSeries={1} height={250} series={[xSeries, line1, line2]} />
      </Card>
      <Card title="Chart Grid">
        <p>
          A Chart Grid (<code>{'<ChartGrid>'}</code>) can be used to place multiple charts in a
          responsive grid. There is a sync for the plot window, cursor, and selection/zoom of an
          x-axis range.
        </p>
        <div style={{ height: 300 }}>
          <ChartGrid
            chartsProps={[{ series: [xSeries, line1] }, { series: [xSeries, line2] }]}
            rowHeight={250}
          />
        </div>
>>>>>>> b823e98f
      </Card>
    </ComponentSection>
  );
};

const CheckboxesSection: React.FC = () => {
  return (
    <ComponentSection id="Checkboxes" title="Checkboxes">
      <Card>
        <p>
          Checkboxes (<code>{'<Checkbox>'}</code>) give people a way to select one or more items
          from a group, or switch between two mutually exclusive options (checked or unchecked, on
          or off).
        </p>
      </Card>
      <Card title="Best practices">
        <strong>Layout</strong>
        <ul>
          <li>
            Use a single check box when there&apos;s only one selection to make or choice to
            confirm. Selecting a blank check box selects it. Selecting it again clears the check
            box.
          </li>
          <li>
            Use multiple check boxes when one or more options can be selected from a group. Unlike
            radio buttons, selecting one check box will not clear another check box.
          </li>
        </ul>
        <strong>Content</strong>
        <ul>
          <li>
            Separate two groups of check boxes with headings rather than positioning them one after
            the other.
          </li>
          <li>Use sentence-style capitalization—only capitalize the first word.</li>
          <li>
            Don&apos;t use end punctuation (unless the check box label absolutely requires multiple
            sentences).
          </li>
          <li>Use a sentence fragment for the label, rather than a full sentence.</li>
          <li>
            Make it easy for people to understand what will happen if they select or clear a check
            box.
          </li>
        </ul>
      </Card>
      <Card title="Usage">
        <strong>Basic checkboxes</strong>
        <Checkbox>This is a basic checkbox.</Checkbox>
        <strong>Variations</strong>
        <Checkbox checked>Checked checkbox</Checkbox>
        <Checkbox checked={false}>Unchecked checkbox</Checkbox>
        <Checkbox checked disabled>
          Disabled checked checkbox
        </Checkbox>
        <p>Mandatory checkbox - not implemented.</p>
        <p>Mandatory checkbox with info sign - not implemented.</p>
        <Checkbox indeterminate>Indeterminate checkbox</Checkbox>
      </Card>
    </ComponentSection>
  );
};

const SearchboxesSection: React.FC = () => {
  return (
    <ComponentSection id="Searchboxes" title="Searchboxes">
      <Card>
        <p>
          A search box (<code>{'<SearchInput>'}</code>) provides an input field for searching
          content within a site or app to find specific items.
        </p>
      </Card>
      <Card title="Best practices">
        <strong>Layout</strong>
        <ul>
          <li>
            Don&apos;t build a custom search control based on the default text box or any other
            control.
          </li>
          <li>
            Use a search box without a parent container when it&apos;s not restricted to a certain
            width to accommodate other content. This search box will span the entire width of the
            space it&apos;s in.
          </li>
        </ul>
        <strong>Content</strong>
        <ul>
          <li>
            Use placeholder text in the search box to describe what people can search for. For
            example, &quot;Search&quot;, &quot;Search files&quot;, or &quot;Search contacts
            list&quot;.
          </li>
          <li>
            Although search entry points tend to be similarly visualized, they can provide access to
            results that range from broad to narrow. By effectively communicating the scope of a
            search, you can ensure that people&apos;s expectations are met by the capabilities of
            the search you&apos;re performing, which will reduce the possibility of frustration. The
            search entry point should be placed near the content being searched.
          </li>
        </ul>
      </Card>
      <Card title="Usage">
        <strong>Default Searchbox</strong>
        <SearchInput placeholder="input search text" />
        <strong>Variations</strong>
        <SearchInput allowClear enterButton value="Active search box" />
        <SearchInput disabled placeholder="disabled search box" />
        <hr />
        <strong>In-table Searchbox</strong>
        <p>Not implemented</p>
        <hr />
        <strong>Search box with scopes</strong>
        <p>Not implemented</p>
      </Card>
    </ComponentSection>
  );
};

const SpinbuttonsSection: React.FC = () => {
  return (
    <ComponentSection id="Spinbuttons" title="Spinbuttons">
      <Card>
        <p>
          A spin button (<code>{'<NumberInput>'}</code>) allows someone to incrementally adjust a
          value in small steps. It&apos;s mainly used for numeric values, but other values are
          supported too.
        </p>
      </Card>
      <Card title="Best practices">
        <strong>Layout</strong>
        <ul>
          <li>
            Place labels to the left of the spin button control. For example, &quot;Length of ruler
            (cm)&quot;.
          </li>
          <li>Spin button width should adjust to fit the number values.</li>
        </ul>
        <strong>Content</strong>
        <ul>
          <li>Use a spin button when you need to incrementally change a value.</li>
          <li>Use a spin button when values are tied to a unit of measure.</li>
          <li>Don&apos;t use a spin button for binary settings.</li>
          <li>Don&apos;t use a spin button for a range of three values or less.</li>
        </ul>
      </Card>
      <Card title="Usage">
<<<<<<< HEAD
        <NumberInput label="Default NumberInput" />
        <NumberInput disabled label="Disabled NumberInput" />
        <NumberInput label="Required NumberInput" name="number" required />
        <NumberInput label="Invalid NumberInput" validateMessage="Input validation error" validateStatus="error" />
=======
        <strong>Default spin button</strong>
        <NumberInput defaultValue={3} />
        <hr />
        <strong>Variations and states of spin buttons</strong>
        <NumberInput disabled />
>>>>>>> b823e98f
      </Card>
    </ComponentSection>
  );
};

const TextfieldsSection: React.FC = () => {
  return (
    <ComponentSection id="Textfields" title="Input - Textfields">
      <Card>
        <p>
          Text fields (<code>{'<Input>'}</code>) give people a way to enter and edit text.
          They&apos;re used in forms, modal dialogs, tables, and other surfaces where text input is
          required.
        </p>
      </Card>
      <Card title="Best practices">
        <strong>Layout</strong>
        <ul>
          <li>Use a multiline text field when long entries are expected.</li>
          <li>
            Don&apos;t place a text field in the middle of a sentence, because the sentence
            structure might not make sense in all languages. For example, &quot;Remind me in
            [textfield] weeks&quot; should instead read, &quot;Remind me in this many weeks:
            [textfield]&quot;.
          </li>
          <li>Format the text field for the expected entry.</li>
        </ul>
      </Card>
      <Card title="Usage">
        <Form>
          <strong>Input <code>{'<Input>'}</code></strong>
          <Input label="Default Input" name="default" />
          <Input disabled label="Disabled Input" name="disabled" />
          <Input label="Required input" name="required" required />
          <Input label="Invalid input" name="invalid" validateMessage="Input validation error" validateStatus="error" />
        </Form>
        <hr />
        <Form>
          <strong>TextArea <code>{'<Input.TextArea>'}</code></strong>
          <Input.TextArea label="Default TextArea" name="default" />
          <Input.TextArea disabled label="Disabled TextArea" name="disabled" />
          <Input.TextArea label="Required TextArea" name="required" required />
          <Input.TextArea label="Invalid TextArea" name="invalid" validateMessage="Input validation error" validateStatus="error" />
        </Form>
        <hr />
        <Form>
          <strong>Password <code>{'<Input.Password>'}</code></strong>
          <Input.Password label="Default Password" name="default" />
          <Input.Password disabled label="Disabled Password" name="disabled" />
          <Input.Password label="Required Password" name="required" required />
          <Input.Password label="Invalid Password" name="invalid" validateMessage="Input validation error" validateStatus="error" />
        </Form>
      </Card>
    </ComponentSection>
  );
};

const ListsSection: React.FC = () => {
  const mockColumns = [
    {
      dataIndex: 'id',
      sorter: true,
      title: 'ID',
    },
    {
      dataIndex: 'name',
      sorter: true,
      title: 'Name',
    },
  ];

  const mockRows = [
    {
      id: 'Row id',
      name: 'Row name',
    },
  ];

  return (
    <ComponentSection id="Lists" title="Lists (tables)">
      <Card>
        <p>
          A list (<code>{'<ResponsiveTable>'}</code>) is a robust way to display an information-rich
          collection of items, and allow people to sort, group, and filter the content. Use a
          details list when information density is critical.
        </p>
      </Card>
      <Card title="Best practices">
        <strong>Layout</strong>
        <ul>
          <li>
            List items are composed of selection, icon, and name columns at minimum. You can include
            other columns, such as date modified, or any other metadata field associated with the
            collection.
          </li>
          <li>
            Avoid using file type icon overlays to denote status of a file as it can make the entire
            icon unclear.
          </li>
          <li>
            If there are multiple lines of text in a column, consider the variable row height
            variant.
          </li>
          <li>Give columns ample default width to display information.</li>
        </ul>
        <strong>Content</strong>
        <ul>
          <li>
            Use sentence-style capitalization for column headers—only capitalize the first word.
          </li>
        </ul>
        <strong>Accessibility</strong>
        <ul>
          <li>
            When creating a DetailsList where one column is clearly the primary label for the row,
            it&apos;s best to use isRowHeader on that column to create a better screen reader
            experience navigating the table. For selectable DetailsLists, specifying a row header
            also gives the checkboxes a better accessible label.
          </li>
        </ul>
        <strong>Keyboard hotkeys</strong>
        <ul>
          <li>
            DetailsList supports different selection modes with keyboard behavior differing based on
            the current selection mode.
          </li>
        </ul>
      </Card>
      <Card title="Usage">
        <strong>Default list</strong>
        <ResponsiveTable columns={mockColumns} dataSource={mockRows} rowKey="id" />
      </Card>
    </ComponentSection>
  );
};

const BreadcrumbsSection: React.FC = () => {
  return (
    <ComponentSection id="Breadcrumbs" title="Breadcrumbs">
      <Card>
        <p>
          <code>{'<Breadcrumb>'}</code>s should be used as a navigational aid in your app or site.
          They indicate the current page&apos;s location within a hierarchy and help the user
          understand where they are in relation to the rest of that hierarchy. They also afford
          one-click access to higher levels of that hierarchy.
        </p>
        <p>
          Breadcrumbs are typically placed, in horizontal form, under the masthead or navigation of
          an experience, above the primary content area.
        </p>
      </Card>
      <Card title="Best practices">
        <strong>Accessibility</strong>
        <ul>
          <li>By default, Breadcrumb uses arrow keys to cycle through each item. </li>
          <li>
            Place Breadcrumbs at the top of a page, above a list of items, or above the main content
            of a page.{' '}
          </li>
        </ul>
      </Card>
      <Card title="Usage">
        <strong>Breadcrumb</strong>
        <Breadcrumb>
          <Breadcrumb.Item>Level 0</Breadcrumb.Item>
          <Breadcrumb.Item>Level 1</Breadcrumb.Item>
          <Breadcrumb.Item>Level 2</Breadcrumb.Item>
        </Breadcrumb>
      </Card>
    </ComponentSection>
  );
};

const FacepileSection: React.FC = () => {
  return (
    <ComponentSection id="Facepile" title="Facepile">
      <Card>
        <p>
          A face pile (<code>{'<UserAvatar>'}</code>) displays a list of personas. Each circle
          represents a person and contains their image or initials. Often this control is used when
          sharing who has access to a specific view or file, or when assigning someone a task within
          a workflow.
        </p>
      </Card>
      <Card title="Best practices">
        <strong>Content considerations</strong>
        <ul>
          <li>
            The face pile empty state should only include an &quot;Add&quot; button. Another variant
            is to use an input field with placeholder text instructing people to add a person. See
            the people picker component for the menu used to add people to the face pile list.
          </li>
          <li>
            When there is only one person in the face pile, consider using their name next to the
            face or initials.
          </li>
          <li>
            When there is a need to show the face pile expanded into a vertical list, include a
            downward chevron button. Selecting the chevron opens a standard list view of people.
          </li>
          <li>
            When the face pile exceeds a max number of 5 people, show a button at the end of the
            list indicating how many are not being shown. Clicking or tapping on the overflow would
            open a standard list view of people.
          </li>
          <li>
            The component can include an &quot;Add&quot; button which can be used for quickly adding
            a person to the list.
          </li>
          <li>
            When hovering over a person in the face pile, include a tooltip or people card that
            offers more information about that person.
          </li>
        </ul>
      </Card>
      <Card title="Usage">
        <strong>Facepile</strong>
        <UserAvatar />
        <strong>Variations</strong>
        <ul>
          <li>Facepile with 8 people</li>
          <p>Not implemented</p>
          <li>Facepile with both name initials</li>
          <p>Not implemented</p>
        </ul>
      </Card>
    </ComponentSection>
  );
};

const ActionBarSection: React.FC = () => {
  const { experiment } = generateTestExperimentData();
  return (
    <ComponentSection id="ActionBar" title="ActionBar">
      <Card>
        <p>
          <code>{'<ActionBar>'}</code> is a surface that houses commands that operate on the content
          of the window, panel, or parent region it resides above. ActionBar are one of the most
          visible and recognizable ways to surface commands, and can be an intuitive method for
          interacting with content on the page; however, if overloaded or poorly organized, they can
          be difficult to use and hide valuable commands from your user. ActionBar can also display
          a search box for finding content, hold simple commands as well as menus, or display the
          status of ongoing actions.
        </p>
        <p>
          Commands should be sorted in order of importance, from left-to-right or right-to-left
          depending on the culture. Secondarily, organize commands in logical groupings for easier
          recall. ActionBars work best when they display no more than 5-7 commands. This helps users
          quickly find your most valuable features. If you need to show more commands, consider
          using the overflow menu. If you need to render status or viewing controls, these go on the
          right side of the ActionBar (or left side if in a left-to-right experience). Do not
          display more than 2-3 items on the right side as it will make the overall ActionBar
          difficult to parse.
        </p>
        <p>
          All command items should have an icon and a label. Commands can render as labels only as
          well. In smaller widths, commands can just use icon only, but only for the most
          recognizable and frequently used commands. All other commands should go into an overflow
          where text labels can be shown.
        </p>
      </Card>
      <Card title="Best practices">
        <strong>Content considerations</strong>
        <ul>
          <li>
            Sort commands in order of importance from left to right or right to left depending on
            the culture.
          </li>
          <li>Use overflow to house less frequently-used commands.</li>
          <li>
            In small breakpoints, only have the most recognizable commands render as icon only.
          </li>
        </ul>
      </Card>
      <Card title="Usage">
        <strong>Actionbar defaults</strong>
        <ExperimentDetailsHeader
          experiment={experiment}
          fetchExperimentDetails={() => {
            return;
          }}
        />
      </Card>
    </ComponentSection>
  );
};

const PivotSection: React.FC = () => {
  return (
    <ComponentSection id="Pivot" title="Pivot">
      <Card>
        <p>
          The Pivot control (<code>{'<Tabs>'}</code>) and related tabs pattern are used for
          navigating frequently accessed, distinct content categories. Pivots allow for navigation
          between two or more content views and relies on text headers to articulate the different
          sections of content.
        </p>
        <p>Tapping on a pivot item header navigates to that header&apos;s section content.</p>
        <p>
          Tabs are a visual variant of Pivot that use a combination of icons and text or just icons
          to articulate section content.
        </p>
      </Card>
      <Card title="Best practices">
        <strong>Content considerations</strong>
        <ul>
          <li>
            Be concise on the navigation labels, ideally one or two words rather than a phrase.
          </li>
          <li>
            Use on content-heavy pages that require a significant amount of scrolling to access the
            various sections.
          </li>
        </ul>
      </Card>
      <Card title="Usage">
        <strong>Default Pivot</strong>
        <Space>
          <Pivot
            items={[
              { children: 'Overview', key: 'Overview', label: 'Overview' },
              { children: 'Hyperparameters', key: 'hyperparameters', label: 'Hyperparameters' },
              { children: 'Checkpoints', key: 'checkpoints', label: 'Checkpoints' },
              { children: 'Code', key: 'code', label: 'Code' },
              { children: 'Notes', key: 'notes', label: 'Notes' },
              { children: 'Profiler', key: 'profiler', label: 'Profiler' },
              { children: 'Logs', key: 'logs', label: 'Logs' },
            ]}
          />
        </Space>
        <hr />
        <strong>Card Pivot</strong>
        <Space>
          <Pivot
            items={[
              { children: 'Overview', key: 'Overview', label: 'Overview' },
              { children: 'Hyperparameters', key: 'hyperparameters', label: 'Hyperparameters' },
              { children: 'Checkpoints', key: 'checkpoints', label: 'Checkpoints' },
              { children: 'Code', key: 'code', label: 'Code' },
              { children: 'Notes', key: 'notes', label: 'Notes' },
              { children: 'Profiler', key: 'profiler', label: 'Profiler' },
              { children: 'Logs', key: 'logs', label: 'Logs' },
            ]}
            type="card"
          />
        </Space>
      </Card>
    </ComponentSection>
  );
};

const PaginationSection: React.FC = () => {
  return (
    <ComponentSection id="Pagination" title="Pagination">
      <Card>
        <p>
          <code>{'<Pagination>'}</code> is the process of splitting the contents of a website, or
          section of contents from a website, into discrete pages. This user interface design
          pattern is used so users are not overwhelmed by a mass of data on one page. Page breaks
          are automatically set.
        </p>
      </Card>
      <Card title="Best practices">
        <strong>Content considerations</strong>
        <ul>
          <li>Use ordinal numerals or letters of the alphabet.</li>
          <li>
            Indentify the current page in addition to the pages in immediate context/surrounding.
          </li>
        </ul>
      </Card>
      <Card title="Usage">
        <strong>Pagination default</strong>
        <Pagination total={500} />
        <strong>Considerations</strong>
        <ul>
          <li>
            Always give the user the option to navigate to the first & last page -- this helps with
            sorts.
          </li>
          <li>
            Provide the user with 2 pages before/after when navigating &apos;island&apos;
            page-counts.
          </li>
          <li>Provide the user with the first 4 or last 4 pages of the page-range.</li>
          <li>
            Ensure the FocusTrap is set to the whole pagination component so that user doesn&apos;t
            tabs in/out accidentally.
          </li>
        </ul>
      </Card>
    </ComponentSection>
  );
};

const DataCardsSection: React.FC = () => {
  const rps = resourcePools as unknown as ResourcePool[];

  return (
    <ComponentSection id="DataCards" title="DataCards">
      <Card>
        <p>
          A DataCard (<code>{'<OverviewStats>'}</code>) contains additional metadata or actions.
          This offers people a richer view into a file than the typical grid view.
        </p>
      </Card>
      <Card title="Best practices">
        <strong>Content considerations</strong>
        <ul>
          <li>Incorporate metadata that is relevant and useful in this particular view.</li>
          <li>
            Don&apos;t use a document card in views where someone is likely to be performing bulk
            operations in files, or when the list may get very long. Specifically, if you&apos;re
            showing all the items inside an actual folder, a card may be overkill because the
            majority of the items in the folder may not have interesting metadata.
          </li>
          <li>
            Don&apos;t use a document card if space is at a premium or you can&apos;t show relevant
            and timely commands or metadata. Cards are useful because they can expose on-item
            interactions like “Share” buttons or view counts.
          </li>
        </ul>
      </Card>
      <Card title="Usage">
        <strong>DataCard default</strong>
        <Grid gap={ShirtSize.Medium} minItemWidth={180} mode={GridMode.AutoFill}>
          <OverviewStats title="Last Runner State">Validating</OverviewStats>
          <OverviewStats title="Start time">7 mo ago</OverviewStats>
          <OverviewStats title="Total Checkpoint size">14.4 MB</OverviewStats>
          <OverviewStats clickable title="Best Checkpoint">
            Batch 1000
          </OverviewStats>
        </Grid>
        <strong>Considerations</strong>
        <ul>
          <li>Ensure links are tab-able.</li>
          <li>Ensure data is relevant and if not, remove it.</li>
          <li>We need to revisit the density of each of the cards and content.</li>
          <li>
            Implement quick actions inside of the card as to prevent the user from providing
            additional clicks.
          </li>
        </ul>
        <strong>DataCard variations</strong>
        <ul>
          <li>
            Resource pool card (<code>{'<ResourcePoolCard>'}</code>)
          </li>
          <ResourcePoolCard resourcePool={rps[0]} />
        </ul>
      </Card>
    </ComponentSection>
  );
};

const LogViewerSection: React.FC = () => {
  const sampleLogs = [
    {
      id: 1,
      level: V1LogLevel.INFO,
      message: 'Determined master 0.19.7-dev0 (built with go1.18.7)',
      timestamp: '2022-06-02T21:48:07.456381-06:00',
    },
    {
      id: 2,
      level: V1LogLevel.INFO,
      message:
        'connecting to database determined-master-database-tytmqsutj5d1.cluster-csrkoc1nkoog.us-west-2.rds.amazonaws.com:5432',
      timestamp: '2022-07-02T21:48:07.456381-06:00',
    },
    {
      id: 3,
      level: V1LogLevel.INFO,
      message:
        'running DB migrations from file:///usr/share/determined/master/static/migrations; this might take a while...',
      timestamp: '2022-08-02T21:48:07.456381-06:00',
    },
    {
      id: 4,
      level: V1LogLevel.INFO,
      message: 'no migrations to apply; version: 20221026124235',
      timestamp: '2022-09-02T21:48:07.456381-06:00',
    },
    {
      id: 5,
      level: V1LogLevel.ERROR,
      message:
        'failed to aggregate resource allocation: failed to add aggregate allocation: ERROR: range lower bound must be less than or equal to range upper bound (SQLSTATE 22000)  actor-local-addr="allocation-aggregator" actor-system="master" go-type="allocationAggregator"',
      timestamp: '2022-10-02T21:48:07.456381-06:00',
    },
    {
      id: 6,
      level: V1LogLevel.WARNING,
      message:
        'received update on unknown agent  actor-local-addr="aux-pool" actor-system="master" agent-id="i-018fadb36ddbfe97a" go-type="ResourcePool" resource-pool="aux-pool"',
      timestamp: '2022-11-02T21:48:07.456381-06:00',
    },
  ];
  return (
    <ComponentSection id="LogViewer" title="LogViewer">
      <Card>
        <p>
          A Logview (<code>{'<LogViewer>'}</code>) prints events that have been configured to be
          triggered and return them to the user in a running stream.
        </p>
      </Card>
      <Card title="Best practices">
        <strong>Content considerations</strong>
        <ul>
          <li>
            Prioritize accessibility and readability of the log entry as details can always be
            generated afterwards.
          </li>
          <li>
            Prioritize IntelliSense type of readability improvements as it helps scannability of the
            text.
          </li>
          <li>Provide the user with ways of searching & filtering down logs.</li>
        </ul>
      </Card>
      <Card title="Usage">
        <strong>LogViewer default</strong>
        <div style={{ height: '300px' }}>
          <LogViewer decoder={mapV1LogsResponse} initialLogs={sampleLogs} sortKey="id" />
        </div>
        <strong>Considerations</strong>
        <ul>
          <li>
            Ensure that we don&apos;t overload the users with information --&gt; we need to know
            what events we&apos;re listening to.
          </li>
          <li>Ensure the capability of searching/filtering log entries.</li>
        </ul>
      </Card>
    </ComponentSection>
  );
};

const TooltipsSection: React.FC = () => {
  const text = 'Tooltip text';
  const buttonWidth = 70;

  return (
    <ComponentSection id="Tooltips" title="Tooltips">
      <Card>
        <p>
          A good tooltip (<code>{'<Tooltip>'}</code>) briefly describes unlabeled controls or
          provides a bit of additional information about labeled controls, when this is useful. It
          can also help customers navigate the UI by offering additional—not redundant—information
          about control labels, icons, and links. A tooltip should always add valuable information;
          use sparingly.
        </p>
      </Card>
      <Card title="Best practices">
        <strong>Content</strong>
        <ul>
          <li>
            Don&apos;t use a tooltip to restate a button name that&apos;s already shown in the UI.
          </li>
          <li>
            When a control or UI element is unlabeled, use a simple, descriptive noun phrase. For
            Only use periods for complete sentences.italize the first word (unless a subsequent word
            is a proper noun), and don&apos;t use a period.
          </li>
          <li>
            For a disabled control that could use an explanation, provide a brief description of the
            state in which the control will be enabled. For example: “This feature is available for
            line charts.”
          </li>
          <li>Only use periods for complete sentences.</li>
        </ul>
      </Card>
      <Card title="Usage">
        <strong>Tooltips default</strong>
        <Space>
          <Tooltip title={text}>
            <span>Trigger on hover</span>
          </Tooltip>
          <Tooltip title={text} trigger="click">
            <span>Trigger on click</span>
          </Tooltip>
          <Tooltip title={text} trigger="contextMenu">
            <span>Trigger on right click</span>
          </Tooltip>
        </Space>
        <strong>Considerations</strong>
        <ul>
          <li>
            Nest the tooltip where the content in a cell/text is. Don’t let it levitate in the
            nothingness.
          </li>
        </ul>
        <strong>Variations</strong>
        <div>
          <div style={{ marginLeft: buttonWidth, whiteSpace: 'nowrap' }}>
            <Tooltip placement="topLeft" title={text}>
              <Button>TL</Button>
            </Tooltip>
            <Tooltip placement="top" title={text}>
              <Button>Top</Button>
            </Tooltip>
            <Tooltip placement="topRight" title={text}>
              <Button>TR</Button>
            </Tooltip>
          </div>
          <div style={{ float: 'left', width: buttonWidth }}>
            <Tooltip placement="leftTop" title={text}>
              <Button>LT</Button>
            </Tooltip>
            <Tooltip placement="left" title={text}>
              <Button>Left</Button>
            </Tooltip>
            <Tooltip placement="leftBottom" title={text}>
              <Button>LB</Button>
            </Tooltip>
          </div>
          <div style={{ marginLeft: buttonWidth * 4 + 24, width: buttonWidth }}>
            <Tooltip placement="rightTop" title={text}>
              <Button>RT</Button>
            </Tooltip>
            <Tooltip placement="right" title={text}>
              <Button>Right</Button>
            </Tooltip>
            <Tooltip placement="rightBottom" title={text}>
              <Button>RB</Button>
            </Tooltip>
          </div>
          <div style={{ clear: 'both', marginLeft: buttonWidth, whiteSpace: 'nowrap' }}>
            <Tooltip placement="bottomLeft" title={text}>
              <Button>BL</Button>
            </Tooltip>
            <Tooltip placement="bottom" title={text}>
              <Button>Bottom</Button>
            </Tooltip>
            <Tooltip placement="bottomRight" title={text}>
              <Button>BR</Button>
            </Tooltip>
          </div>
        </div>
      </Card>
    </ComponentSection>
  );
};

const DesignKit: React.FC = () => {
  const { actions } = useUI();

  useEffect(() => {
    actions.hideChrome();
  }, [actions]);

  return (
    <Page bodyNoPadding docTitle="Design Kit">
      <div className={css.base}>
        <nav>
          <Link reloadDocument to={{}}>
            <Logo branding={BrandingType.Determined} orientation="horizontal" />
          </Link>
          <ThemeToggle />
          <ul>
            {componentOrder.map((componentId) => (
              <li key={componentId}>
                <Link reloadDocument to={`#${componentId}`}>
                  {Components[componentId]}
                </Link>
              </li>
            ))}
          </ul>
        </nav>
        <main>
          <ButtonsSection />
          <DropdownsSection />
          <CheckboxesSection />
          <SearchboxesSection />
          <SpinbuttonsSection />
          <TextfieldsSection />
          <ListsSection />
          <BreadcrumbsSection />
          <FacepileSection />
          <ActionBarSection />
          <PivotSection />
          <PaginationSection />
          <DataCardsSection />
          <LogViewerSection />
          <TooltipsSection />
          <ChartsSection />
        </main>
      </div>
    </Page>
  );
};

export default DesignKit;<|MERGE_RESOLUTION|>--- conflicted
+++ resolved
@@ -242,7 +242,6 @@
             label="Disabled dropdown"
             options={[{ label: 'Disabled', value: 'disabled' }]}
           />
-<<<<<<< HEAD
           <SelectInput
             defaultValue={1}
             label="Required dropdown"
@@ -256,22 +255,6 @@
           />
           <SelectInput label="Invalid dropdown" name="Invalid Select" validateMessage="Input validation error" validateStatus="error" />
         </Form>
-=======
-        </Space>
-        <hr />
-        <strong>Dropdown menu items</strong>
-        <strong>Menu items with checkmark</strong>
-        <p>Not implemented</p>
-        <hr />
-        <strong>Categorical menu items</strong>
-        <hr />
-        <strong>Categories with checkmarks</strong>
-        <p>Not implemented</p>
-        <hr />
-        <strong>Categories with checkmarks and icons</strong>
-        <p>Not implemented</p>
-        <hr />
-        <strong>Selecting all categories</strong>
       </Card>
     </ComponentSection>
   );
@@ -348,7 +331,6 @@
             rowHeight={250}
           />
         </div>
->>>>>>> b823e98f
       </Card>
     </ComponentSection>
   );
@@ -495,18 +477,10 @@
         </ul>
       </Card>
       <Card title="Usage">
-<<<<<<< HEAD
         <NumberInput label="Default NumberInput" />
         <NumberInput disabled label="Disabled NumberInput" />
         <NumberInput label="Required NumberInput" name="number" required />
         <NumberInput label="Invalid NumberInput" validateMessage="Input validation error" validateStatus="error" />
-=======
-        <strong>Default spin button</strong>
-        <NumberInput defaultValue={3} />
-        <hr />
-        <strong>Variations and states of spin buttons</strong>
-        <NumberInput disabled />
->>>>>>> b823e98f
       </Card>
     </ComponentSection>
   );
