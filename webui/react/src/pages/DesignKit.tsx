import { Card as AntDCard, Space } from 'antd';
import { SelectValue } from 'antd/es/select';
<<<<<<< HEAD
import Accordion from 'determined-ui/Accordion';
import Avatar, { AvatarGroup, Size as AvatarSize } from 'determined-ui/Avatar';
import Breadcrumb from 'determined-ui/Breadcrumb';
import Button from 'determined-ui/Button';
import Card from 'determined-ui/Card';
import Checkbox from 'determined-ui/Checkbox';
import ClipboardButton from 'determined-ui/ClipboardButton';
import CodeEditor from 'determined-ui/CodeEditor';
import { Column, Columns } from 'determined-ui/Columns';
import DatePicker from 'determined-ui/DatePicker';
import Drawer from 'determined-ui/Drawer';
import Dropdown, { MenuItem } from 'determined-ui/Dropdown';
import Form from 'determined-ui/Form';
import Icon, { IconNameArray, IconSizeArray } from 'determined-ui/Icon';
import InlineForm from 'determined-ui/InlineForm';
import Input from 'determined-ui/Input';
import InputNumber from 'determined-ui/InputNumber';
import InputSearch from 'determined-ui/InputSearch';
import InputShortcut, { KeyboardShortcut } from 'determined-ui/InputShortcut';
import { Note, Serie, XAxisDomain } from 'determined-ui/internal/types';
import { LineChart } from 'determined-ui/LineChart';
import { useChartGrid } from 'determined-ui/LineChart/useChartGrid';
import LogViewer from 'determined-ui/LogViewer/LogViewer';
import Message from 'determined-ui/Message';
import { Modal, useModal } from 'determined-ui/Modal';
import Nameplate from 'determined-ui/Nameplate';
import Notes, { Props as NotesProps } from 'determined-ui/Notes';
import Pagination from 'determined-ui/Pagination';
import Pivot from 'determined-ui/Pivot';
import Select, { Option } from 'determined-ui/Select';
import Spinner from 'determined-ui/Spinner';
import useUI from 'determined-ui/Theme';
import { makeToast } from 'determined-ui/Toast';
import Toggle from 'determined-ui/Toggle';
import Tooltip from 'determined-ui/Tooltip';
import useConfirm, { voidPromiseFn } from 'determined-ui/useConfirm';
import { useTags } from 'determined-ui/useTags';
import { Loadable, Loaded, NotLoaded } from 'determined-ui/utils/loadable';
import { ValueOf } from 'determined-ui/utils/types';
=======
import Accordion from 'hew/Accordion';
import Avatar, { AvatarGroup, Size as AvatarSize } from 'hew/Avatar';
import Breadcrumb from 'hew/Breadcrumb';
import Button from 'hew/Button';
import Card from 'hew/Card';
import Checkbox from 'hew/Checkbox';
import ClipboardButton from 'hew/ClipboardButton';
import CodeEditor from 'hew/CodeEditor';
import { Column, Columns } from 'hew/Columns';
import DatePicker from 'hew/DatePicker';
import Drawer from 'hew/Drawer';
import Dropdown, { MenuItem } from 'hew/Dropdown';
import Form from 'hew/Form';
import Icon, { IconNameArray, IconSizeArray } from 'hew/Icon';
import InlineForm from 'hew/InlineForm';
import Input from 'hew/Input';
import InputNumber from 'hew/InputNumber';
import InputSearch from 'hew/InputSearch';
import InputShortcut, { KeyboardShortcut } from 'hew/InputShortcut';
import { TypographySize } from 'hew/internal/fonts';
import { Note, Serie, XAxisDomain } from 'hew/internal/types';
import { LineChart } from 'hew/LineChart';
import { useChartGrid } from 'hew/LineChart/useChartGrid';
import LogViewer from 'hew/LogViewer/LogViewer';
import Message from 'hew/Message';
import { Modal, useModal } from 'hew/Modal';
import Nameplate from 'hew/Nameplate';
import Notes, { Props as NotesProps } from 'hew/Notes';
import Pagination from 'hew/Pagination';
import Pivot from 'hew/Pivot';
import Select, { Option } from 'hew/Select';
import Spinner from 'hew/Spinner';
import useUI from 'hew/Theme';
import { makeToast } from 'hew/Toast';
import Toggle from 'hew/Toggle';
import Tooltip from 'hew/Tooltip';
import Header from 'hew/Typography/Header';
import Paragraph from 'hew/Typography/Paragraph';
import useConfirm, { voidPromiseFn } from 'hew/useConfirm';
import { useTags } from 'hew/useTags';
import { Loadable, Loaded, NotLoaded } from 'hew/utils/loadable';
import { ValueOf } from 'hew/utils/types';
>>>>>>> 86d6962b
import React, { useCallback, useEffect, useMemo, useState } from 'react';
import { Link, useLocation } from 'react-router-dom';

import Grid from 'components/Grid';
import Label from 'components/Label';
import KitLink from 'components/Link';
import Logo from 'components/Logo';
import Page from 'components/Page';
import ResponsiveTable from 'components/Table/ResponsiveTable';
import ThemeToggle from 'components/ThemeToggle';
import { drawPointsPlugin } from 'components/UPlot/UPlotChart/drawPointsPlugin';
import { tooltipsPlugin } from 'components/UPlot/UPlotChart/tooltipsPlugin';
import { CheckpointsDict } from 'pages/TrialDetails/TrialDetailsMetrics';
import { serverAddress } from 'routes/utils';
import { V1LogLevel } from 'services/api-ts-sdk';
import { mapV1LogsResponse } from 'services/decoder';
import {
  Background,
  Brand,
  Float,
  Interactive,
  Overlay,
  Stage,
  Status,
  Surface,
} from 'utils/colors';
import handleError from 'utils/error';
import loremIpsum, { loremIpsumSentence } from 'utils/loremIpsum';
import { noOp } from 'utils/service';

import css from './DesignKit.module.scss';

const ComponentTitles = {
  Accordion: 'Accordion',
  Avatar: 'Avatar',
  Breadcrumbs: 'Breadcrumbs',
  Buttons: 'Buttons',
  Cards: 'Cards',
  Charts: 'Charts',
  Checkboxes: 'Checkboxes',
  ClipboardButton: 'ClipboardButton',
  CodeEditor: 'CodeEditor',
  Color: 'Color',
  Columns: 'Columns',
  DatePicker: 'DatePicker',
  Drawer: 'Drawer',
  Dropdown: 'Dropdown',
  Form: 'Form',
  Icons: 'Icons',
  InlineForm: 'InlineForm',
  Input: 'Input',
  InputNumber: 'InputNumber',
  InputSearch: 'InputSearch',
  InputShortcut: 'InputShortcut',
  Lists: 'Lists (tables)',
  LogViewer: 'LogViewer',
  Message: 'Message',
  Modals: 'Modals',
  Nameplate: 'Nameplate',
  Notes: 'Notes',
  Pagination: 'Pagination',
  Pivot: 'Pivot',
  Select: 'Select',
  Spinner: 'Spinner',
  Tags: 'Tags',
  Theme: 'Theme',
  Toast: 'Toast',
  Toggle: 'Toggle',
  Tooltips: 'Tooltips',
} as const;

type ComponentNames = ValueOf<typeof ComponentTitles>;
type ComponentIds = keyof typeof ComponentTitles;

const componentOrder = Object.entries(ComponentTitles)
  .sort((pair1, pair2) => pair1[1].localeCompare(pair2[1]))
  .map((pair) => pair[0] as keyof typeof ComponentTitles);

interface Props {
  children?: React.ReactNode;
  id: ComponentIds;
  title: ComponentNames;
}

const ComponentSection: React.FC<Props> = ({ children, id, title }: Props): JSX.Element => {
  return (
    <article>
      <h3 id={id}>{title}</h3>
      {children}
    </article>
  );
};

const ButtonsSection: React.FC = () => {
  const menu: MenuItem[] = [
    { key: 'start', label: 'Start' },
    { key: 'stop', label: 'Stop' },
  ];
  return (
    <ComponentSection id="Buttons" title="Buttons">
      <AntDCard>
        <p>
          <code>{'<Button>'}</code>s give people a way to trigger an action. They&apos;re typically
          found in forms, dialog panels, and dialogs. Some buttons are specialized for particular
          tasks, such as navigation, repeated actions, or presenting menus.
        </p>
      </AntDCard>
      <AntDCard title="Best practices">
        <strong>Layout</strong>
        <ul>
          <li>
            For dialog boxes and panels, where people are moving through a sequence of screens,
            right-align buttons with the container.
          </li>
          <li>For single-page forms and focused tasks, left-align buttons with the container.</li>
          <li>
            Always place the primary button on the left, the secondary button just to the right of
            it.
          </li>
          <li>
            Show only one primary button that inherits theme color at rest state. If there are more
            than two buttons with equal priority, all buttons should have neutral backgrounds.
          </li>
          <li>
            Don&apos;t use a button to navigate to another place; use a link instead. The exception
            is in a wizard where &quot;Back&quot; and &quot;Next&quot; buttons may be used.
          </li>
          <li>
            Don&apos;t place the default focus on a button that destroys data. Instead, place the
            default focus on the button that performs the &quot;safe act&quot; and retains the
            content (such as &quot;Save&quot;) or cancels the action (such as &quot;Cancel&quot;).
          </li>
        </ul>
        <strong>Content</strong>
        <ul>
          <li>Use sentence-style capitalization—only capitalize the first word.</li>
          <li>
            Make sure it&apos;s clear what will happen when people interact with the button. Be
            concise; usually a single verb is best. Include a noun if there is any room for
            interpretation about what the verb means. For example, &quot;Delete folder&quot; or
            &quot;Create account&quot;.
          </li>
        </ul>
        <strong>Accessibility</strong>
        <ul>
          <li>Always enable the user to navigate to focus on buttons using their keyboard.</li>
          <li>Buttons need to have accessible naming.</li>
          <li>Aria- and roles need to have consistent (non-generic) attributes.</li>
        </ul>
      </AntDCard>
      <AntDCard title="Usage">
        <strong>Default Button variations</strong>
        Transparent background, solid border
        <Space>
          <Button>Default</Button>
          <Button danger>Danger</Button>
          <Button disabled>Disabled</Button>
          <Button loading>Loading</Button>
          <Button selected>Selected</Button>
        </Space>
        <hr />
        <strong>Primary Button variations</strong>
        Solid background, no border
        <Space>
          <Button type="primary">Primary</Button>
          <Button danger type="primary">
            Danger
          </Button>
          <Button disabled type="primary">
            Disabled
          </Button>
          <Button loading type="primary">
            Loading
          </Button>
          <Button selected type="primary">
            Selected
          </Button>
        </Space>
        <hr />
        <strong>Text Button variations</strong>
        Transparent background, no border
        <Space>
          <Button type="text">Text</Button>
          <Button danger type="text">
            Danger
          </Button>
          <Button disabled type="text">
            Disabled
          </Button>
          <Button loading type="text">
            Loading
          </Button>
          <Button selected type="text">
            Selected
          </Button>
        </Space>
        <hr />
        <strong>Dashed Button variations</strong>
        Transparent background, dashed border
        <Space>
          <Button type="dashed">Dashed</Button>
          <Button danger type="dashed">
            Danger
          </Button>
          <Button disabled type="dashed">
            Disabled
          </Button>
          <Button loading type="dashed">
            Loading
          </Button>
          <Button selected type="dashed">
            Selected
          </Button>
        </Space>
        <hr />
        <strong>Full-width buttons</strong>
        <Space direction="vertical" style={{ width: '100%' }}>
          <Button block>Default</Button>
          <Button block type="primary">
            Primary
          </Button>
          <Button block type="text">
            Text
          </Button>
          <Button block type="dashed">
            Dashed
          </Button>
        </Space>
        <hr />
        <strong>Sizes</strong>
        <Space>
          <Button size="large">Large</Button>
          <Button size="middle">Middle</Button>
          <Button size="small">Small</Button>
        </Space>
        <hr />
        <strong>With icon</strong>
        With Icon
        <Space>
          <Button icon={<Icon name="panel" title="compare" />} />
          <Button icon={<Icon name="panel" title="compare" />}>SVG icon</Button>
          <Button icon={<Icon name="power" title="power" />} />
          <Button icon={<Icon name="power" title="power" />}>SVG icon</Button>
        </Space>
        As Dropdown trigger with Icon
        <Space>
          <Dropdown menu={menu}>
            <Button icon={<Icon name="power" title="power" />} />
          </Dropdown>
          <Dropdown menu={menu}>
            <Button icon={<Icon name="power" title="power" />}>SVG icon</Button>
          </Dropdown>
          <Dropdown menu={menu}>
            <Button icon={<Icon name="play" size="large" title="Play" />} />
          </Dropdown>
          <Dropdown menu={menu}>
            <Button icon={<Icon name="play" size="large" title="Play" />}>Font icon</Button>
          </Dropdown>
        </Space>
        With icon and text displayed in a column
        <Space>
          <Button column icon={<Icon name="power" title="power" />} size="small">
            Column Small
          </Button>
          <Button column icon={<Icon name="power" title="power" />} size="middle">
            Column Middle
          </Button>
          <Button column icon={<Icon name="power" title="power" />} size="large">
            Column Large
          </Button>
        </Space>
      </AntDCard>
    </ComponentSection>
  );
};

const SelectSection: React.FC = () => {
  const [multiSelectValues, setMultiSelectValues] = useState<SelectValue>();
  const [clearableSelectValues, setClearableSelectValues] = useState<SelectValue>();
  const [sortedSelectValues, setSortedSelectValues] = useState<SelectValue>();

  return (
    <ComponentSection id="Select" title="Select">
      <AntDCard>
        <p>
          A Select (<code>{'<Select>'}</code>) combines a text field and a dropdown giving people a
          way to select an option from a list or enter their own choice.
        </p>
      </AntDCard>
      <AntDCard title="Best practices">
        <strong>Layout</strong>
        <ul>
          <li>
            Use a select when there are multiple choices that can be collapsed under one title, when
            the list of items is long, or when space is constrained.
          </li>
        </ul>
        <strong>Content</strong>
        <ul>
          <li>Use single words or shortened statements as options.</li>
          <li>Don&apos;t use punctuation at the end of options.</li>
        </ul>
        <strong>Accessibility</strong>
        <ul>
          <li>
            Select dropdowns render in their own layer by default to ensure they are not clipped by
            containers with overflow: hidden or overflow: scroll. This causes extra difficulty for
            people who use screen readers, so we recommend rendering the ComboBox options dropdown
            inline unless they are in overflow containers.
          </li>
        </ul>
        <strong>Truncation</strong>
        <ul>
          <li>
            By default, the Select truncates option text instead of wrapping to a new line. Because
            this can lose meaningful information, it is recommended to adjust styles to wrap the
            option text.
          </li>
        </ul>
      </AntDCard>
      <AntDCard title="Usage">
        <strong>Default Select</strong>
        <Select
          options={[
            { label: 'Option 1', value: 1 },
            { label: 'Option 2', value: 2 },
            { label: 'Option 3', value: 3 },
          ]}
          placeholder="Select"
        />
        <strong>Variations</strong>
        <strong>Loading Select</strong>
        <Select
          loading
          options={[
            { label: 'Option 1', value: 1 },
            { label: 'Option 2', value: 2 },
            { label: 'Option 3', value: 3 },
          ]}
          placeholder="Select"
        />
        <strong>Select with default value</strong>
        <Select
          defaultValue={2}
          options={[
            { label: 'Option 1', value: 1 },
            { label: 'Option 2', value: 2 },
            { label: 'Option 3', value: 3 },
          ]}
        />
        <strong>Select with label</strong>
        <Select
          label="Select Label"
          options={[
            { label: 'Option 1', value: 1 },
            { label: 'Option 2', value: 2 },
            { label: 'Option 3', value: 3 },
          ]}
          placeholder="Select"
        />
        <strong>Select without placeholder</strong>
        <Select
          options={[
            { label: 'Option 1', value: 1 },
            { label: 'Option 2', value: 2 },
            { label: 'Option 3', value: 3 },
          ]}
        />
        <strong>Disabled Select</strong>
        <Select
          defaultValue="disabled"
          disabled
          options={[{ label: 'Disabled', value: 'disabled' }]}
        />
        <strong>Select without search</strong>
        <Select
          options={[
            { label: 'Option 1', value: 1 },
            { label: 'Option 2', value: 2 },
            { label: 'Option 3', value: 3 },
          ]}
          placeholder="Nonsearcahble Select"
          searchable={false}
        />
        <strong>Multiple Select with tags</strong>
        <Select
          mode="multiple"
          options={[
            { label: 'Option 1', value: 1 },
            { label: 'Option 2', value: 2 },
            { label: 'Option 3', value: 3 },
          ]}
          placeholder="Select Tags"
          width={300}
        />
        <strong>Multiple Select with tags disabled</strong>
        <Select
          disableTags
          mode="multiple"
          options={[
            { label: 'Option 1', value: 1 },
            { label: 'Option 2', value: 2 },
            { label: 'Option 3', value: 3 },
          ]}
          placeholder="Select Multiple"
          value={multiSelectValues}
          width={150}
          onChange={(value) => setMultiSelectValues(value)}
        />
        <strong>Select with tags and custom search</strong>
        <Select
          filterOption={(input, option) =>
            !!(option?.label && option.label.toString().includes(input) === true)
          }
          mode="multiple"
          options={[
            { label: 'Case 1', value: 1 },
            { label: 'Case 2', value: 2 },
            { label: 'Case 3', value: 3 },
          ]}
          placeholder="Case-sensitive Search"
          width={300}
        />
        <strong>Select with sorted search</strong>
        <Select
          disableTags
          filterOption={(input, option) =>
            (option?.label?.toString() ?? '').toLowerCase().includes(input.toLowerCase())
          }
          filterSort={(a, b) => ((a?.label ? a.label : 0) > (b?.label ? b?.label : 0) ? 1 : -1)}
          mode="multiple"
          options={[
            { label: 'Am', value: 1 },
            { label: 'Az', value: 2 },
            { label: 'Ac', value: 3 },
            { label: 'Aa', value: 4 },
          ]}
          placeholder="Search"
          value={sortedSelectValues}
          width={120}
          onChange={(value) => setSortedSelectValues(value)}
        />
        <strong>Clearable Select</strong>
        <Select
          allowClear
          disableTags
          mode="multiple"
          options={[
            { label: 'Option 1', value: 1 },
            { label: 'Option 2', value: 2 },
            { label: 'Option 3', value: 3 },
          ]}
          value={clearableSelectValues}
          width={130}
          onChange={(value) => setClearableSelectValues(value)}
        />
        <strong>Responsive Select with large width defined</strong>
        <Select
          disableTags
          options={[
            { label: 'Option 1', value: 1 },
            { label: 'Option 2', value: 2 },
            { label: 'Option 3', value: 3 },
          ]}
          width={999999}
        />
        <span>
          Also see <a href={`#${ComponentTitles.Form}`}>Form</a> for form-specific variations
        </span>
      </AntDCard>
    </ComponentSection>
  );
};

const ThemeSection: React.FC = () => (
  <ComponentSection id="Theme" title="Theme">
    <AntDCard>
      <p>
        <code>{'<UIProvider>'}</code> is part of the UI kit, it is responsible for handling all
        UI/theme related state, such as dark/light theme setup. It takes an optional{' '}
        <code>{'branding'}</code> prop for adjusting branding specific theme/colors.
      </p>
      <p>
        Besides the <code>{'<UIProvider>'}</code>, there are a few other helpers that can be used
        from withing the UI kit.
        <ul>
          <li>
            <code>{'useUI'}</code>, a custom hook for setting th new state for theme, mode and other
            UI-related functionalities.
          </li>
          <li>
            helper types, such as <code>{'DarkLight'}</code>.
          </li>
          <li>
            helper functions, such as <code>{'getCssVar'}</code>.
          </li>
        </ul>
      </p>
    </AntDCard>
  </ComponentSection>
);

const ChartsSection: React.FC = () => {
  const [line1Data, setLine1Data] = useState<[number, number][]>([
    [0, -2],
    [2, 7],
    [4, 15],
    [6, 35],
    [9, 22],
    [10, 76],
    [18, 1],
    [19, 89],
  ]);
  const [line2Data, setLine2Data] = useState<[number, number][]>([
    [1, 15],
    [2, 10.123456789],
    [2.5, 22],
    [3, 10.3909],
    [3.25, 19],
    [3.75, 4],
    [4, 12],
  ]);
  const [timer, setTimer] = useState(line1Data.length);
  useEffect(() => {
    let timeout: NodeJS.Timer | void;
    if (timer <= line1Data.length) {
      timeout = setTimeout(() => setTimer((t) => t + 1), 2000);
    }
    return () => timeout && clearTimeout(timeout);
  }, [timer, line1Data]);

  const randomizeLineData = useCallback(() => {
    setLine1Data([
      [0, -2],
      [2, Math.random() * 12],
      [4, 15],
      [6, Math.random() * 60],
      [9, Math.random() * 40],
      [10, Math.random() * 76],
      [18, Math.random() * 80],
      [19, 89],
    ]);
    setLine2Data([
      [1, 15],
      [2, 10.123456789],
      [2.5, Math.random() * 22],
      [3, 10.3909],
      [3.25, 19],
      [3.75, 4],
      [4, 12],
    ]);
  }, []);
  const streamLineData = useCallback(() => setTimer(1), []);

  const line1BatchesDataStreamed = useMemo(() => line1Data.slice(0, timer), [timer, line1Data]);
  const line2BatchesDataStreamed = useMemo(() => line2Data.slice(0, timer), [timer, line2Data]);

  const line1: Serie = {
    color: '#009BDE',
    data: {
      [XAxisDomain.Batches]: line1BatchesDataStreamed,
      [XAxisDomain.Time]: [],
    },
    name: 'training.Line',
  };

  const stampToNum = (tstamp: string): number => new Date(tstamp).getTime() / 1000;

  const line2: Serie = {
    data: {
      [XAxisDomain.Batches]: line2BatchesDataStreamed,
      [XAxisDomain.Time]: [
        [stampToNum('2023-01-05T01:00:00Z'), 15],
        [stampToNum('2023-01-05T02:12:34.56789Z'), 10.123456789],
        [stampToNum('2023-01-05T02:30:00Z'), 22],
        [stampToNum('2023-01-05T03:15:00Z'), 15],
        [stampToNum('2023-01-05T04:02:06Z'), 12],
      ],
    },
    name: 'validation.Line',
  };

  const line3: Serie = {
    data: {
      [XAxisDomain.Time]: [
        [stampToNum('2023-01-05T01:00:00Z'), 12],
        [stampToNum('2023-01-05T02:00:00Z'), 5],
        [stampToNum('2023-01-05T02:30:00Z'), 2],
        [stampToNum('2023-01-05T03:00:00Z'), 10.123456789],
        [stampToNum('2023-01-05T04:00:00Z'), 4],
      ],
    },
    name: 'validation.Alt-Line',
  };

  const zeroline: Serie = {
    color: '#009BDE',
    data: {
      [XAxisDomain.Batches]: [[0, 1]],
      [XAxisDomain.Time]: [[1697567035, 1]],
    },
    name: 'training.Line',
  };

  const checkpointsDict: CheckpointsDict = {
    2: {
      endTime: '2023-02-02T04:54:41.095204Z',
      experimentId: 6,
      resources: {
        'checkpoint_file': 3,
        'workload_sequencer.pkl': 88,
      },
      state: 'COMPLETED',
      totalBatches: 100,
      trialId: 6,
      uuid: 'f2684332-98e1-4a78-a1f7-c8107f15db2a',
    },
  };
  const [xAxis, setXAxis] = useState<XAxisDomain>(XAxisDomain.Batches);
  const createChartGrid = useChartGrid();
  return (
    <ComponentSection id="Charts" title="Charts">
      <AntDCard>
        <p>
          Line Charts (<code>{'<LineChart>'}</code>) are a universal component to create charts for
          learning curve, metrics, cluster history, etc. We currently use the uPlot library.
        </p>
      </AntDCard>
      <AntDCard title="Label options">
        <p>A chart with two metrics, a title, a legend, an x-axis label, a y-axis label.</p>
        <div>
          <Button onClick={randomizeLineData}>Randomize line data</Button>
          <Button onClick={streamLineData}>Stream line data</Button>
        </div>
        <LineChart
          handleError={handleError}
          height={250}
          series={[line1, line2]}
          showLegend={true}
          title="Sample"
        />
      </AntDCard>
      <AntDCard title="Focus series">
        <p>Highlight a specific metric in the chart.</p>
        <div>
          <Button onClick={randomizeLineData}>Randomize line data</Button>
          <Button onClick={streamLineData}>Stream line data</Button>
        </div>
        <LineChart
          focusedSeries={1}
          handleError={handleError}
          height={250}
          series={[line1, line2]}
          title="Sample"
        />
      </AntDCard>
      <AntDCard title="Series with all x=0">
        <p>When all points have x=0, the x-axis bounds should go from 0 to 1.</p>
        <LineChart
          handleError={handleError}
          height={250}
          series={[zeroline]}
          title="Series with all x=0"
        />
      </AntDCard>
      <AntDCard title="Series with set x axis range">
        <p>
          The component accepts an <code>xRange</code> prop to set a minimum and maximum x value for
          each XAxisDomain.
        </p>
        <LineChart
          handleError={handleError}
          height={250}
          series={[zeroline]}
          title="Chart with set range [-1, 10]"
          xRange={{
            [XAxisDomain.Batches]: [-1, 10],
            [XAxisDomain.Time]: undefined,
            [XAxisDomain.Epochs]: undefined,
          }}
        />
      </AntDCard>
      <AntDCard title="Series with single time point">
        <p>
          The component accepts an <code>xRange</code> for the time axis, and can show a legend.
        </p>
        <LineChart
          handleError={handleError}
          height={250}
          series={[zeroline]}
          showLegend
          title="Weekly chart with single time point"
          xAxis={XAxisDomain.Time}
          xRange={{
            [XAxisDomain.Batches]: undefined,
            [XAxisDomain.Time]: [1697135035, 1697739835],
            [XAxisDomain.Epochs]: undefined,
          }}
        />
      </AntDCard>
      <AntDCard title="States without data">
        <strong>Loading</strong>
        <LineChart
          handleError={handleError}
          height={250}
          series={NotLoaded}
          showLegend={true}
          title="Loading state"
        />
        <hr />
        <strong>Empty</strong>
        <LineChart
          handleError={handleError}
          height={250}
          series={[]}
          showLegend={true}
          title="Empty state"
        />
      </AntDCard>
      <AntDCard title="Chart Grid">
        <p>
          A Chart Grid (<code>{'<ChartGrid>'}</code>) can be used to place multiple charts in a
          responsive grid. There is a sync for the plot window, cursor, and selection/zoom of an
          x-axis range. There will be a linear/log scale switch, and if multiple X-axis options are
          provided, an X-axis switch.
        </p>
        {createChartGrid({
          chartsProps: [
            {
              plugins: [
                drawPointsPlugin(checkpointsDict),
                tooltipsPlugin({
                  getXTooltipHeader(xIndex) {
                    const xVal = line1.data[xAxis]?.[xIndex]?.[0];

                    if (xVal === undefined) return '';
                    const checkpoint = checkpointsDict?.[Math.floor(xVal)];
                    if (!checkpoint) return '';
                    return '<div>⬦ Best Checkpoint <em>(click to view details)</em> </div>';
                  },
                  isShownEmptyVal: false,
                  seriesColors: ['#009BDE'],
                }),
              ],
              series: [line1],
              showLegend: true,
              title: 'Sample1',
              xAxis,
              xLabel: xAxis,
            },
            {
              series: [line2, line3],
              showLegend: true,
              title: 'Sample2',
              xAxis,
              xLabel: xAxis,
            },
          ],
          handleError,
          onXAxisChange: setXAxis,
          xAxis: xAxis,
        })}
        <hr />
        <strong>Loading</strong>
        {createChartGrid({
          chartsProps: NotLoaded,
          handleError,
          onXAxisChange: setXAxis,
          xAxis: xAxis,
        })}
        <hr />
        <strong>Empty</strong>
        {createChartGrid({
          chartsProps: [],
          handleError,
          onXAxisChange: setXAxis,
          xAxis: xAxis,
        })}
      </AntDCard>
    </ComponentSection>
  );
};

const CheckboxesSection: React.FC = () => {
  return (
    <ComponentSection id="Checkboxes" title="Checkboxes">
      <AntDCard>
        <p>
          Checkboxes (<code>{'<Checkbox>'}</code>) give people a way to select one or more items
          from a group, or switch between two mutually exclusive options (checked or unchecked, on
          or off).
        </p>
      </AntDCard>
      <AntDCard title="Best practices">
        <strong>Layout</strong>
        <ul>
          <li>
            Use a single check box when there&apos;s only one selection to make or choice to
            confirm. Selecting a blank check box selects it. Selecting it again clears the check
            box.
          </li>
          <li>
            Use multiple check boxes when one or more options can be selected from a group. Unlike
            radio buttons, selecting one check box will not clear another check box.
          </li>
        </ul>
        <strong>Content</strong>
        <ul>
          <li>
            Separate two groups of check boxes with headings rather than positioning them one after
            the other.
          </li>
          <li>Use sentence-style capitalization—only capitalize the first word.</li>
          <li>
            Don&apos;t use end punctuation (unless the check box label absolutely requires multiple
            sentences).
          </li>
          <li>Use a sentence fragment for the label, rather than a full sentence.</li>
          <li>
            Make it easy for people to understand what will happen if they select or clear a check
            box.
          </li>
        </ul>
      </AntDCard>
      <AntDCard title="Usage">
        <strong>Basic checkboxes</strong>
        <Checkbox>This is a basic checkbox.</Checkbox>
        <strong>Variations</strong>
        <Checkbox checked>Checked checkbox</Checkbox>
        <Checkbox checked={false}>Unchecked checkbox</Checkbox>
        <Checkbox checked disabled>
          Disabled checked checkbox
        </Checkbox>
        <p>Mandatory checkbox - not implemented.</p>
        <p>Mandatory checkbox with info sign - not implemented.</p>
        <Checkbox indeterminate>Indeterminate checkbox</Checkbox>
      </AntDCard>
    </ComponentSection>
  );
};

const ClipboardButtonSection: React.FC = () => {
  const defaultContent = 'This is the content to copy to clipboard.';
  const [content, setContent] = useState(defaultContent);
  const getContent = useCallback(() => content, [content]);
  return (
    <ComponentSection id="ClipboardButton" title="ClipboardButton">
      <AntDCard>
        <p>
          ClipboardButton (<code>{'<ClipboardButton>'}</code> provides a special button for the
          purpose of copying some text into the browser clipboard.
          <br />
          <b>Note:</b> This capability is only available on `https` and `localhost` hosts. `http`
          protocol is purposefully blocked for&nbsp;
          <a href="https://developer.mozilla.org/en-US/docs/Web/API/Clipboard">security reasons</a>.
        </p>
      </AntDCard>
      <AntDCard title="Usage">
        <Label>Copy Content</Label>
        <Input value={content} onChange={(s) => setContent(String(s.target.value))} />
        <hr />
        <strong>Default Clipboard Button</strong>
        <ClipboardButton getContent={getContent} />
        <strong>Disabled Clipboard Button</strong>
        <ClipboardButton disabled getContent={getContent} />
        <strong>Custom Copied Message Clipboard Button</strong>
        <ClipboardButton copiedMessage="Yay it's copied!" getContent={getContent} />
      </AntDCard>
    </ComponentSection>
  );
};

const DropdownSection: React.FC = () => {
  const menu: MenuItem[] = [
    { key: 'start', label: 'Start' },
    { key: 'stop', label: 'Stop' },
  ];
  const menuWithDivider: MenuItem[] = [
    ...menu,
    { type: 'divider' },
    { key: 'archive', label: 'Archive' },
  ];
  const menuWithDanger: MenuItem[] = [...menu, { danger: true, key: 'delete', label: 'Delete' }];
  const menuWithDisabled: MenuItem[] = [
    ...menu,
    { disabled: true, key: 'delete', label: 'Delete' },
  ];

  return (
    <ComponentSection id="Dropdown" title="Dropdown">
      <AntDCard>
        <p>
          A (<code>{'<Dropdown>'}</code>) is used to display a component when triggered by a child
          element (usually a button). This component can be a menu (a list of actions/options
          defined via the <code>{'menu'}</code> prop), or can be any arbitrary component, defined
          via the <code>{'content'}</code> prop, with default styling applied.
        </p>
      </AntDCard>
      <AntDCard title="Usage">
        <strong>Dropdown variations</strong>
        <Space>
          <Dropdown menu={menu}>
            <Button>Dropdown with menu</Button>
          </Dropdown>
          <Space>
            <Dropdown content={<Input />}>
              <Button>Dropdown with component content</Button>
            </Dropdown>
          </Space>
          <Dropdown disabled menu={menu}>
            <Button>Disabled Dropdown menu</Button>
          </Dropdown>
        </Space>
        <strong>Dropdown menu variations</strong>
        <Space>
          <Dropdown menu={menuWithDivider}>
            <Button>Dropdown menu with a Divider</Button>
          </Dropdown>
          <Dropdown menu={menuWithDanger}>
            <Button>Dropdown menu with Dangerous Option</Button>
          </Dropdown>
          <Dropdown menu={menuWithDisabled}>
            <Button>Dropdown menu with Disabled Option</Button>
          </Dropdown>
        </Space>
      </AntDCard>
    </ComponentSection>
  );
};

const UncontrolledCodeEditor = () => {
  const [path, setPath] = useState<string>('one.yaml');
  const file = useMemo(() => {
    if (!path) {
      return NotLoaded;
    }
    return (
      {
        'one.yaml': Loaded(
          'hyperparameters:\n  learning_rate: 1.0\n  global_batch_size: 512\n  n_filters1: 32\n  n_filters2: 64\n  dropout1: 0.25\n  dropout2: 0.5',
        ),
        'two.yaml': Loaded('searcher:\n  name: single\n  metric: validation_loss\n'),
      }[path] || NotLoaded
    );
  }, [path]);
  return (
    <CodeEditor
      file={file}
      files={[
        {
          isLeaf: true,
          key: 'one.yaml',
          title: 'one.yaml',
        },
        {
          isLeaf: true,
          key: 'two.yaml',
          title: 'two.yaml',
        },
        {
          isLeaf: true,
          key: 'unloaded.yaml',
          title: 'unloaded.yaml',
        },
      ]}
      readonly={true}
      selectedFilePath={path}
      onError={handleError}
      onSelectFile={setPath}
    />
  );
};
const CodeEditorSection: React.FC = () => {
  return (
    <ComponentSection id="CodeEditor" title="CodeEditor">
      <AntDCard>
        <p>
          The Code Editor (<code>{'<CodeEditor>'}</code>) shows Python and YAML files with syntax
          highlighting. If multiple files are sent, the component shows a file tree browser.
        </p>
        <ul>
          <li>Use the readonly attribute to make code viewable but not editable.</li>
        </ul>
      </AntDCard>
      <AntDCard title="Usage">
        <strong>Editable Python file</strong>
        <CodeEditor
          file={Loaded('import math\nprint(math.pi)\n\n')}
          files={[
            {
              key: 'test.py',
              title: 'test.py',
            },
          ]}
          onError={handleError}
        />
        <strong>Read-only YAML file</strong>
        <CodeEditor
          file={Loaded(
            'name: Unicode Test 日本😃\ndata:\n  url: https://example.tar.gz\nhyperparameters:\n  learning_rate: 1.0\n  global_batch_size: 64\n  n_filters1: 32\n  n_filters2: 64\n  dropout1: 0.25\n  dropout2: 0.5\nsearcher:\n  name: single\n  metric: validation_loss\n  max_length:\n      batches: 937 #60,000 training images with batch size 64\n  smaller_is_better: true\nentrypoint: model_def:MNistTrial\nresources:\n  slots_per_trial: 2',
          )}
          files={[
            {
              key: 'test1.yaml',
              title: 'test1.yaml',
            },
          ]}
          readonly={true}
          onError={handleError}
        />
        <strong>Multiple files, one not finished loading.</strong>
        <UncontrolledCodeEditor />
      </AntDCard>
    </ComponentSection>
  );
};

const InlineFormSection: React.FC = () => {
  const [inputWithValidatorValue, setInputWithValidatorValue] = useState('');
  const [searchInput, setSearchInput] = useState('');
  const [numberInput, setNumberInput] = useState(1234);
  const [textAreaValue, setTextAreaValue] = useState(loremIpsumSentence);
  const [passwordInputValue, setPasswordInputValue] = useState('123456789');
  const [selectValue, setSelectValue] = useState('off');

  const inputWithValidatorCallback = useCallback((newValue: string) => {
    setInputWithValidatorValue(newValue);
  }, []);
  const numberInputCallback = useCallback((newValue: number) => {
    setNumberInput(newValue);
  }, []);
  const searchCallback = useCallback((newValue: string) => {
    setSearchInput(newValue);
  }, []);
  const textAreaCallback = useCallback((newValue: string) => {
    setTextAreaValue(newValue);
  }, []);
  const passwordInputCallback = useCallback((newValue: string) => {
    setPasswordInputValue(newValue);
  }, []);
  const selectCallback = useCallback((newValue: string) => {
    setSelectValue(newValue === '1' ? 'off' : 'on');
  }, []);

  return (
    <ComponentSection id="InlineForm" title="InlineForm">
      <AntDCard>
        <p>
          The <code>{'<InlineForm>'}</code> allows people to have a simple form with just one input
          to interact with.
        </p>
      </AntDCard>
      <AntDCard title="Usage">
        <p>
          If using the <code>{'Input.Password'}</code> component, is important to pass the{' '}
          <code>{'isPassword'}</code> prop.
        </p>
        <br />
        <h5>Controlled</h5>
        <div style={{ maxWidth: '700px' }}>
          <InlineForm<string>
            initialValue={''}
            label="Input with validator"
            rules={[{ message: 'Please input something here!', required: true }]}
            value={inputWithValidatorValue}
            onSubmit={inputWithValidatorCallback}>
            <Input maxLength={32} />
          </InlineForm>
          <hr />
          <InlineForm<string>
            initialValue={textAreaValue}
            label="Text Area"
            value={textAreaValue}
            onSubmit={textAreaCallback}>
            <Input.TextArea />
          </InlineForm>
          <hr />
          <InlineForm<string>
            initialValue={''}
            isPassword
            label="Password"
            value={passwordInputValue}
            onSubmit={passwordInputCallback}>
            <Input.Password />
          </InlineForm>
          <hr />
          <InlineForm<string>
            initialValue={selectValue}
            label="Select"
            value={selectValue}
            onSubmit={selectCallback}>
            <Select defaultValue={1} searchable={false}>
              {[
                { label: 'off', value: 1 },
                { label: 'on', value: 2 },
              ].map((opt) => (
                <Option key={opt.value as React.Key} value={opt.value}>
                  {opt.label}
                </Option>
              ))}
            </Select>
          </InlineForm>
          <hr />
          <InlineForm<number>
            initialValue={numberInput}
            label="Input Number"
            value={numberInput}
            onSubmit={numberInputCallback}>
            <InputNumber />
          </InlineForm>
          <hr />
          <InlineForm<string>
            initialValue={searchInput}
            label="Input Search"
            value={searchInput}
            onSubmit={searchCallback}>
            <InputSearch allowClear enterButton placeholder="Input Search" />
          </InlineForm>
        </div>
        <h5>Uncontrolled</h5>
        <div style={{ maxWidth: '700px' }}>
          <InlineForm<string>
            initialValue={'initial value'}
            label="Input with validator"
            rules={[{ message: 'Please input something here!', required: true }]}>
            <Input />
          </InlineForm>
          <hr />
          <InlineForm<string> initialValue={textAreaValue} label="Text Area">
            <Input.TextArea />
          </InlineForm>
          <hr />
          <InlineForm<string> initialValue={''} isPassword label="Password">
            <Input.Password />
          </InlineForm>
          <hr />
          <InlineForm<string> initialValue={selectValue} label="Select">
            <Select defaultValue={1} searchable={false}>
              {[
                { label: 'off', value: 1 },
                { label: 'on', value: 2 },
              ].map((opt) => (
                <Option key={opt.value as React.Key} value={opt.value}>
                  {opt.label}
                </Option>
              ))}
            </Select>
          </InlineForm>
          <hr />
          <InlineForm<number> initialValue={1234} label="Input Number">
            <InputNumber />
          </InlineForm>
          <hr />
          <InlineForm<string> initialValue={''} label="Input Search">
            <InputSearch allowClear enterButton placeholder="Input Search" />
          </InlineForm>
        </div>
      </AntDCard>
    </ComponentSection>
  );
};

const InputSearchSection: React.FC = () => {
  return (
    <ComponentSection id="InputSearch" title="InputSearch">
      <AntDCard>
        <p>
          A search box (<code>{'<InputSearch>'}</code>) provides an input field for searching
          content within a site or app to find specific items.
        </p>
      </AntDCard>
      <AntDCard title="Best practices">
        <strong>Layout</strong>
        <ul>
          <li>
            Don&apos;t build a custom search control based on the default text box or any other
            control.
          </li>
          <li>
            Use a search box without a parent container when it&apos;s not restricted to a certain
            width to accommodate other content. This search box will span the entire width of the
            space it&apos;s in.
          </li>
        </ul>
        <strong>Content</strong>
        <ul>
          <li>
            Use placeholder text in the search box to describe what people can search for. For
            example, &quot;Search&quot;, &quot;Search files&quot;, or &quot;Search contacts
            list&quot;.
          </li>
          <li>
            Although search entry points tend to be similarly visualized, they can provide access to
            results that range from broad to narrow. By effectively communicating the scope of a
            search, you can ensure that people&apos;s expectations are met by the capabilities of
            the search you&apos;re performing, which will reduce the possibility of frustration. The
            search entry point should be placed near the content being searched.
          </li>
        </ul>
      </AntDCard>
      <AntDCard title="Usage">
        <strong>Default Searchbox</strong>
        <InputSearch placeholder="input search text" />
        <strong>Variations</strong>
        <InputSearch allowClear enterButton value="Active search box" />
        <InputSearch disabled placeholder="disabled search box" />
        <hr />
        <strong>In-table Searchbox</strong>
        <p>Not implemented</p>
        <hr />
        <strong>Search box with scopes</strong>
        <p>Not implemented</p>
      </AntDCard>
    </ComponentSection>
  );
};

const InputShortcutSection: React.FC = () => {
  const [value, setValue] = useState<KeyboardShortcut>();
  const onChange = (k: KeyboardShortcut | undefined) => {
    setValue(k);
  };
  return (
    <ComponentSection id="InputShortcut" title="InputShortcut">
      <AntDCard>
        <p>
          An input box (<code>{'<InputShortcut>'}</code>) for keyboard shortcuts.
        </p>
      </AntDCard>
      <AntDCard title="Usage">
        <strong>Default Input for Shortcut</strong>
        <InputShortcut />
        <strong>Controlled Input for Shortcut</strong>
        <InputShortcut value={value} onChange={onChange} />
      </AntDCard>
    </ComponentSection>
  );
};

const InputNumberSection: React.FC = () => {
  return (
    <ComponentSection id="InputNumber" title="InputNumber">
      <AntDCard>
        <p>
          A spin button (<code>{'<InputNumber>'}</code>) allows someone to incrementally adjust a
          value in small steps. It&apos;s mainly used for numeric values, but other values are
          supported too.
        </p>
      </AntDCard>
      <AntDCard title="Best practices">
        <strong>Layout</strong>
        <ul>
          <li>
            Place labels to the left of the spin button control. For example, &quot;Length of ruler
            (cm)&quot;.
          </li>
          <li>Spin button width should adjust to fit the number values.</li>
        </ul>
        <strong>Content</strong>
        <ul>
          <li>Use a spin button when you need to incrementally change a value.</li>
          <li>Use a spin button when values are tied to a unit of measure.</li>
          <li>Don&apos;t use a spin button for binary settings.</li>
          <li>Don&apos;t use a spin button for a range of three values or less.</li>
        </ul>
      </AntDCard>
      <AntDCard title="Usage">
        <strong>Default InputNumber</strong>
        <InputNumber />
        <strong>Disabled InputNumber</strong>
        <InputNumber disabled />
        <hr />
        <span>
          Also see <a href={`#${ComponentTitles.Form}`}>Form</a> for form-specific variations
        </span>
      </AntDCard>
    </ComponentSection>
  );
};

const InputSection: React.FC = () => {
  return (
    <ComponentSection id="Input" title="Input">
      <AntDCard>
        <p>
          Text fields (<code>{'<Input>'}</code>) give people a way to enter and edit text.
          They&apos;re used in forms, modal dialogs, tables, and other surfaces where text input is
          required.
        </p>
      </AntDCard>
      <AntDCard title="Best practices">
        <strong>Layout</strong>
        <ul>
          <li>Use a multiline text field when long entries are expected.</li>
          <li>
            Don&apos;t place a text field in the middle of a sentence, because the sentence
            structure might not make sense in all languages. For example, &quot;Remind me in
            [textfield] weeks&quot; should instead read, &quot;Remind me in this many weeks:
            [textfield]&quot;.
          </li>
          <li>Format the text field for the expected entry.</li>
        </ul>
      </AntDCard>
      <AntDCard title="Usage">
        <strong>
          Input <code>{'<Input>'}</code>
        </strong>
        <strong>Default Input</strong>
        <Input />
        <strong>Disabled Input</strong>
        <Input disabled />
        <hr />
        <strong>
          TextArea <code>{'<Input.TextArea>'}</code>
        </strong>
        <strong>Default TextArea</strong>
        <Input.TextArea />
        <strong>Disabled TextArea</strong>
        <Input.TextArea disabled />
        <hr />
        <strong>
          Password <code>{'<Input.Password>'}</code>
        </strong>
        <strong>Default Password</strong>
        <Input.Password />
        <strong>Disabled Password</strong>
        <Input.Password disabled />
        <hr />
        <span>
          Also see <a href={`#${ComponentTitles.Form}`}>Form</a> for form-specific variations
        </span>
      </AntDCard>
    </ComponentSection>
  );
};

const ListsSection: React.FC = () => {
  const mockColumns = [
    {
      dataIndex: 'id',
      sorter: true,
      title: 'ID',
    },
    {
      dataIndex: 'name',
      sorter: true,
      title: 'Name',
    },
  ];

  const mockRows = [
    {
      id: 'Row id',
      name: 'Row name',
    },
  ];

  return (
    <ComponentSection id="Lists" title="Lists (tables)">
      <AntDCard>
        <p>
          A list (<code>{'<ResponsiveTable>'}</code>) is a robust way to display an information-rich
          collection of items, and allow people to sort, group, and filter the content. Use a
          details list when information density is critical.
        </p>
      </AntDCard>
      <AntDCard title="Best practices">
        <strong>Layout</strong>
        <ul>
          <li>
            List items are composed of selection, icon, and name columns at minimum. You can include
            other columns, such as date modified, or any other metadata field associated with the
            collection.
          </li>
          <li>
            Avoid using file type icon overlays to denote status of a file as it can make the entire
            icon unclear.
          </li>
          <li>
            If there are multiple lines of text in a column, consider the variable row height
            variant.
          </li>
          <li>Give columns ample default width to display information.</li>
        </ul>
        <strong>Content</strong>
        <ul>
          <li>
            Use sentence-style capitalization for column headers—only capitalize the first word.
          </li>
        </ul>
        <strong>Accessibility</strong>
        <ul>
          <li>
            When creating a DetailsList where one column is clearly the primary label for the row,
            it&apos;s best to use isRowHeader on that column to create a better screen reader
            experience navigating the table. For selectable DetailsLists, specifying a row header
            also gives the checkboxes a better accessible label.
          </li>
        </ul>
        <strong>Keyboard hotkeys</strong>
        <ul>
          <li>
            DetailsList supports different selection modes with keyboard behavior differing based on
            the current selection mode.
          </li>
        </ul>
      </AntDCard>
      <AntDCard title="Usage">
        <strong>Default list</strong>
        <ResponsiveTable columns={mockColumns} dataSource={mockRows} rowKey="id" />
      </AntDCard>
    </ComponentSection>
  );
};

const DatePickerSection: React.FC = () => {
  return (
    <ComponentSection id="DatePicker" title="DatePicker">
      <AntDCard>
        <p>
          <code>DatePicker</code> is a form element for the user to select a specific time, date, or
          month from a calendar UI. When using <code>onChange</code>, the returned value is a{' '}
          <code>Dayjs</code> object. The component accepts a subset of the props for the{' '}
          <code>Antd.DatePicker</code>, with the <code>style</code> prop replaced by our usage (
          <code>width</code>).
        </p>
        <p>
          The <code>picker</code> prop can be set to select a month. Alternatively the{' '}
          <code>showTime</code> prop adds precision to the second.
        </p>
      </AntDCard>
      <AntDCard title="Usage">
        DatePickers with labels:
        <strong>Date-time picker</strong>
        <DatePicker label="Choose a date and time" showTime onChange={noOp} />
        <strong>Clearable day picker</strong>
        <DatePicker label="Choose a date" onChange={noOp} />
        <hr />
        <strong>Un-clearable month picker, without a label</strong>
        <DatePicker allowClear={false} picker="month" onChange={noOp} />
      </AntDCard>
    </ComponentSection>
  );
};

const BreadcrumbsSection: React.FC = () => {
  const menuItems: MenuItem[] = [
    { key: 'Action 1', label: 'Action 1' },
    { key: 'Action 2', label: 'Action 2' },
  ];

  return (
    <ComponentSection id="Breadcrumbs" title="Breadcrumbs">
      <AntDCard>
        <p>
          <code>{'<Breadcrumb>'}</code>s should be used as a navigational aid in your app or site.
          They indicate the current page&apos;s location within a hierarchy and help the user
          understand where they are in relation to the rest of that hierarchy. They also afford
          one-click access to higher levels of that hierarchy.
        </p>
        <p>
          Breadcrumbs are typically placed, in horizontal form, under the masthead or navigation of
          an experience, above the primary content area.
        </p>
      </AntDCard>
      <AntDCard title="Best practices">
        <strong>Accessibility</strong>
        <ul>
          <li>By default, Breadcrumb uses arrow keys to cycle through each item. </li>
          <li>
            Place Breadcrumbs at the top of a page, above a list of items, or above the main content
            of a page.
          </li>
        </ul>
      </AntDCard>
      <AntDCard title="Usage">
        <strong>Breadcrumb</strong>
        <Breadcrumb>
          <Breadcrumb.Item>Level 0</Breadcrumb.Item>
          <Breadcrumb.Item>Level 1</Breadcrumb.Item>
          <Breadcrumb.Item>Level 2</Breadcrumb.Item>
        </Breadcrumb>
        <strong>Breadcrumb with actions</strong>
        <Breadcrumb menuItems={menuItems}>
          <Breadcrumb.Item>Level 0</Breadcrumb.Item>
          <Breadcrumb.Item>Level 1</Breadcrumb.Item>
        </Breadcrumb>
      </AntDCard>
    </ComponentSection>
  );
};

const useNoteDemo = (): ((props?: Omit<NotesProps, 'multiple'>) => JSX.Element) => {
  const [note, setNote] = useState<Note>({ contents: '', name: 'Untitled' });
  const onSave = async (n: Note) => await setNote(n);
  return (props) => <Notes onError={handleError} {...props} notes={note} onSave={onSave} />;
};

const useNotesDemo = (): ((props?: NotesProps) => JSX.Element) => {
  const [notes, setNotes] = useState<Note[]>([]);
  const onDelete = (p: number) => setNotes((n) => n.filter((_, idx) => idx !== p));
  const onNewPage = () => setNotes((n) => [...n, { contents: '', name: 'Untitled' }]);
  const onSave = async (n: Note[]) => await setNotes(n);
  return (props) => (
    <Notes
      {...props}
      multiple
      notes={notes}
      onDelete={onDelete}
      onError={handleError}
      onNewPage={onNewPage}
      onSave={onSave}
    />
  );
};

const NotesSection: React.FC = () => {
  return (
    <ComponentSection id="Notes" title="Notes">
      <AntDCard>
        <p>
          A <code>{'<Notes>'}</code> is used for taking notes. It can be single page note or multi
          pages notes. Each page of note consists of a title and a sheet of note.
        </p>
      </AntDCard>
      <AntDCard title="Usage">
        <strong>Single page note</strong>
        {useNoteDemo()()}
        <hr />
        <strong>Multi pages notes</strong>
        {useNotesDemo()()}
      </AntDCard>
    </ComponentSection>
  );
};

const AvatarSection: React.FC = () => {
  return (
    <ComponentSection id="Avatar" title="Avatar">
      <AntDCard>
        <p>
          An avatar (<code>{'<Avatar>'}</code>) is a compact information display. The information is
          abbreviated with an option to hover for an unabbreviated view.
        </p>
      </AntDCard>
      <AntDCard title="Variations">
        <strong>Sizes</strong>
        ExtraSmall
        <Avatar size={AvatarSize.ExtraSmall} text="Test User" />
        Small (Default Size)
        <Avatar size={AvatarSize.Small} text="Test User" />
        Medium
        <Avatar size={AvatarSize.Medium} text="Test User" />
        Large
        <Avatar size={AvatarSize.Large} text="Test User" />
        ExtraLarge
        <Avatar size={AvatarSize.ExtraLarge} text="Test User" />
        <strong>Shape</strong>
        Square
        <Avatar square text="Test User" />
        <strong>Color</strong>
        Muted palette
        <Avatar palette="muted" text="Test User" />
        No Color
        <Avatar noColor text="Test User" />
        Inactive
        <Avatar inactive text="Test User" />
        <strong>Tooltip</strong>
        Custom tooltip text
        <Avatar text="Test User" tooltipText="Custom tooltip text" />
        Hide tooltip
        <Avatar hideTooltip text="Test User" />
      </AntDCard>
      <AntDCard title="Group">
        <AvatarGroup items={['Test User', 'Sample Person', 'Example Individual']} />
      </AntDCard>
    </ComponentSection>
  );
};

const NameplateSection: React.FC = () => {
  const testUser = { displayName: 'Test User', id: 1, username: 'testUser123' } as const;

  return (
    <ComponentSection id="Nameplate" title="Nameplate">
      <AntDCard>
        <p>
          A (<code>{'<Nameplate>'}</code>) displays an icon, a name, and an optional alias. The icon
          is displayed on the left, and the text fields are displayed on the right. If an alias is
          provided, it is displayed above the name in larger font. A &apos;compact&apos; option
          reduces the size of the name for use in a smaller form or modal.
        </p>
      </AntDCard>
      <AntDCard title="Usage">
        <li>With name and alias</li>
        <Nameplate
          alias={testUser.displayName}
          icon={<Avatar text={testUser.displayName} />}
          name={testUser.username}
        />
        <li>Compact format</li>
        <Nameplate
          alias={testUser.displayName}
          compact
          icon={<Avatar text={testUser.displayName} />}
          name={testUser.username}
        />
        <li>No alias</li>
        <Nameplate icon="group" name="testGroup123" />
        <li>Compact, no alias</li>
        <Nameplate compact icon="group" name="testGroup123" />
      </AntDCard>
    </ComponentSection>
  );
};

const PivotSection: React.FC = () => {
  return (
    <ComponentSection id="Pivot" title="Pivot">
      <AntDCard>
        <p>
          The Pivot control (<code>{'<Tabs>'}</code>) and related tabs pattern are used for
          navigating frequently accessed, distinct content categories. Pivots allow for navigation
          between two or more content views and relies on text headers to articulate the different
          sections of content.
        </p>
        <p>Tapping on a pivot item header navigates to that header&apos;s section content.</p>
        <p>
          Tabs are a visual variant of Pivot that use a combination of icons and text or just icons
          to articulate section content.
        </p>
      </AntDCard>
      <AntDCard title="Best practices">
        <strong>Content considerations</strong>
        <ul>
          <li>
            Be concise on the navigation labels, ideally one or two words rather than a phrase.
          </li>
          <li>
            Use on content-heavy pages that require a significant amount of scrolling to access the
            various sections.
          </li>
        </ul>
      </AntDCard>
      <AntDCard title="Usage">
        <strong>Primary Pivot</strong>
        <Space>
          <Pivot
            items={[
              { children: 'Overview', key: 'Overview', label: 'Overview' },
              { children: 'Hyperparameters', key: 'hyperparameters', label: 'Hyperparameters' },
              { children: 'Checkpoints', key: 'checkpoints', label: 'Checkpoints' },
              { children: 'Code', key: 'code', label: 'Code' },
              { children: 'Notes', key: 'notes', label: 'Notes' },
              { children: 'Profiler', key: 'profiler', label: 'Profiler' },
              { children: 'Logs', key: 'logs', label: 'Logs' },
            ]}
          />
        </Space>
        <hr />
        <strong>Secondary Pivot</strong>
        <Space>
          <Pivot
            items={[
              { children: 'Overview', key: 'Overview', label: 'Overview' },
              { children: 'Hyperparameters', key: 'hyperparameters', label: 'Hyperparameters' },
              { children: 'Checkpoints', key: 'checkpoints', label: 'Checkpoints' },
              { children: 'Code', key: 'code', label: 'Code' },
              { children: 'Notes', key: 'notes', label: 'Notes' },
              { children: 'Profiler', key: 'profiler', label: 'Profiler' },
              { children: 'Logs', key: 'logs', label: 'Logs' },
            ]}
            type="secondary"
          />
        </Space>
      </AntDCard>
    </ComponentSection>
  );
};

const PaginationSection: React.FC = () => {
  const [currentPage, setCurrentPage] = useState<number>(1);
  const [currentPageSize, setCurrentPageSize] = useState<number>(1);

  return (
    <ComponentSection id="Pagination" title="Pagination">
      <AntDCard>
        <p>
          <code>{'<Pagination>'}</code> is the process of splitting the contents of a website, or
          section of contents from a website, into discrete pages. This user interface design
          pattern is used so users are not overwhelmed by a mass of data on one page. Page breaks
          are automatically set.
        </p>
      </AntDCard>
      <AntDCard title="Best practices">
        <strong>Content considerations</strong>
        <ul>
          <li>Use ordinal numerals or letters of the alphabet.</li>
          <li>
            Indentify the current page in addition to the pages in immediate context/surrounding.
          </li>
        </ul>
      </AntDCard>
      <AntDCard title="Usage">
        <strong>Pagination default</strong>
        <Pagination
          current={currentPage}
          pageSize={currentPageSize}
          total={500}
          onChange={(page: number, pageSize: number) => {
            setCurrentPage(page);
            setCurrentPageSize(pageSize);
          }}
        />
        <strong>Considerations</strong>
        <ul>
          <li>
            Always give the user the option to navigate to the first & last page -- this helps with
            sorts.
          </li>
          <li>
            Provide the user with 2 pages before/after when navigating &apos;island&apos;
            page-counts.
          </li>
          <li>Provide the user with the first 4 or last 4 pages of the page-range.</li>
          <li>
            Ensure the FocusTrap is set to the whole pagination component so that user doesn&apos;t
            tabs in/out accidentally.
          </li>
        </ul>
      </AntDCard>
    </ComponentSection>
  );
};

const CardsSection: React.FC = () => {
  return (
    <ComponentSection id="Cards" title="Cards">
      <AntDCard>
        <p>
          A Card (<code>{'<Card>'}</code>) contains additional metadata or actions. This offers
          people a richer view into a file than the typical grid view.
        </p>
      </AntDCard>
      <AntDCard title="Best practices">
        <strong>Content considerations</strong>
        <ul>
          <li>Incorporate metadata that is relevant and useful in this particular view.</li>
          <li>
            Don&apos;t use a document card in views where someone is likely to be performing bulk
            operations in files, or when the list may get very long. Specifically, if you&apos;re
            showing all the items inside an actual folder, a card may be overkill because the
            majority of the items in the folder may not have interesting metadata.
          </li>
          <li>
            Don&apos;t use a document card if space is at a premium or you can&apos;t show relevant
            and timely commands or metadata. Cards are useful because they can expose on-item
            interactions like “Share” buttons or view counts.
          </li>
        </ul>
      </AntDCard>
      <AntDCard title="Usage">
        <strong>Card default</strong>
        <Card />
        <strong>Card group default</strong>
        <p>
          A card group (<code>{'<Card.Group>'}</code>) can be used to display a list or grid of
          cards.
        </p>
        <Card.Group>
          <Card />
          <Card />
        </Card.Group>
        <strong>Considerations</strong>
        <ul>
          <li>Ensure links are tab-able.</li>
          <li>Ensure data is relevant and if not, remove it.</li>
          <li>We need to revisit the density of each of the cards and content.</li>
          <li>
            Implement quick actions inside of the card as to prevent the user from providing
            additional clicks.
          </li>
        </ul>
        <strong>Card variations</strong>
        <p>Small cards (default)</p>
        <Card.Group>
          <Card actionMenu={[{ key: 'test', label: 'Test' }]}>Card with actions</Card>
          <Card actionMenu={[{ key: 'test', label: 'Test' }]} disabled>
            Disabled card
          </Card>
          <Card onClick={noOp}>Clickable card</Card>
        </Card.Group>
        <p>Medium cards</p>
        <Card.Group size="medium">
          <Card actionMenu={[{ key: 'test', label: 'Test' }]} size="medium">
            Card with actions
          </Card>
          <Card actionMenu={[{ key: 'test', label: 'Test' }]} disabled size="medium">
            Disabled card
          </Card>
          <Card size="medium" onClick={noOp}>
            Clickable card
          </Card>
        </Card.Group>
        <strong>Card group variations</strong>
        <p>Wrapping group (default)</p>
        <Card.Group size="medium">
          <Card size="medium" />
          <Card size="medium" />
          <Card size="medium" />
          <Card size="medium" />
          <Card size="medium" />
          <Card size="medium" />
          <Card size="medium" />
        </Card.Group>
        <p>Non-wrapping group</p>
        <Card.Group size="medium" wrap={false}>
          <Card size="medium" />
          <Card size="medium" />
          <Card size="medium" />
          <Card size="medium" />
          <Card size="medium" />
          <Card size="medium" />
          <Card size="medium" />
        </Card.Group>
      </AntDCard>
    </ComponentSection>
  );
};

const LogViewerSection: React.FC = () => {
  const sampleLogs = [
    {
      id: 1,
      level: V1LogLevel.INFO,
      message: 'Determined master 0.19.7-dev0 (built with go1.18.7)',
      timestamp: '2022-06-02T21:48:07.456381-06:00',
    },
    {
      id: 2,
      level: V1LogLevel.INFO,
      message:
        'connecting to database determined-master-database-tytmqsutj5d1.cluster-csrkoc1nkoog.us-west-2.rds.amazonaws.com:5432',
      timestamp: '2022-07-02T21:48:07.456381-06:00',
    },
    {
      id: 3,
      level: V1LogLevel.INFO,
      message:
        'running DB migrations from file:///usr/share/determined/master/static/migrations; this might take a while...',
      timestamp: '2022-08-02T21:48:07.456381-06:00',
    },
    {
      id: 4,
      level: V1LogLevel.INFO,
      message: 'no migrations to apply; version: 20221026124235',
      timestamp: '2022-09-02T21:48:07.456381-06:00',
    },
    {
      id: 5,
      level: V1LogLevel.ERROR,
      message:
        'failed to aggregate resource allocation: failed to add aggregate allocation: ERROR: range lower bound must be less than or equal to range upper bound (SQLSTATE 22000)  actor-local-addr="allocation-aggregator" actor-system="master" go-type="allocationAggregator"',
      timestamp: '2022-10-02T21:48:07.456381-06:00',
    },
    {
      id: 6,
      level: V1LogLevel.WARNING,
      message:
        'received update on unknown agent  actor-local-addr="aux-pool" actor-system="master" agent-id="i-018fadb36ddbfe97a" go-type="ResourcePool" resource-pool="aux-pool"',
      timestamp: '2022-11-02T21:48:07.456381-06:00',
    },
  ];
  return (
    <ComponentSection id="LogViewer" title="LogViewer">
      <AntDCard>
        <p>
          A Logview (<code>{'<LogViewer>'}</code>) prints events that have been configured to be
          triggered and return them to the user in a running stream.
        </p>
      </AntDCard>
      <AntDCard title="Best practices">
        <strong>Content considerations</strong>
        <ul>
          <li>
            Prioritize accessibility and readability of the log entry as details can always be
            generated afterwards.
          </li>
          <li>
            Prioritize IntelliSense type of readability improvements as it helps scannability of the
            text.
          </li>
          <li>Provide the user with ways of searching & filtering down logs.</li>
        </ul>
      </AntDCard>
      <AntDCard title="Usage">
        <strong>LogViewer default</strong>
        <div style={{ height: '300px' }}>
          <LogViewer
            decoder={mapV1LogsResponse}
            initialLogs={sampleLogs}
            serverAddress={serverAddress}
            sortKey="id"
            onError={handleError}
          />
        </div>
        <strong>Considerations</strong>
        <ul>
          <li>
            Ensure that we don&apos;t overload the users with information --&gt; we need to know
            what events we&apos;re listening to.
          </li>
          <li>Ensure the capability of searching/filtering log entries.</li>
        </ul>
      </AntDCard>
    </ComponentSection>
  );
};

const FormSection: React.FC = () => {
  return (
    <ComponentSection id="Form" title="Form">
      <AntDCard>
        <p>
          <code>{'<Form>'}</code> and <code>{'<Form.Item>'}</code> components are used for
          submitting user input. When these components wrap a user input field (such as{' '}
          <code>{'<Input>'}</code> or <code>{'<Select>'}</code>), they can show a standard label,
          indicate that the field is required, apply input validation, or display an input
          validation error.
        </p>
      </AntDCard>
      <AntDCard title="Usage">
        <Form>
          <strong>
            Form-specific <a href={ComponentTitles.Input}>Input</a> variations
          </strong>
          <br />
          <Form.Item label="Required input" name="required_input" required>
            <Input />
          </Form.Item>
          <Form.Item
            label="Invalid input"
            name="invalid_input"
            validateMessage="Input validation error"
            validateStatus="error">
            <Input />
          </Form.Item>
          <br />
          <hr />
          <br />
          <strong>
            Form-specific <a href={ComponentTitles.Input}>TextArea</a> variations
          </strong>
          <br />
          <Form.Item label="Required TextArea" name="required_textarea" required>
            <Input.TextArea />
          </Form.Item>
          <Form.Item
            label="Invalid TextArea"
            name="invalid_textarea"
            validateMessage="Input validation error"
            validateStatus="error">
            <Input.TextArea />
          </Form.Item>
          <br />
          <hr />
          <br />
          <strong>
            Form-specific <a href={ComponentTitles.Input}>Password</a> variations
          </strong>
          <br />
          <Form.Item label="Required Password" name="required_label" required>
            <Input.Password />
          </Form.Item>
          <Form.Item
            label="Invalid Password"
            name="invalid_password"
            validateMessage="Input validation error"
            validateStatus="error">
            <Input.Password />
          </Form.Item>
          <br />
          <hr />
          <br />
          <strong>
            Form-specific <a href={ComponentTitles.Input}>InputNumber</a> variations
          </strong>
          <Form.Item label="Required InputNumber" name="number" required>
            <InputNumber />
          </Form.Item>
          <Form.Item
            label="Invalid InputNumber"
            validateMessage="Input validation error"
            validateStatus="error">
            <InputNumber />
          </Form.Item>
          <br />
          <hr />
          <br />
          <strong>
            Form-specific <a href={ComponentTitles.Select}>Select</a> variations
          </strong>
          <Form.Item initialValue={1} label="Required dropdown" name="required_dropdown" required>
            <Select
              options={[
                { label: 'Option 1', value: 1 },
                { label: 'Option 2', value: 2 },
                { label: 'Option 3', value: 3 },
              ]}
            />
          </Form.Item>
          <Form.Item
            label="Invalid dropdown"
            validateMessage="Input validation error"
            validateStatus="error">
            <Select />
          </Form.Item>
        </Form>
      </AntDCard>
    </ComponentSection>
  );
};

const TagsSection: React.FC = () => {
  const tags: string[] = ['working', 'TODO'];
  const moreTags: string[] = ['working', 'TODO', 'tag1', 'tag2', 'tag3', 'tag4', 'tag5'];
  return (
    <ComponentSection id="Tags" title="Tags">
      <AntDCard>
        <p>
          The editable tags list (<code>{'<Tags>'}</code>) supports &quot;add&quot;,
          &quot;edit&quot; and &quot;remove&quot; actions on individual tags.
        </p>
      </AntDCard>
      <AntDCard title="Best practices">
        <strong>Content</strong>
        <ul>
          <li>Don&apos;t use tags of the same content within one list.</li>
          <li>Tags are ordered alphabetically.</li>
          <li>Individual tags cannot be empty.</li>
        </ul>
      </AntDCard>
      <AntDCard title="Usage">
        <strong>Tags default</strong>
        <Space>{useTags([...tags])()}</Space>
        <strong>Tags ghost</strong>
        <Space>{useTags([...tags])({ ghost: true })}</Space>
        <strong>Tags disabled</strong>
        <Space>{useTags([...tags])({ disabled: true })}</Space>
        <strong>Tags compact</strong>
        <Space>{useTags([...moreTags])({ compact: true })}</Space>
        <strong>Tags with long text</strong>
        <Space>
          {useTags([
            'very very very long text, very very very long text, very very very long text, very very very long text.',
          ])()}
        </Space>
      </AntDCard>
    </ComponentSection>
  );
};

const ColorSection: React.FC = () => {
  const themeStatus = Object.values(Status);
  const backgrounds = Object.values(Background);
  const stage = Object.values(Stage);
  const surface = Object.values(Surface);
  const float = Object.values(Float);
  const overlay = Object.values(Overlay);
  const brand = Object.values(Brand);
  const interactive = Object.values(Interactive);

  const renderColorComponent = (colorArray: string[], name: string) => (
    <AntDCard title={`${name} Colors`}>
      <Grid>
        {colorArray.map((cName, idx) => (
          <div
            key={`${idx}-${name.toLowerCase()}`}
            style={{
              marginBottom: '20px',
              width: '250px',
            }}>
            <span>{cName.replace(/(var\(|\))/g, '')}</span>
            <div
              style={{
                backgroundColor: cName,
                border: 'var(--theme-stroke-width) solid var(--theme-surface-border)',
                borderRadius: 'var(--theme-border-radius)',
                height: '40px',
                width: '100%',
              }}
            />
          </div>
        ))}
      </Grid>
    </AntDCard>
  );
  const iterateOverThemes = (themes: Array<string[]>, names: string[]) =>
    themes.map((theme, idx) => renderColorComponent(theme, names[idx]));

  return (
    <ComponentSection id="Color" title="Color">
      <AntDCard>
        <p>
          We have a variety of colors that are available for use with the components in the UI Kit.
        </p>
      </AntDCard>
      {iterateOverThemes(
        [themeStatus, backgrounds, stage, surface, float, overlay, brand, interactive],
        ['Status', 'Background', 'Stage', 'Surface', 'Float', 'Overlay', 'Brand', 'Interactive'],
      )}
    </ComponentSection>
  );
};

const TooltipsSection: React.FC = () => {
  const text = 'Tooltip text';
  const buttonWidth = 70;

  return (
    <ComponentSection id="Tooltips" title="Tooltips">
      <AntDCard>
        <p>
          A (<code>{'<Tooltip>'}</code>) is used to display a string value, and is triggered by
          interaction (either by click or hover) with a child element (usually a Button).
        </p>
      </AntDCard>
      <AntDCard title="Usage">
        <strong>Tooltip triggers</strong>
        <Space>
          <Tooltip content={text}>
            <Button>Trigger on hover</Button>
          </Tooltip>
          <Tooltip content={text} trigger="click">
            <Button>Trigger on click</Button>
          </Tooltip>
          <Tooltip content={text} trigger="contextMenu">
            <Button>Trigger on right click</Button>
          </Tooltip>
        </Space>
        <strong>Variations</strong>
        <p>Without arrow</p>
        <Space>
          <Tooltip content={text} placement="bottom" showArrow={false}>
            <Button>Tooltip without arrow</Button>
          </Tooltip>
        </Space>
        <p>Placement</p>
        <div>
          <div style={{ marginLeft: buttonWidth, whiteSpace: 'nowrap' }}>
            <Tooltip content={text} placement="topLeft">
              <Button>TL</Button>
            </Tooltip>
            <Tooltip content={text} placement="top">
              <Button>Top</Button>
            </Tooltip>
            <Tooltip content={text} placement="topRight">
              <Button>TR</Button>
            </Tooltip>
          </div>
          <div style={{ float: 'left', width: buttonWidth }}>
            <Tooltip content={text} placement="leftTop">
              <Button>LT</Button>
            </Tooltip>
            <Tooltip content={text} placement="left">
              <Button>Left</Button>
            </Tooltip>
            <Tooltip content={text} placement="leftBottom">
              <Button>LB</Button>
            </Tooltip>
          </div>
          <div style={{ marginLeft: buttonWidth * 4 + 24, width: buttonWidth }}>
            <Tooltip content={text} placement="rightTop">
              <Button>RT</Button>
            </Tooltip>
            <Tooltip content={text} placement="right">
              <Button>Right</Button>
            </Tooltip>
            <Tooltip content={text} placement="rightBottom">
              <Button>RB</Button>
            </Tooltip>
          </div>
          <div style={{ clear: 'both', marginLeft: buttonWidth, whiteSpace: 'nowrap' }}>
            <Tooltip content={text} placement="bottomLeft">
              <Button>BL</Button>
            </Tooltip>
            <Tooltip content={text} placement="bottom">
              <Button>Bottom</Button>
            </Tooltip>
            <Tooltip content={text} placement="bottomRight">
              <Button>BR</Button>
            </Tooltip>
          </div>
        </div>
      </AntDCard>
    </ComponentSection>
  );
};

const ColumnsSection: React.FC = () => {
  return (
    <ComponentSection id="Columns" title="Columns">
      <AntDCard>
        <p>
          The <code>{'<Columns>'}</code> component wraps child components to be displayed in
          multiple columns.
          <br />
          The <code>{'<Column>'}</code> component can optionally be used to wrap the content for
          each column and set its alignment.
        </p>
      </AntDCard>
      <AntDCard title="Usage">
        <p>
          With <code>{'<Columns>'}</code> wrapper only, and <code>{'gap'}</code> set to 8 (default):
        </p>
        <Columns>
          <Card>{loremIpsum}</Card>
          <Card>{loremIpsum}</Card>
          <Card>{loremIpsum}</Card>
        </Columns>
        <p>
          With <code>{'gap'}</code> set to 0:
        </p>
        <Columns gap={0}>
          <Card>{loremIpsum}</Card>
          <Card>{loremIpsum}</Card>
          <Card>{loremIpsum}</Card>
        </Columns>
        <p>
          With <code>{'gap'}</code> set to 16:
        </p>
        <Columns gap={16}>
          <Card>{loremIpsum}</Card>
          <Card>{loremIpsum}</Card>
          <Card>{loremIpsum}</Card>
        </Columns>
        <p>
          With left-aligned <code>{'<Column>'}</code>s (default):
        </p>
        <Columns>
          <Column>
            <Button>Content</Button>
          </Column>
          <Column>
            <Button>Content</Button>
          </Column>
          <Column>
            <Button>Content</Button>
          </Column>
        </Columns>
        <p>
          With center-aligned <code>{'<Column>'}</code>s:
        </p>
        <Columns>
          <Column align="center">
            <Button>Content</Button>
          </Column>
          <Column align="center">
            <Button>Content</Button>
          </Column>
          <Column align="center">
            <Button>Content</Button>
          </Column>
        </Columns>
        <p>
          With right-aligned <code>{'<Column>'}</code>s:
        </p>
        <Columns>
          <Column align="right">
            <Button>Content</Button>
          </Column>
          <Column align="right">
            <Button>Content</Button>
          </Column>
          <Column align="right">
            <Button>Content</Button>
          </Column>
        </Columns>
        <p>
          Variant with <code>{'page'}</code> prop, with margins and wrapping behavior, used for
          page-level layouts/headers:
        </p>
        <Columns page>
          <Column>
            <Button>Content 1</Button>
            <Button>Content 2</Button>
            <Button>Content 3</Button>
          </Column>
          <Column>
            <Button>Content 1</Button>
            <Button>Content 2</Button>
            <Button>Content 3</Button>
          </Column>
          <Column>
            <Button>Content 1</Button>
            <Button>Content 2</Button>
            <Button>Content 3</Button>
          </Column>
        </Columns>
      </AntDCard>
    </ComponentSection>
  );
};

const IconsSection: React.FC = () => {
  return (
    <ComponentSection id="Icons" title="Icons">
      <AntDCard>
        <p>
          An <code>{'<Icon>'}</code> component displays an icon from a custom font along with an
          optional tooltip.
        </p>
      </AntDCard>
      <AntDCard title="Usage">
        <strong>Icon default</strong>
        <Icon name="star" title="star" />
        <strong>Icon variations</strong>
        <p>Icon with tooltip</p>
        <Icon name="star" title="Tooltip" />
        <p>Icon sizes</p>
        <Space wrap>
          {IconSizeArray.map((size) => (
            <Icon key={size} name="star" showTooltip size={size} title={size} />
          ))}
        </Space>
        <p>Icon colors</p>
        <Space wrap>
          <Icon color="cancel" name="star" showTooltip title="cancel" />
          <Icon color="error" name="star" showTooltip title="error" />
          <Icon color="success" name="star" showTooltip title="success" />
        </Space>
        <p>All icons</p>
        <Space split={<span style={{ opacity: 0.3 }}>|</span>} wrap>
          {IconNameArray.map((name) => (
            <Space align="center" direction="vertical" key={name} size={0}>
              <Icon name={name} showTooltip title={name} />
              <p>{name}</p>
            </Space>
          ))}
        </Space>
      </AntDCard>
    </ComponentSection>
  );
};

const ToastSection: React.FC = () => {
  return (
    <ComponentSection id="Toast" title="Toast">
      <AntDCard>
        <p>
          A <code>{'<Toast>'}</code> component is used to display a notification message at the
          viewport. Typically it&apos;s a notification providing a feedback based on the user
          interaction.
        </p>
      </AntDCard>
      <AntDCard title="Usage">
        <strong>Default toast</strong>
        <Space>
          <Button
            onClick={() =>
              makeToast({
                description: 'Some informative content.',
                severity: 'Info',
                title: 'Default notification',
              })
            }>
            Open a default toast
          </Button>
        </Space>
        <strong>Variations</strong>
        <Space>
          <Button
            onClick={() =>
              makeToast({
                description: "You've triggered an error.",
                severity: 'Error',
                title: 'Error notification',
              })
            }>
            Open an error toast
          </Button>
          <Button
            onClick={() =>
              makeToast({
                description: "You've triggered an warning.",
                severity: 'Warning',
                title: 'Warning notification',
              })
            }>
            Open an warning toast
          </Button>
          <Button
            onClick={() =>
              makeToast({
                description: 'Action succed.',
                severity: 'Confirm',
                title: 'Success notification',
              })
            }>
            Open an success toast
          </Button>
        </Space>
        <Space>
          <Button
            onClick={() =>
              makeToast({
                closeable: false,
                description: "You've triggered an error.",
                severity: 'Error',
                title: 'Error notification',
              })
            }>
            Open a non-closable toast
          </Button>
          <Button
            onClick={() =>
              makeToast({
                description: 'Click below to design kit page.',
                link: <KitLink>View Design Kit</KitLink>,
                severity: 'Info',
                title: 'Welcome to design kit',
              })
            }>
            Open a toast with link
          </Button>
          <Button onClick={() => makeToast({ severity: 'Info', title: 'Compact notification' })}>
            Open a toast without description
          </Button>
        </Space>
      </AntDCard>
    </ComponentSection>
  );
};

const ToggleSection: React.FC = () => {
  return (
    <ComponentSection id="Toggle" title="Toggle">
      <AntDCard>
        <p>
          A <code>{'<Toggle>'}</code> component represents switching between two states. This
          component is controlled by its parent and may optionally include a label.
        </p>
      </AntDCard>
      <AntDCard title="Usage">
        <strong>Toggle default</strong>
        <Toggle />
        <strong>Toggle variations</strong>
        <Toggle checked={true} />
        <Toggle label="Label" />
      </AntDCard>
    </ComponentSection>
  );
};

/* modal section */

const handleSubmit = async (fail?: boolean) => {
  if (fail) throw new Error('Error message');
  await new Promise((r) => setTimeout(r, 1000));
  return;
};

const SmallModalComponent: React.FC<{ value: string }> = ({ value }) => {
  return (
    <Modal size="small" title={value}>
      <div>{value}</div>
    </Modal>
  );
};

const MediumModalComponent: React.FC<{ value: string }> = ({ value }) => {
  return (
    <Modal size="medium" title={value}>
      <div>{value}</div>
    </Modal>
  );
};

const LargeModalComponent: React.FC<{ value: string }> = ({ value }) => {
  return (
    <Modal size="large" title={value}>
      <div>{value}</div>
    </Modal>
  );
};

const IconModalComponent: React.FC<{ value: string }> = ({ value }) => {
  return (
    <Modal icon="experiment" title={value}>
      <div>{value}</div>
    </Modal>
  );
};

const LinksModalComponent: React.FC<{ value: string }> = ({ value }) => {
  return (
    <Modal cancel footerLink={<a>Footer Link</a>} headerLink={<a>Header Link</a>} title={value}>
      <div>{value}</div>
    </Modal>
  );
};

const FormModalComponent: React.FC<{ value: string; fail?: boolean }> = ({ value, fail }) => {
  return (
    <Modal
      cancel
      submit={{
        handleError,
        handler: () => handleSubmit(fail),
        text: 'Submit',
      }}
      title={value}>
      <Form>
        <Form.Item label="Workspace" name="workspaceId">
          <Select allowClear defaultValue={1} placeholder="Workspace (required)">
            <Option key="1" value="1">
              WS AS
            </Option>
            <Option key="2" value="2">
              Further
            </Option>
            <Option key="3" value="3">
              Whencelan
            </Option>
          </Select>
        </Form.Item>
        <Form.Item className={css.line} label="Template" name="template">
          <Select allowClear placeholder="No template (optional)">
            <Option key="1" value={1}>
              Default Template
            </Option>
          </Select>
        </Form.Item>
        <Form.Item className={css.line} label="Name" name="name">
          <Input defaultValue={value} placeholder="Name (optional)" />
        </Form.Item>
        <Form.Item className={css.line} label="Resource Pool" name="pool">
          <Select allowClear placeholder="Pick the best option">
            <Option key="1" value="1">
              GPU Pool
            </Option>
            <Option key="2" value="2">
              Aux Pool
            </Option>
          </Select>
        </Form.Item>
        <Form.Item className={css.line} label="Slots" name="slots">
          <InputNumber max={10} min={0} />
        </Form.Item>
      </Form>
    </Modal>
  );
};

const ValidationModalComponent: React.FC<{ value: string }> = ({ value }) => {
  const [form] = Form.useForm();
  const alias = Form.useWatch('alias', form);

  return (
    <Modal
      cancel
      submit={{
        disabled: !alias,
        handleError,
        handler: handleSubmit,
        text: 'Submit',
      }}
      title={value}>
      <Form form={form}>
        <Form.Item className={css.line} label="Name" name="name">
          <Input defaultValue={value} placeholder="Name (optional)" />
        </Form.Item>
        <Form.Item className={css.line} label="Alias" name="alias" required>
          <Input placeholder="Alias" />
        </Form.Item>
      </Form>
    </Modal>
  );
};

const ModalSection: React.FC = () => {
  const [text, setText] = useState('State value that gets passed to modal via props');
  const SmallModal = useModal(SmallModalComponent);
  const MediumModal = useModal(MediumModalComponent);
  const LargeModal = useModal(LargeModalComponent);
  const FormModal = useModal(FormModalComponent);
  const FormFailModal = useModal(FormModalComponent);
  const LinksModal = useModal(LinksModalComponent);
  const IconModal = useModal(IconModalComponent);
  const ValidationModal = useModal(ValidationModalComponent);

  const confirm = useConfirm();
  const config = { content: text, title: text };
  const confirmDefault = () =>
    confirm({ ...config, onConfirm: voidPromiseFn, onError: handleError });
  const confirmDangerous = () =>
    confirm({
      ...config,
      danger: true,
      onConfirm: voidPromiseFn,
      onError: handleError,
    });

  return (
    <ComponentSection id="Modals" title="Modals">
      <AntDCard title="Usage">
        <Label>State value that gets passed to modal via props</Label>
        <Input value={text} onChange={(s) => setText(String(s.target.value))} />
        <hr />
        <strong>Sizes</strong>
        <Space>
          <Button onClick={SmallModal.open}>Open Small Modal</Button>
          <Button onClick={MediumModal.open}>Open Medium Modal</Button>
          <Button onClick={LargeModal.open}>Open Large Modal</Button>
        </Space>
        <hr />
        <strong>Links and Icons</strong>
        <Space>
          <Button onClick={LinksModal.open}>Open Modal with Header and Footer Links</Button>
          <Button onClick={IconModal.open}>Open Modal with Title Icon</Button>
        </Space>
        <hr />
        <strong>With form submission</strong>
        <Space>
          <Button onClick={FormModal.open}>Open Form Modal (Success)</Button>
          <Button onClick={FormFailModal.open}>Open Form Modal (Failure)</Button>
        </Space>
        <hr />
        <strong>With form validation</strong>
        <Space>
          <Button onClick={ValidationModal.open}>Open Modal with Form Validation</Button>
        </Space>
        <hr />
        <strong>Variations</strong>
        <Space>
          <Button onClick={confirmDefault}>Open Confirmation</Button>
          <Button onClick={confirmDangerous}>Open Dangerous Confirmation</Button>
        </Space>
      </AntDCard>
      <SmallModal.Component value={text} />
      <MediumModal.Component value={text} />
      <LargeModal.Component value={text} />
      <FormModal.Component value={text} />
      <FormFailModal.Component fail value={text} />
      <LinksModal.Component value={text} />
      <IconModal.Component value={text} />
      <ValidationModal.Component value={text} />
    </ComponentSection>
  );
};

const LongLoadingComponent = () => {
  const [loaded, setLoaded] = useState(false);
  useEffect(() => {
    let active = true;
    setTimeout(() => {
      if (active) setLoaded(true);
    }, 5000);
    return () => {
      active = false;
    };
  }, []);

  return <div>This component is {loaded ? 'done loading!!!!!! wowza!!' : 'not loaded :('}</div>;
};

const AccordionSection: React.FC = () => {
  const [controlStateSingle, setControlStateSingle] = useState(false);
  const [controlStateGroup, setControlStateGroup] = useState(1);
  return (
    <ComponentSection id="Accordion" title="Accordion">
      <AntDCard>
        <p>
          An <code>{'<Accordion>'}</code> hides content behind a header. Typically found in forms,
          they hide complex content until the user interacts with the header.
        </p>
      </AntDCard>
      <AntDCard title="Singular usage">
        <p>
          An <code>{'<Accordion>'}</code> requires a title and content to show:
        </p>
        <Accordion title="Title">Children</Accordion>
        <p>
          By default, <code>{'<Accordion>'}</code> components control their open state themselves,
          but can be controlled externally:
        </p>
        <Checkbox
          checked={controlStateSingle}
          onChange={(e) => setControlStateSingle(e.target.checked)}>
          Check me to open the accordion below!
        </Checkbox>
        <Accordion open={controlStateSingle} title="Controlled by the above checkbox">
          Hello!
        </Accordion>
        <p>You can also render an uncontrolled accordion as open by default:</p>
        <Accordion defaultOpen title="Open by default">
          You should see me on page load.
        </Accordion>
        <p>
          By default, the content of an <code>{'<Accordion>'}</code> isn&apos;t mounted until
          opened, after which, the content stays mounted:
        </p>
        <Accordion title="Child will mount when opened and stay mounted after close">
          <LongLoadingComponent />
        </Accordion>
        <p>
          This can be changed to either mount the content along with the rest of the{' '}
          <code>{'<Accordion>'}</code> or to mount the content each time the component is opened:
        </p>
        <Accordion mountChildren="immediately" title="Child is already mounted">
          <LongLoadingComponent />
        </Accordion>
        <Accordion
          mountChildren="on-open"
          title="Child will mount when opened and unmount on close">
          <LongLoadingComponent />
        </Accordion>
      </AntDCard>
      <AntDCard title="Group usage">
        <p>
          <code>{'<Accordion>'}</code> components can be grouped together:
        </p>
        <Accordion.Group>
          <Accordion title="First child">One</Accordion>
          <Accordion title="Second child">Two</Accordion>
          <Accordion title="Third child">Three</Accordion>
        </Accordion.Group>
        <p>
          When grouped, the <code>{'<Accordion.Group>'}</code> component is responsible for keeping
          track of which component is open. As before, by default, the component keeps its own
          internal state, but can be controlled externally, as well as with a default initial state.
        </p>
        <Select value={controlStateGroup} onChange={(e) => setControlStateGroup(e as number)}>
          <Option key={1} value={1}>
            One
          </Option>
          <Option key={2} value={2}>
            Two
          </Option>
          <Option key={3} value={3}>
            Three
          </Option>
        </Select>
        <Accordion.Group openKey={controlStateGroup}>
          <Accordion key={1} title="First child">
            One
          </Accordion>
          <Accordion key={2} title="Second child">
            Two
          </Accordion>
          <Accordion key={3} title="Third child">
            Three
          </Accordion>
        </Accordion.Group>
        <Accordion.Group defaultOpenKey={3}>
          <Accordion key={1} title="First child">
            One
          </Accordion>
          <Accordion key={2} title="Second child">
            Two
          </Accordion>
          <Accordion key={3} title="Third child">
            Three! I&apos;m open by default!
          </Accordion>
        </Accordion.Group>
        <p>
          Controlled/uncontrolled <code>{'<Accordion.Group>'}</code> components can have multiple
          components open at the same time by default as well:
        </p>
        <Accordion.Group defaultOpenKey={[1, 3]}>
          <Accordion key={1} title="First child">
            One! I&apos;m open by default!
          </Accordion>
          <Accordion key={2} title="Second child">
            Two
          </Accordion>
          <Accordion key={3} title="Third child">
            Three! I&apos;m also open by default.
          </Accordion>
        </Accordion.Group>
        <p>
          You can configure an uncontrolled <code>{'<Accordion.Group>'}</code>
          component to only be able to have one child open at a time
        </p>
        <Accordion.Group exclusive>
          <Accordion key={1} title="First child">
            One! I&apos;m open by default!
          </Accordion>
          <Accordion key={2} title="Second child">
            Two
          </Accordion>
          <Accordion key={3} title="Third child">
            Three! I&apos;m also open by default.
          </Accordion>
        </Accordion.Group>
      </AntDCard>
    </ComponentSection>
  );
};

const DrawerSection: React.FC = () => {
  const [openLeft, setOpenLeft] = useState(false);
  const [openRight, setOpenRight] = useState(false);
  const scrollLines = [];
  for (let i = 0; i < 100; i++) {
    scrollLines.push(i);
  }

  return (
    <ComponentSection id="Drawer" title="Drawer">
      <AntDCard>
        <p>
          An <code>{'<Drawer>'}</code> is a full-height overlaid sidebar which moves into the
          viewport from the left or right side.
        </p>
      </AntDCard>
      <AntDCard title="Left side">
        <p>
          Drawer appears from the left side in an animation. Similar to a Modal, it can be closed
          only by clicking a Close button (at top right) or Escape key.
        </p>
        <p>If the drawer body has extra content, it is scrollable without hiding the header.</p>
        <Space>
          <Button onClick={() => setOpenLeft(true)}>Open Drawer</Button>
        </Space>
        <Drawer
          open={openLeft}
          placement="left"
          title="Left Drawer"
          onClose={() => setOpenLeft(!openLeft)}>
          {scrollLines.map((i) => (
            <p key={i}>Sample scrollable content</p>
          ))}
        </Drawer>
      </AntDCard>
      <AntDCard title="Right side">
        <p>Drawer appears from the right side.</p>
        <p>
          When a drawer has stateful content, that state is persisted when closed and re-opened.
        </p>
        <Space>
          <Button onClick={() => setOpenRight(true)}>Open Drawer</Button>
        </Space>
        <Drawer
          open={openRight}
          placement="right"
          title="Right Drawer"
          onClose={() => setOpenRight(!openRight)}>
          <p>Sample content</p>
          <Checkbox>A</Checkbox>
          <Checkbox>B</Checkbox>
          <Checkbox>C</Checkbox>
          <Checkbox>D</Checkbox>
          <Form.Item label="Sample Persistent Input" name="sample_drawer">
            <Input.TextArea />
          </Form.Item>
        </Drawer>
      </AntDCard>
    </ComponentSection>
  );
};

const SpinnerSection = () => {
  const [spinning, setSpinning] = useState(true);
  const [loadableData, setLoadableData] = useState<Loadable<string>>(NotLoaded);

  useEffect(() => {
    if (Loadable.isLoaded(loadableData)) return;
    let active = true;
    setTimeout(() => {
      if (active) setLoadableData(Loaded('This text has been loaded!'));
    }, 1000);
    return () => {
      active = false;
    };
  }, [loadableData]);

  return (
    <ComponentSection id="Spinner" title="Spinner">
      <AntDCard>
        <p>
          A <code>{'<Spinner>'}</code> indicates a loading state of a page or section.
        </p>
      </AntDCard>
      <AntDCard title="Usage">
        <strong>Spinner default</strong>
        <Spinner spinning />
        <strong>Spinner with children</strong>
        <div style={{ border: '1px solid var(--theme-surface-border)', padding: 8, width: '100%' }}>
          <Spinner spinning>
            <Card.Group size="medium">
              <Card size="medium" />
              <Card size="medium" />
            </Card.Group>
          </Spinner>
        </div>
        <strong>Spinner with conditional rendering</strong>
        <Toggle checked={spinning} label="Loading" onChange={setSpinning} />
        <div
          style={{
            border: '1px solid var(--theme-surface-border)',
            height: 300,
            padding: 8,
            width: '100%',
          }}>
          <Spinner conditionalRender spinning={spinning}>
            <Card size="medium" />
          </Spinner>
        </div>
        <strong>Loadable spinner</strong>
        <Button onClick={() => setLoadableData(NotLoaded)}>Unload</Button>
        <Spinner data={loadableData}>{(data) => <p>{data}</p>}</Spinner>
        <hr />
        <strong>Variations</strong>
        <strong>Centered Spinner</strong>
        <div
          style={{ border: '1px solid var(--theme-surface-border)', height: 200, width: '100%' }}>
          <Spinner center spinning />
        </div>
        <strong>Spinner with tip</strong>
        <Spinner spinning tip="Tip" />
        <strong>Spinner sizes</strong>
        <Space>
          {IconSizeArray.map((size) => (
            <Spinner key={size} size={size} spinning tip={size} />
          ))}
        </Space>
      </AntDCard>
    </ComponentSection>
  );
};

const MessageSection: React.FC = () => {
  return (
    <ComponentSection id="Message" title="Message">
      <AntDCard>
        <p>
          A <code>{'<Message>'}</code> displays persistent information related to the application
          state. Requires at least one of description or title. Optionally displays an action button
          and/or an icon.
        </p>
      </AntDCard>
      <AntDCard title="Usage">
        <Message
          action={<Button>Optional action button</Button>}
          description={
            <>
              Message description, with a <Link to="">link to more info</Link>
            </>
          }
          icon="info"
          title="Message title"
        />
      </AntDCard>
    </ComponentSection>
  );
};

const Components = {
  Accordion: <AccordionSection />,
  Avatar: <AvatarSection />,
  Breadcrumbs: <BreadcrumbsSection />,
  Buttons: <ButtonsSection />,
  Cards: <CardsSection />,
  Charts: <ChartsSection />,
  Checkboxes: <CheckboxesSection />,
  ClipboardButton: <ClipboardButtonSection />,
  CodeEditor: <CodeEditorSection />,
  Color: <ColorSection />,
  Columns: <ColumnsSection />,
  DatePicker: <DatePickerSection />,
  Drawer: <DrawerSection />,
  Dropdown: <DropdownSection />,
  Form: <FormSection />,
  Icons: <IconsSection />,
  InlineForm: <InlineFormSection />,
  Input: <InputSection />,
  InputNumber: <InputNumberSection />,
  InputSearch: <InputSearchSection />,
  InputShortcut: <InputShortcutSection />,
  Lists: <ListsSection />,
  LogViewer: <LogViewerSection />,
  Message: <MessageSection />,
  Modals: <ModalSection />,
  Nameplate: <NameplateSection />,
  Notes: <NotesSection />,
  Pagination: <PaginationSection />,
  Pivot: <PivotSection />,
  Select: <SelectSection />,
  Spinner: <SpinnerSection />,
  Tags: <TagsSection />,
  Theme: <ThemeSection />,
  Toast: <ToastSection />,
  Toggle: <ToggleSection />,
  Tooltips: <TooltipsSection />,
};

const DesignKit: React.FC = () => {
  const { actions } = useUI();
  const location = useLocation();
  const searchParams = new URLSearchParams(location.search);
  const isExclusiveMode = searchParams.get('exclusive') === 'true';
  const [isDrawerOpen, setIsDrawerOpen] = useState(false);

  const closeDrawer = useCallback(() => {
    setIsDrawerOpen(false);
  }, []);

  useEffect(() => {
    actions.hideChrome();
  }, [actions]);

  useEffect(() => {
    // move to the specified anchor tag in the url after refreshing page
    if (window.location.hash) {
      const hashSave = window.location.hash;
      window.location.hash = ''; // clear hash first
      window.location.hash = hashSave; // set hash again
    }
  }, []);

  return (
    <Page bodyNoPadding breadcrumb={[]} docTitle="Design Kit" stickyHeader>
      <div className={css.base}>
        <nav className={css.default}>
          <Link reloadDocument to={'/'}>
            <Logo orientation="horizontal" />
          </Link>
          <ThemeToggle />
          <ul className={css.sections}>
            {componentOrder.map((componentId) => (
              <li key={componentId}>
                <a href={`#${componentId}`}>{ComponentTitles[componentId]}</a>
              </li>
            ))}
          </ul>
        </nav>
        <nav className={css.mobile}>
          <Link reloadDocument to={'/'}>
            <Logo orientation="horizontal" />
          </Link>
          <div className={css.controls}>
            <ThemeToggle iconOnly />
            <Button onClick={() => setIsDrawerOpen(true)}>Sections</Button>
          </div>
        </nav>
        <article>
          {componentOrder
            .filter((id) => !isExclusiveMode || !location.hash || id === location.hash.substring(1))
            .map((componentId) => (
              <React.Fragment key={componentId}>{Components[componentId]}</React.Fragment>
            ))}
        </article>
        <Drawer open={isDrawerOpen} placement="right" title="Sections" onClose={closeDrawer}>
          <ul className={css.sections}>
            {componentOrder.map((componentId) => (
              <li key={componentId} onClick={closeDrawer}>
                <a href={`#${componentId}`}>{ComponentTitles[componentId]}</a>
              </li>
            ))}
          </ul>
        </Drawer>
      </div>
    </Page>
  );
};

export default DesignKit;<|MERGE_RESOLUTION|>--- conflicted
+++ resolved
@@ -1,46 +1,5 @@
 import { Card as AntDCard, Space } from 'antd';
 import { SelectValue } from 'antd/es/select';
-<<<<<<< HEAD
-import Accordion from 'determined-ui/Accordion';
-import Avatar, { AvatarGroup, Size as AvatarSize } from 'determined-ui/Avatar';
-import Breadcrumb from 'determined-ui/Breadcrumb';
-import Button from 'determined-ui/Button';
-import Card from 'determined-ui/Card';
-import Checkbox from 'determined-ui/Checkbox';
-import ClipboardButton from 'determined-ui/ClipboardButton';
-import CodeEditor from 'determined-ui/CodeEditor';
-import { Column, Columns } from 'determined-ui/Columns';
-import DatePicker from 'determined-ui/DatePicker';
-import Drawer from 'determined-ui/Drawer';
-import Dropdown, { MenuItem } from 'determined-ui/Dropdown';
-import Form from 'determined-ui/Form';
-import Icon, { IconNameArray, IconSizeArray } from 'determined-ui/Icon';
-import InlineForm from 'determined-ui/InlineForm';
-import Input from 'determined-ui/Input';
-import InputNumber from 'determined-ui/InputNumber';
-import InputSearch from 'determined-ui/InputSearch';
-import InputShortcut, { KeyboardShortcut } from 'determined-ui/InputShortcut';
-import { Note, Serie, XAxisDomain } from 'determined-ui/internal/types';
-import { LineChart } from 'determined-ui/LineChart';
-import { useChartGrid } from 'determined-ui/LineChart/useChartGrid';
-import LogViewer from 'determined-ui/LogViewer/LogViewer';
-import Message from 'determined-ui/Message';
-import { Modal, useModal } from 'determined-ui/Modal';
-import Nameplate from 'determined-ui/Nameplate';
-import Notes, { Props as NotesProps } from 'determined-ui/Notes';
-import Pagination from 'determined-ui/Pagination';
-import Pivot from 'determined-ui/Pivot';
-import Select, { Option } from 'determined-ui/Select';
-import Spinner from 'determined-ui/Spinner';
-import useUI from 'determined-ui/Theme';
-import { makeToast } from 'determined-ui/Toast';
-import Toggle from 'determined-ui/Toggle';
-import Tooltip from 'determined-ui/Tooltip';
-import useConfirm, { voidPromiseFn } from 'determined-ui/useConfirm';
-import { useTags } from 'determined-ui/useTags';
-import { Loadable, Loaded, NotLoaded } from 'determined-ui/utils/loadable';
-import { ValueOf } from 'determined-ui/utils/types';
-=======
 import Accordion from 'hew/Accordion';
 import Avatar, { AvatarGroup, Size as AvatarSize } from 'hew/Avatar';
 import Breadcrumb from 'hew/Breadcrumb';
@@ -83,7 +42,6 @@
 import { useTags } from 'hew/useTags';
 import { Loadable, Loaded, NotLoaded } from 'hew/utils/loadable';
 import { ValueOf } from 'hew/utils/types';
->>>>>>> 86d6962b
 import React, { useCallback, useEffect, useMemo, useState } from 'react';
 import { Link, useLocation } from 'react-router-dom';
 
