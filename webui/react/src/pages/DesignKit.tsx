import { PoweroffOutlined } from '@ant-design/icons';
import { Card as AntDCard, Space } from 'antd';
import { LabeledValue, SelectValue } from 'antd/es/select';
import React, { useEffect, useMemo, useRef, useState } from 'react';
import { Link } from 'react-router-dom';

import Breadcrumb from 'components/kit/Breadcrumb';
import Button from 'components/kit/Button';
import Card from 'components/kit/Card';
import Checkbox from 'components/kit/Checkbox';
import Empty from 'components/kit/Empty';
import Facepile from 'components/kit/Facepile';
import Form from 'components/kit/Form';
import IconicButton from 'components/kit/IconicButton';
import Input from 'components/kit/Input';
import InputNumber from 'components/kit/InputNumber';
import InputSearch from 'components/kit/InputSearch';
import { LineChart, Serie } from 'components/kit/LineChart';
import { useChartGrid } from 'components/kit/LineChart/useChartGrid';
import { XAxisDomain } from 'components/kit/LineChart/XAxisFilter';
import LogViewer from 'components/kit/LogViewer/LogViewer';
import Pagination from 'components/kit/Pagination';
import Pivot from 'components/kit/Pivot';
import Select from 'components/kit/Select';
import Toggle from 'components/kit/Toggle';
import Tooltip from 'components/kit/Tooltip';
import UserAvatar from 'components/kit/UserAvatar';
import UserBadge from 'components/kit/UserBadge';
import { useTags } from 'components/kit/useTags';
import Logo from 'components/Logo';
import OverviewStats from 'components/OverviewStats';
import Page from 'components/Page';
import ProjectCard from 'components/ProjectCard';
import ResourcePoolCard from 'components/ResourcePoolCard';
import ResponsiveTable from 'components/Table/ResponsiveTable';
import ThemeToggle from 'components/ThemeToggle';
import { drawPointsPlugin } from 'components/UPlot/UPlotChart/drawPointsPlugin';
import { tooltipsPlugin } from 'components/UPlot/UPlotChart/tooltipsPlugin';
import resourcePools from 'fixtures/responses/cluster/resource-pools.json';
import { V1LogLevel } from 'services/api-ts-sdk';
import { mapV1LogsResponse } from 'services/decoder';
import useUI from 'shared/contexts/stores/UI';
import { ValueOf } from 'shared/types';
import { noOp } from 'shared/utils/service';
import {
  generateTestProjectData,
  generateTestWorkspaceData,
} from 'storybook/shared/generateTestData';
import { BrandingType, MetricType, Project, ResourcePool, User } from 'types';

import css from './DesignKit.module.scss';
import { CheckpointsDict } from './TrialDetails/TrialDetailsOverview';
import WorkspaceCard from './WorkspaceList/WorkspaceCard';

const ComponentTitles = {
  Breadcrumbs: 'Breadcrumbs',
  Buttons: 'Buttons',
  Cards: 'Cards',
  Charts: 'Charts',
  Checkboxes: 'Checkboxes',
  Empty: 'Empty',
  Facepile: 'Facepile',
  Form: 'Form',
  Input: 'Input',
  InputNumber: 'InputNumber',
  InputSearch: 'InputSearch',
  Lists: 'Lists (tables)',
  LogViewer: 'LogViewer',
  Pagination: 'Pagination',
  Pivot: 'Pivot',
<<<<<<< HEAD
  Select: 'Select',
=======
  Tags: 'Tags',
>>>>>>> 6eb4ff45
  Toggle: 'Toggle',
  Tooltips: 'Tooltips',
  UserAvatar: 'UserAvatar',
  UserBadge: 'UserBadge',
} as const;

type ComponentNames = ValueOf<typeof ComponentTitles>;
type ComponentIds = keyof typeof ComponentTitles;

const componentOrder = Object.entries(ComponentTitles)
  .sort((pair1, pair2) => pair1[1].localeCompare(pair2[1]))
  .map((pair) => pair[0] as keyof typeof ComponentTitles);

interface Props {
  children?: React.ReactNode;
  id: ComponentIds;
  title: ComponentNames;
}

const ComponentSection: React.FC<Props> = ({ children, id, title }: Props): JSX.Element => {
  return (
    <section>
      <h3 id={id}>{title}</h3>
      {children}
    </section>
  );
};

const ButtonsSection: React.FC = () => {
  return (
    <ComponentSection id="Buttons" title="Buttons">
      <AntDCard>
        <p>
          <code>{'<Button>'}</code>s give people a way to trigger an action. They&apos;re typically
          found in forms, dialog panels, and dialogs. Some buttons are specialized for particular
          tasks, such as navigation, repeated actions, or presenting menus.
        </p>
      </AntDCard>
      <AntDCard title="Best practices">
        <strong>Layout</strong>
        <ul>
          <li>
            For dialog boxes and panels, where people are moving through a sequence of screens,
            right-align buttons with the container.
          </li>
          <li>For single-page forms and focused tasks, left-align buttons with the container.</li>
          <li>
            Always place the primary button on the left, the secondary button just to the right of
            it.
          </li>
          <li>
            Show only one primary button that inherits theme color at rest state. If there are more
            than two buttons with equal priority, all buttons should have neutral backgrounds.
          </li>
          <li>
            Don&apos;t use a button to navigate to another place; use a link instead. The exception
            is in a wizard where &quot;Back&quot; and &quot;Next&quot; buttons may be used.
          </li>
          <li>
            Don&apos;t place the default focus on a button that destroys data. Instead, place the
            default focus on the button that performs the &quot;safe act&quot; and retains the
            content (such as &quot;Save&quot;) or cancels the action (such as &quot;Cancel&quot;).
          </li>
        </ul>
        <strong>Content</strong>
        <ul>
          <li>Use sentence-style capitalization—only capitalize the first word.</li>
          <li>
            Make sure it&apos;s clear what will happen when people interact with the button. Be
            concise; usually a single verb is best. Include a noun if there is any room for
            interpretation about what the verb means. For example, &quot;Delete folder&quot; or
            &quot;Create account&quot;.
          </li>
        </ul>
        <strong>Accessibility</strong>
        <ul>
          <li>Always enable the user to navigate to focus on buttons using their keyboard.</li>
          <li>Buttons need to have accessible naming.</li>
          <li>Aria- and roles need to have consistent (non-generic) attributes.</li>
        </ul>
      </AntDCard>
      <AntDCard title="Usage">
        <strong>Default Button</strong>
        <Space>
          <Button type="primary">Primary</Button>
          <Button>Secondary</Button>
          <Button loading>Loading</Button>
          <Button disabled>Disabled</Button>
        </Space>
        <hr />
        <strong>Default Button with icon</strong>
        <Space>
          <Button icon={<PoweroffOutlined />} type="primary">
            ButtonWithIcon
          </Button>
          <Button icon={<PoweroffOutlined />}>ButtonWithIcon</Button>
          <Button disabled icon={<PoweroffOutlined />}>
            ButtonWithIcon
          </Button>
        </Space>
        <hr />
        <strong>Large iconic buttons</strong>
        <Space>
          <IconicButton iconName="searcher-grid" text="Iconic button" type="primary" />
          <IconicButton iconName="searcher-grid" text="Iconic button" />
          <IconicButton disabled iconName="searcher-grid" text="Iconic button" />
        </Space>
      </AntDCard>
    </ComponentSection>
  );
};

const SelectSection: React.FC = () => {
  const handleFilter = (input: string, option: LabeledValue | undefined) =>
    !!(option?.label && option.label.toString().includes(input) === true);
  const [multiSelectValues, setMultiSelectValues] = useState<SelectValue>();
  const [clearableSelectValues, setClearableSelectValues] = useState<SelectValue>();
  const [sortedSelectValues, setSortedSelectValues] = useState<SelectValue>();

  return (
    <ComponentSection id="Select" title="Select">
      <AntDCard>
        <p>
          A Select (<code>{'<Select>'}</code>) combines a text field and a dropdown giving people a
          way to select an option from a list or enter their own choice.
        </p>
      </AntDCard>
      <AntDCard title="Best practices">
        <strong>Layout</strong>
        <ul>
          <li>
            Use a select when there are multiple choices that can be collapsed under one title, when
            the list of items is long, or when space is constrained.
          </li>
        </ul>
        <strong>Content</strong>
        <ul>
          <li>Use single words or shortened statements as options.</li>
          <li>Don&apos;t use punctuation at the end of options.</li>
        </ul>
        <strong>Accessibility</strong>
        <ul>
          <li>
            Select dropdowns render in their own layer by default to ensure they are not clipped by
            containers with overflow: hidden or overflow: scroll. This causes extra difficulty for
            people who use screen readers, so we recommend rendering the ComboBox options dropdown
            inline unless they are in overflow containers.
          </li>
        </ul>
        <strong>Truncation</strong>
        <ul>
          <li>
            By default, the Select truncates option text instead of wrapping to a new line. Because
            this can lose meaningful information, it is recommended to adjust styles to wrap the
            option text.
          </li>
        </ul>
      </AntDCard>
      <AntDCard title="Usage">
        <strong>Default Select</strong>
        <Select
          options={[
            { label: 'Option 1', value: 1 },
            { label: 'Option 2', value: 2 },
            { label: 'Option 3', value: 3 },
          ]}
          placeholder="Select"
        />
        <strong>Variations</strong>
        <strong>Select with default value</strong>
        <Select
          defaultValue={2}
          options={[
            { label: 'Option 1', value: 1 },
            { label: 'Option 2', value: 2 },
            { label: 'Option 3', value: 3 },
          ]}
        />
        <strong>Select with label</strong>
        <Select
          label="Select Label"
          options={[
            { label: 'Option 1', value: 1 },
            { label: 'Option 2', value: 2 },
            { label: 'Option 3', value: 3 },
          ]}
          placeholder="Select"
        />
        <strong>Select without placeholder</strong>
        <Select
          options={[
            { label: 'Option 1', value: 1 },
            { label: 'Option 2', value: 2 },
            { label: 'Option 3', value: 3 },
          ]}
        />
        <strong>Disabled Select</strong>
        <Select
          defaultValue="disabled"
          disabled
          options={[{ label: 'Disabled', value: 'disabled' }]}
        />
        <strong>Select without search</strong>
        <Select
          options={[
            { label: 'Option 1', value: 1 },
            { label: 'Option 2', value: 2 },
            { label: 'Option 3', value: 3 },
          ]}
          placeholder="Nonsearcahble Select"
          searchable={false}
        />
        <strong>Multiple Select with tags</strong>
        <Select
          mode="multiple"
          options={[
            { label: 'Option 1', value: 1 },
            { label: 'Option 2', value: 2 },
            { label: 'Option 3', value: 3 },
          ]}
          placeholder="Select Tags"
          width={300}
        />
        <strong>Multiple Select with tags disabled</strong>
        <Select
          disableTags
          mode="multiple"
          options={[
            { label: 'Option 1', value: 1 },
            { label: 'Option 2', value: 2 },
            { label: 'Option 3', value: 3 },
          ]}
          placeholder="Select Multiple"
          value={multiSelectValues}
          width={150}
          onChange={(value) => setMultiSelectValues(value)}
        />
        <strong>Select with tags and custom search</strong>
        <Select
          filterOption={handleFilter}
          mode="multiple"
          options={[
            { label: 'Case 1', value: 1 },
            { label: 'Case 2', value: 2 },
            { label: 'Case 3', value: 3 },
          ]}
          placeholder="Case-sensitive Search"
          width={300}
        />
        <strong>Select with sorted search</strong>
        <Select
          disableTags
          filterOption={(input, option) =>
            (option?.label?.toString() ?? '').toLowerCase().includes(input.toLowerCase())
          }
          filterSort={(a: LabeledValue, b: LabeledValue) =>
            (a?.label ? a.label : 0) > (b?.label ? b?.label : 0) ? 1 : -1
          }
          mode="multiple"
          options={[
            { label: 'Am', value: 1 },
            { label: 'Az', value: 2 },
            { label: 'Ac', value: 3 },
            { label: 'Aa', value: 4 },
          ]}
          placeholder="Search"
          value={sortedSelectValues}
          width={120}
          onChange={(value) => setSortedSelectValues(value)}
        />
        <strong>Clearable Select</strong>
        <Select
          allowClear
          disableTags
          mode="multiple"
          options={[
            { label: 'Option 1', value: 1 },
            { label: 'Option 2', value: 2 },
            { label: 'Option 3', value: 3 },
          ]}
          value={clearableSelectValues}
          width={130}
          onChange={(value) => setClearableSelectValues(value)}
        />
        <strong>Responsive Select with large width defined</strong>
        <Select
          disableTags
          options={[
            { label: 'Option 1', value: 1 },
            { label: 'Option 2', value: 2 },
            { label: 'Option 3', value: 3 },
          ]}
          width={999999}
        />
        <span>
          Also see{' '}
          <Link reloadDocument to={`#${ComponentTitles.Form}`}>
            Form
          </Link>{' '}
          for form-specific variations
        </span>
      </AntDCard>
    </ComponentSection>
  );
};

const line1BatchesDataRaw: [number, number][] = [
  [0, -2],
  [2, Math.random() * 12],
  [4, 15],
  [6, Math.random() * 60],
  [9, Math.random() * 40],
  [10, Math.random() * 76],
  [18, Math.random() * 80],
  [19, 89],
];
const line2BatchesDataRaw: [number, number][] = [
  [1, 15],
  [2, 10.123456789],
  [2.5, Math.random() * 22],
  [3, 10.3909],
  [3.25, 19],
  [3.75, 4],
  [4, 12],
];

const ChartsSection: React.FC = () => {
  const timerRef = useRef<NodeJS.Timer | null>(null);
  const [timer, setTimer] = useState(1);
  useEffect(() => {
    timerRef.current = setInterval(() => setTimer((t) => t + 1), 2000);

    return () => {
      if (timerRef.current !== null) clearInterval(timerRef.current);
    };
  }, []);

  const line1BatchesDataStreamed = useMemo(() => line1BatchesDataRaw.slice(0, timer), [timer]);
  const line2BatchesDataStreamed = useMemo(() => line2BatchesDataRaw.slice(0, timer), [timer]);

  const line1: Serie = {
    color: '#009BDE',
    data: {
      [XAxisDomain.Batches]: line1BatchesDataStreamed,
      [XAxisDomain.Time]: [],
    },
    metricType: MetricType.Training,
    name: 'Line',
  };

  const stampToNum = (tstamp: string): number => new Date(tstamp).getTime() / 1000;

  const line2: Serie = {
    data: {
      [XAxisDomain.Batches]: line2BatchesDataStreamed,
      [XAxisDomain.Time]: [
        [stampToNum('2023-01-05T01:00:00Z'), 15],
        [stampToNum('2023-01-05T02:12:34.56789Z'), 10.123456789],
        [stampToNum('2023-01-05T02:30:00Z'), 22],
        [stampToNum('2023-01-05T03:15:00Z'), 15],
        [stampToNum('2023-01-05T04:02:06Z'), 12],
      ],
    },
    metricType: MetricType.Validation,
    name: 'Line',
  };

  const line3: Serie = {
    data: {
      [XAxisDomain.Time]: [
        [stampToNum('2023-01-05T01:00:00Z'), 12],
        [stampToNum('2023-01-05T02:00:00Z'), 5],
        [stampToNum('2023-01-05T02:30:00Z'), 2],
        [stampToNum('2023-01-05T03:00:00Z'), 10.123456789],
        [stampToNum('2023-01-05T04:00:00Z'), 4],
      ],
    },
    metricType: MetricType.Validation,
    name: 'Alt-Line',
  };

  const checkpointsDict: CheckpointsDict = {
    2: {
      endTime: '2023-02-02T04:54:41.095204Z',
      experimentId: 6,
      resources: {
        'checkpoint_file': 3,
        'workload_sequencer.pkl': 88,
      },
      state: 'COMPLETED',
      totalBatches: 100,
      trialId: 6,
      uuid: 'f2684332-98e1-4a78-a1f7-c8107f15db2a',
    },
  };
  const [xAxis, setXAxis] = useState<XAxisDomain>(XAxisDomain.Batches);
  const createChartGrid = useChartGrid();
  return (
    <ComponentSection id="Charts" title="Charts">
      <AntDCard>
        <p>
          Line Charts (<code>{'<LineChart>'}</code>) are a universal component to create charts for
          learning curve, metrics, cluster history, etc. We currently use the uPlot library.
        </p>
      </AntDCard>
      <AntDCard title="Label options">
        <p>A chart with two metrics, a title, a legend, an x-axis label, a y-axis label.</p>
        <LineChart height={250} series={[line1, line2]} showLegend={true} title="Sample" />
      </AntDCard>
      <AntDCard title="Focus series">
        <p>Highlight a specific metric in the chart.</p>
        <LineChart focusedSeries={1} height={250} series={[line1, line2]} title="Sample" />
      </AntDCard>
      <AntDCard title="Chart Grid">
        <p>
          A Chart Grid (<code>{'<ChartGrid>'}</code>) can be used to place multiple charts in a
          responsive grid. There is a sync for the plot window, cursor, and selection/zoom of an
          x-axis range. There will be a linear/log scale switch, and if multiple X-axis options are
          provided, an X-axis switch.
        </p>
        {createChartGrid({
          chartsProps: [
            {
              plugins: [
                drawPointsPlugin(checkpointsDict),
                tooltipsPlugin({
                  getXTooltipHeader(xIndex) {
                    const xVal = line1.data[xAxis]?.[xIndex]?.[0];

                    if (xVal === undefined) return '';
                    const checkpoint = checkpointsDict?.[Math.floor(xVal)];
                    if (!checkpoint) return '';
                    return '<div>⬦ Best Checkpoint <em>(click to view details)</em> </div>';
                  },
                  isShownEmptyVal: false,
                  seriesColors: ['#009BDE'],
                }),
              ],
              series: [line1],
              showLegend: true,
              title: 'Sample1',
              xAxis,
              xLabel: xAxis,
            },
            {
              series: [line2, line3],
              showLegend: true,
              title: 'Sample2',
              xAxis,
              xLabel: xAxis,
            },
          ],
          onXAxisChange: setXAxis,
          xAxis: xAxis,
        })}
      </AntDCard>
    </ComponentSection>
  );
};

const CheckboxesSection: React.FC = () => {
  return (
    <ComponentSection id="Checkboxes" title="Checkboxes">
      <AntDCard>
        <p>
          Checkboxes (<code>{'<Checkbox>'}</code>) give people a way to select one or more items
          from a group, or switch between two mutually exclusive options (checked or unchecked, on
          or off).
        </p>
      </AntDCard>
      <AntDCard title="Best practices">
        <strong>Layout</strong>
        <ul>
          <li>
            Use a single check box when there&apos;s only one selection to make or choice to
            confirm. Selecting a blank check box selects it. Selecting it again clears the check
            box.
          </li>
          <li>
            Use multiple check boxes when one or more options can be selected from a group. Unlike
            radio buttons, selecting one check box will not clear another check box.
          </li>
        </ul>
        <strong>Content</strong>
        <ul>
          <li>
            Separate two groups of check boxes with headings rather than positioning them one after
            the other.
          </li>
          <li>Use sentence-style capitalization—only capitalize the first word.</li>
          <li>
            Don&apos;t use end punctuation (unless the check box label absolutely requires multiple
            sentences).
          </li>
          <li>Use a sentence fragment for the label, rather than a full sentence.</li>
          <li>
            Make it easy for people to understand what will happen if they select or clear a check
            box.
          </li>
        </ul>
      </AntDCard>
      <AntDCard title="Usage">
        <strong>Basic checkboxes</strong>
        <Checkbox>This is a basic checkbox.</Checkbox>
        <strong>Variations</strong>
        <Checkbox checked>Checked checkbox</Checkbox>
        <Checkbox checked={false}>Unchecked checkbox</Checkbox>
        <Checkbox checked disabled>
          Disabled checked checkbox
        </Checkbox>
        <p>Mandatory checkbox - not implemented.</p>
        <p>Mandatory checkbox with info sign - not implemented.</p>
        <Checkbox indeterminate>Indeterminate checkbox</Checkbox>
      </AntDCard>
    </ComponentSection>
  );
};

const InputSearchSection: React.FC = () => {
  return (
    <ComponentSection id="InputSearch" title="InputSearch">
      <AntDCard>
        <p>
          A search box (<code>{'<InputSearch>'}</code>) provides an input field for searching
          content within a site or app to find specific items.
        </p>
      </AntDCard>
      <AntDCard title="Best practices">
        <strong>Layout</strong>
        <ul>
          <li>
            Don&apos;t build a custom search control based on the default text box or any other
            control.
          </li>
          <li>
            Use a search box without a parent container when it&apos;s not restricted to a certain
            width to accommodate other content. This search box will span the entire width of the
            space it&apos;s in.
          </li>
        </ul>
        <strong>Content</strong>
        <ul>
          <li>
            Use placeholder text in the search box to describe what people can search for. For
            example, &quot;Search&quot;, &quot;Search files&quot;, or &quot;Search contacts
            list&quot;.
          </li>
          <li>
            Although search entry points tend to be similarly visualized, they can provide access to
            results that range from broad to narrow. By effectively communicating the scope of a
            search, you can ensure that people&apos;s expectations are met by the capabilities of
            the search you&apos;re performing, which will reduce the possibility of frustration. The
            search entry point should be placed near the content being searched.
          </li>
        </ul>
      </AntDCard>
      <AntDCard title="Usage">
        <strong>Default Searchbox</strong>
        <InputSearch placeholder="input search text" />
        <strong>Variations</strong>
        <InputSearch allowClear enterButton value="Active search box" />
        <InputSearch disabled placeholder="disabled search box" />
        <hr />
        <strong>In-table Searchbox</strong>
        <p>Not implemented</p>
        <hr />
        <strong>Search box with scopes</strong>
        <p>Not implemented</p>
      </AntDCard>
    </ComponentSection>
  );
};

const InputNumberSection: React.FC = () => {
  return (
    <ComponentSection id="InputNumber" title="InputNumber">
      <AntDCard>
        <p>
          A spin button (<code>{'<InputNumber>'}</code>) allows someone to incrementally adjust a
          value in small steps. It&apos;s mainly used for numeric values, but other values are
          supported too.
        </p>
      </AntDCard>
      <AntDCard title="Best practices">
        <strong>Layout</strong>
        <ul>
          <li>
            Place labels to the left of the spin button control. For example, &quot;Length of ruler
            (cm)&quot;.
          </li>
          <li>Spin button width should adjust to fit the number values.</li>
        </ul>
        <strong>Content</strong>
        <ul>
          <li>Use a spin button when you need to incrementally change a value.</li>
          <li>Use a spin button when values are tied to a unit of measure.</li>
          <li>Don&apos;t use a spin button for binary settings.</li>
          <li>Don&apos;t use a spin button for a range of three values or less.</li>
        </ul>
      </AntDCard>
      <AntDCard title="Usage">
        <strong>Default InputNumber</strong>
        <InputNumber />
        <strong>Disabled InputNumber</strong>
        <InputNumber disabled />
        <hr />
        <span>
          Also see{' '}
          <Link reloadDocument to={`#${ComponentTitles.Form}`}>
            Form
          </Link>{' '}
          for form-specific variations
        </span>
      </AntDCard>
    </ComponentSection>
  );
};

const InputSection: React.FC = () => {
  return (
    <ComponentSection id="Input" title="Input">
      <AntDCard>
        <p>
          Text fields (<code>{'<Input>'}</code>) give people a way to enter and edit text.
          They&apos;re used in forms, modal dialogs, tables, and other surfaces where text input is
          required.
        </p>
      </AntDCard>
      <AntDCard title="Best practices">
        <strong>Layout</strong>
        <ul>
          <li>Use a multiline text field when long entries are expected.</li>
          <li>
            Don&apos;t place a text field in the middle of a sentence, because the sentence
            structure might not make sense in all languages. For example, &quot;Remind me in
            [textfield] weeks&quot; should instead read, &quot;Remind me in this many weeks:
            [textfield]&quot;.
          </li>
          <li>Format the text field for the expected entry.</li>
        </ul>
      </AntDCard>
      <AntDCard title="Usage">
        <strong>
          Input <code>{'<Input>'}</code>
        </strong>
        <strong>Default Input</strong>
        <Input />
        <strong>Disabled Input</strong>
        <Input disabled />
        <hr />
        <strong>
          TextArea <code>{'<Input.TextArea>'}</code>
        </strong>
        <strong>Default TextArea</strong>
        <Input.TextArea />
        <strong>Disabled TextArea</strong>
        <Input.TextArea disabled />
        <hr />
        <strong>
          Password <code>{'<Input.Password>'}</code>
        </strong>
        <strong>Default Password</strong>
        <Input.Password />
        <strong>Disabled Password</strong>
        <Input.Password disabled />
        <hr />
        <span>
          Also see{' '}
          <Link reloadDocument to={`#${ComponentTitles.Form}`}>
            Form
          </Link>{' '}
          for form-specific variations
        </span>
      </AntDCard>
    </ComponentSection>
  );
};

const ListsSection: React.FC = () => {
  const mockColumns = [
    {
      dataIndex: 'id',
      sorter: true,
      title: 'ID',
    },
    {
      dataIndex: 'name',
      sorter: true,
      title: 'Name',
    },
  ];

  const mockRows = [
    {
      id: 'Row id',
      name: 'Row name',
    },
  ];

  return (
    <ComponentSection id="Lists" title="Lists (tables)">
      <AntDCard>
        <p>
          A list (<code>{'<ResponsiveTable>'}</code>) is a robust way to display an information-rich
          collection of items, and allow people to sort, group, and filter the content. Use a
          details list when information density is critical.
        </p>
      </AntDCard>
      <AntDCard title="Best practices">
        <strong>Layout</strong>
        <ul>
          <li>
            List items are composed of selection, icon, and name columns at minimum. You can include
            other columns, such as date modified, or any other metadata field associated with the
            collection.
          </li>
          <li>
            Avoid using file type icon overlays to denote status of a file as it can make the entire
            icon unclear.
          </li>
          <li>
            If there are multiple lines of text in a column, consider the variable row height
            variant.
          </li>
          <li>Give columns ample default width to display information.</li>
        </ul>
        <strong>Content</strong>
        <ul>
          <li>
            Use sentence-style capitalization for column headers—only capitalize the first word.
          </li>
        </ul>
        <strong>Accessibility</strong>
        <ul>
          <li>
            When creating a DetailsList where one column is clearly the primary label for the row,
            it&apos;s best to use isRowHeader on that column to create a better screen reader
            experience navigating the table. For selectable DetailsLists, specifying a row header
            also gives the checkboxes a better accessible label.
          </li>
        </ul>
        <strong>Keyboard hotkeys</strong>
        <ul>
          <li>
            DetailsList supports different selection modes with keyboard behavior differing based on
            the current selection mode.
          </li>
        </ul>
      </AntDCard>
      <AntDCard title="Usage">
        <strong>Default list</strong>
        <ResponsiveTable columns={mockColumns} dataSource={mockRows} rowKey="id" />
      </AntDCard>
    </ComponentSection>
  );
};

const BreadcrumbsSection: React.FC = () => {
  return (
    <ComponentSection id="Breadcrumbs" title="Breadcrumbs">
      <AntDCard>
        <p>
          <code>{'<Breadcrumb>'}</code>s should be used as a navigational aid in your app or site.
          They indicate the current page&apos;s location within a hierarchy and help the user
          understand where they are in relation to the rest of that hierarchy. They also afford
          one-click access to higher levels of that hierarchy.
        </p>
        <p>
          Breadcrumbs are typically placed, in horizontal form, under the masthead or navigation of
          an experience, above the primary content area.
        </p>
      </AntDCard>
      <AntDCard title="Best practices">
        <strong>Accessibility</strong>
        <ul>
          <li>By default, Breadcrumb uses arrow keys to cycle through each item. </li>
          <li>
            Place Breadcrumbs at the top of a page, above a list of items, or above the main content
            of a page.{' '}
          </li>
        </ul>
      </AntDCard>
      <AntDCard title="Usage">
        <strong>Breadcrumb</strong>
        <Breadcrumb>
          <Breadcrumb.Item>Level 0</Breadcrumb.Item>
          <Breadcrumb.Item>Level 1</Breadcrumb.Item>
          <Breadcrumb.Item>Level 2</Breadcrumb.Item>
        </Breadcrumb>
      </AntDCard>
    </ComponentSection>
  );
};

const FacepileSection: React.FC = () => {
  const users = [
    {
      id: 123,
      isActive: true,
      isAdmin: true,
      username: 'Fake Admin',
    },
    {
      id: 3,
      isActive: true,
      isAdmin: true,
      username: 'Admin',
    },
    {
      id: 13,
      isActive: true,
      isAdmin: true,
      username: 'Fake',
    },
    {
      id: 23,
      isActive: true,
      isAdmin: true,
      username: 'User',
    },
    {
      id: 12,
      isActive: true,
      isAdmin: true,
      username: 'Foo',
    },
    {
      id: 2,
      isActive: true,
      isAdmin: true,
      username: 'Baar',
    },
    {
      id: 12,
      isActive: true,
      isAdmin: true,
      username: 'Gandalf',
    },
    {
      id: 1,
      isActive: true,
      isAdmin: true,
      username: 'Leroy Jenkins',
    },
  ];
  return (
    <ComponentSection id="Facepile" title="Facepile">
      <AntDCard>
        <p>
          A face pile (<code>{'<Facepile>'}</code>) displays a list of personas. Each circle
          represents a person and contains their image or initials. Often this control is used when
          sharing who has access to a specific view or file, or when assigning someone a task within
          a workflow.
        </p>
      </AntDCard>
      <AntDCard title="Best practices">
        <strong>Content considerations</strong>
        <ul>
          <li>
            The face pile empty state should only include an &quot;Add&quot; button. Another variant
            is to use an input field with placeholder text instructing people to add a person. See
            the people picker component for the menu used to add people to the face pile list.
          </li>
          <li>
            When there is only one person in the face pile, consider using their name next to the
            face or initials.
          </li>
          <li>
            When there is a need to show the face pile expanded into a vertical list, include a
            downward chevron button. Selecting the chevron opens a standard list view of people.
          </li>
          <li>
            When the face pile exceeds a max number of 5 people, show a button at the end of the
            list indicating how many are not being shown. Clicking or tapping on the overflow would
            open a standard list view of people.
          </li>
          <li>
            The component can include an &quot;Add&quot; button which can be used for quickly adding
            a person to the list.
          </li>
          <li>
            When hovering over a person in the face pile, include a tooltip or people card that
            offers more information about that person.
          </li>
        </ul>
      </AntDCard>
      <AntDCard title="Usage">
        <strong>Facepile with initial state</strong>
        <Facepile editable selectableUsers={users} />
        <strong>Variations</strong>
        <ul>
          <li>
            Facepile with 8 people
            <Facepile users={users.slice(0, 8)} />
          </li>
          <li>Facepile with both name initials</li>
          <p>Check the Facepile above and select a user that would fit that case</p>
        </ul>
      </AntDCard>
    </ComponentSection>
  );
};

const UserAvatarSection: React.FC = () => {
  return (
    <ComponentSection id="UserAvatar" title="UserAvatar">
      <AntDCard>
        <p>
          A (<code>{'<UserAvatar>'}</code>) represents a user. It consists of a circle containing
          the first letter of the user&apos;s display name or username. On hover, it displays a
          tooltip with the full display name or username.
        </p>
      </AntDCard>
      <AntDCard title="Usage">
        <UserAvatar />
      </AntDCard>
    </ComponentSection>
  );
};

const UserBadgeSection: React.FC = () => {
  const testUser = { displayName: 'Abc', id: 1, username: 'alpha123' };

  return (
    <ComponentSection id="UserBadge" title="UserBadge">
      <AntDCard>
        <p>
          A (<code>{'<UserBadge>'}</code>) fully represents a user with a UserAvatar circle icon,
          and the user&apos;s display name and username. If there is a display name, it appears
          first, otherwise only the username is visible. A &apos;compact&apos; option reduces the
          size of the name for use in a smaller form or modal.
        </p>
      </AntDCard>
      <AntDCard title="Usage">
        <li>User with Display Name</li>
        <UserBadge user={testUser as User} />
        <li>Compact format</li>
        <UserBadge compact user={testUser as User} />
        <li>User without Display Name</li>
        <UserBadge user={{ ...testUser, displayName: undefined } as User} />
      </AntDCard>
    </ComponentSection>
  );
};

const PivotSection: React.FC = () => {
  return (
    <ComponentSection id="Pivot" title="Pivot">
      <AntDCard>
        <p>
          The Pivot control (<code>{'<Tabs>'}</code>) and related tabs pattern are used for
          navigating frequently accessed, distinct content categories. Pivots allow for navigation
          between two or more content views and relies on text headers to articulate the different
          sections of content.
        </p>
        <p>Tapping on a pivot item header navigates to that header&apos;s section content.</p>
        <p>
          Tabs are a visual variant of Pivot that use a combination of icons and text or just icons
          to articulate section content.
        </p>
      </AntDCard>
      <AntDCard title="Best practices">
        <strong>Content considerations</strong>
        <ul>
          <li>
            Be concise on the navigation labels, ideally one or two words rather than a phrase.
          </li>
          <li>
            Use on content-heavy pages that require a significant amount of scrolling to access the
            various sections.
          </li>
        </ul>
      </AntDCard>
      <AntDCard title="Usage">
        <strong>Primary Pivot</strong>
        <Space>
          <Pivot
            items={[
              { children: 'Overview', key: 'Overview', label: 'Overview' },
              { children: 'Hyperparameters', key: 'hyperparameters', label: 'Hyperparameters' },
              { children: 'Checkpoints', key: 'checkpoints', label: 'Checkpoints' },
              { children: 'Code', key: 'code', label: 'Code' },
              { children: 'Notes', key: 'notes', label: 'Notes' },
              { children: 'Profiler', key: 'profiler', label: 'Profiler' },
              { children: 'Logs', key: 'logs', label: 'Logs' },
            ]}
          />
        </Space>
        <hr />
        <strong>Secondary Pivot</strong>
        <Space>
          <Pivot
            items={[
              { children: 'Overview', key: 'Overview', label: 'Overview' },
              { children: 'Hyperparameters', key: 'hyperparameters', label: 'Hyperparameters' },
              { children: 'Checkpoints', key: 'checkpoints', label: 'Checkpoints' },
              { children: 'Code', key: 'code', label: 'Code' },
              { children: 'Notes', key: 'notes', label: 'Notes' },
              { children: 'Profiler', key: 'profiler', label: 'Profiler' },
              { children: 'Logs', key: 'logs', label: 'Logs' },
            ]}
            type="secondary"
          />
        </Space>
      </AntDCard>
    </ComponentSection>
  );
};

const PaginationSection: React.FC = () => {
  return (
    <ComponentSection id="Pagination" title="Pagination">
      <AntDCard>
        <p>
          <code>{'<Pagination>'}</code> is the process of splitting the contents of a website, or
          section of contents from a website, into discrete pages. This user interface design
          pattern is used so users are not overwhelmed by a mass of data on one page. Page breaks
          are automatically set.
        </p>
      </AntDCard>
      <AntDCard title="Best practices">
        <strong>Content considerations</strong>
        <ul>
          <li>Use ordinal numerals or letters of the alphabet.</li>
          <li>
            Indentify the current page in addition to the pages in immediate context/surrounding.
          </li>
        </ul>
      </AntDCard>
      <AntDCard title="Usage">
        <strong>Pagination default</strong>
        <Pagination total={500} />
        <strong>Considerations</strong>
        <ul>
          <li>
            Always give the user the option to navigate to the first & last page -- this helps with
            sorts.
          </li>
          <li>
            Provide the user with 2 pages before/after when navigating &apos;island&apos;
            page-counts.
          </li>
          <li>Provide the user with the first 4 or last 4 pages of the page-range.</li>
          <li>
            Ensure the FocusTrap is set to the whole pagination component so that user doesn&apos;t
            tabs in/out accidentally.
          </li>
        </ul>
      </AntDCard>
    </ComponentSection>
  );
};

const CardsSection: React.FC = () => {
  const rps = resourcePools as unknown as ResourcePool[];
  const project: Project = { ...generateTestProjectData(), lastExperimentStartedAt: new Date() };
  const workspace = generateTestWorkspaceData();

  return (
    <ComponentSection id="Cards" title="Cards">
      <AntDCard>
        <p>
          A Card (<code>{'<Card>'}</code>) contains additional metadata or actions. This offers
          people a richer view into a file than the typical grid view.
        </p>
      </AntDCard>
      <AntDCard title="Best practices">
        <strong>Content considerations</strong>
        <ul>
          <li>Incorporate metadata that is relevant and useful in this particular view.</li>
          <li>
            Don&apos;t use a document card in views where someone is likely to be performing bulk
            operations in files, or when the list may get very long. Specifically, if you&apos;re
            showing all the items inside an actual folder, a card may be overkill because the
            majority of the items in the folder may not have interesting metadata.
          </li>
          <li>
            Don&apos;t use a document card if space is at a premium or you can&apos;t show relevant
            and timely commands or metadata. Cards are useful because they can expose on-item
            interactions like “Share” buttons or view counts.
          </li>
        </ul>
      </AntDCard>
      <AntDCard title="Usage">
        <strong>Card default</strong>
        <Card />
        <strong>Card group default</strong>
        <p>
          A card group (<code>{'<Card.Group>'}</code>) can be used to display a list or grid of
          cards.
        </p>
        <Card.Group>
          <Card />
          <Card />
        </Card.Group>
        <strong>Considerations</strong>
        <ul>
          <li>Ensure links are tab-able.</li>
          <li>Ensure data is relevant and if not, remove it.</li>
          <li>We need to revisit the density of each of the cards and content.</li>
          <li>
            Implement quick actions inside of the card as to prevent the user from providing
            additional clicks.
          </li>
        </ul>
        <strong>Card variations</strong>
        <p>Small cards (default)</p>
        <Card.Group>
          <Card actionMenu={{ items: [{ key: 'test', label: 'Test' }] }}>Card with actions</Card>
          <Card actionMenu={{ items: [{ key: 'test', label: 'Test' }] }} disabled>
            Disabled card
          </Card>
          <Card onClick={noOp}>Clickable card</Card>
        </Card.Group>
        <p>Medium cards</p>
        <Card.Group size="medium">
          <Card actionMenu={{ items: [{ key: 'test', label: 'Test' }] }} size="medium">
            Card with actions
          </Card>
          <Card actionMenu={{ items: [{ key: 'test', label: 'Test' }] }} disabled size="medium">
            Disabled card
          </Card>
          <Card size="medium" onClick={noOp}>
            Clickable card
          </Card>
        </Card.Group>
        <strong>Card group variations</strong>
        <p>Wrapping group (default)</p>
        <Card.Group size="medium">
          <Card size="medium" />
          <Card size="medium" />
          <Card size="medium" />
          <Card size="medium" />
          <Card size="medium" />
          <Card size="medium" />
          <Card size="medium" />
        </Card.Group>
        <p>Non-wrapping group</p>
        <Card.Group size="medium" wrap={false}>
          <Card size="medium" />
          <Card size="medium" />
          <Card size="medium" />
          <Card size="medium" />
          <Card size="medium" />
          <Card size="medium" />
          <Card size="medium" />
        </Card.Group>
        <strong>Card examples</strong>
        <ul>
          <li>
            Project card (<code>{'<ProjectCard>'}</code>)
          </li>
          <Card.Group>
            <ProjectCard project={project} />
            <ProjectCard project={{ ...project, archived: true }} />
            <ProjectCard
              project={{
                ...project,
                name: 'Project with a very long name that spans many lines and eventually gets cut off',
              }}
            />
          </Card.Group>
          <li>
            Workspace card (<code>{'<WorkspaceCard>'}</code>)
          </li>
          <Card.Group size="medium">
            <WorkspaceCard workspace={workspace} />
            <WorkspaceCard workspace={{ ...workspace, archived: true }} />
          </Card.Group>
          <li>
            Stats overview (<code>{'<OverviewStats>'}</code>)
          </li>
          <Card.Group>
            <OverviewStats title="Active Experiments">0</OverviewStats>
            <OverviewStats title="Clickable card" onClick={noOp}>
              Example
            </OverviewStats>
          </Card.Group>
          <li>
            Resource pool card (<code>{'<ResourcePoolCard>'}</code>)
          </li>
          <Card.Group size="medium">
            <ResourcePoolCard resourcePool={rps[0]} />
          </Card.Group>
        </ul>
      </AntDCard>
    </ComponentSection>
  );
};

const LogViewerSection: React.FC = () => {
  const sampleLogs = [
    {
      id: 1,
      level: V1LogLevel.INFO,
      message: 'Determined master 0.19.7-dev0 (built with go1.18.7)',
      timestamp: '2022-06-02T21:48:07.456381-06:00',
    },
    {
      id: 2,
      level: V1LogLevel.INFO,
      message:
        'connecting to database determined-master-database-tytmqsutj5d1.cluster-csrkoc1nkoog.us-west-2.rds.amazonaws.com:5432',
      timestamp: '2022-07-02T21:48:07.456381-06:00',
    },
    {
      id: 3,
      level: V1LogLevel.INFO,
      message:
        'running DB migrations from file:///usr/share/determined/master/static/migrations; this might take a while...',
      timestamp: '2022-08-02T21:48:07.456381-06:00',
    },
    {
      id: 4,
      level: V1LogLevel.INFO,
      message: 'no migrations to apply; version: 20221026124235',
      timestamp: '2022-09-02T21:48:07.456381-06:00',
    },
    {
      id: 5,
      level: V1LogLevel.ERROR,
      message:
        'failed to aggregate resource allocation: failed to add aggregate allocation: ERROR: range lower bound must be less than or equal to range upper bound (SQLSTATE 22000)  actor-local-addr="allocation-aggregator" actor-system="master" go-type="allocationAggregator"',
      timestamp: '2022-10-02T21:48:07.456381-06:00',
    },
    {
      id: 6,
      level: V1LogLevel.WARNING,
      message:
        'received update on unknown agent  actor-local-addr="aux-pool" actor-system="master" agent-id="i-018fadb36ddbfe97a" go-type="ResourcePool" resource-pool="aux-pool"',
      timestamp: '2022-11-02T21:48:07.456381-06:00',
    },
  ];
  return (
    <ComponentSection id="LogViewer" title="LogViewer">
      <AntDCard>
        <p>
          A Logview (<code>{'<LogViewer>'}</code>) prints events that have been configured to be
          triggered and return them to the user in a running stream.
        </p>
      </AntDCard>
      <AntDCard title="Best practices">
        <strong>Content considerations</strong>
        <ul>
          <li>
            Prioritize accessibility and readability of the log entry as details can always be
            generated afterwards.
          </li>
          <li>
            Prioritize IntelliSense type of readability improvements as it helps scannability of the
            text.
          </li>
          <li>Provide the user with ways of searching & filtering down logs.</li>
        </ul>
      </AntDCard>
      <AntDCard title="Usage">
        <strong>LogViewer default</strong>
        <div style={{ height: '300px' }}>
          <LogViewer decoder={mapV1LogsResponse} initialLogs={sampleLogs} sortKey="id" />
        </div>
        <strong>Considerations</strong>
        <ul>
          <li>
            Ensure that we don&apos;t overload the users with information --&gt; we need to know
            what events we&apos;re listening to.
          </li>
          <li>Ensure the capability of searching/filtering log entries.</li>
        </ul>
      </AntDCard>
    </ComponentSection>
  );
};

const FormSection: React.FC = () => {
  return (
    <ComponentSection id="Form" title="Form">
      <AntDCard>
        <p>
          <code>{'<Form>'}</code> and <code>{'<Form.Item>'}</code> components are used for
          submitting user input. When these components wrap a user input field (such as{' '}
          <code>{'<Input>'}</code> or <code>{'<Select>'}</code>), they can show a standard label,
          indicate that the field is required, apply input validation, or display an input
          validation error.
        </p>
      </AntDCard>
      <AntDCard title="Usage">
        <Form>
          <strong>
            Form-specific{' '}
            <Link reloadDocument to={`#${ComponentTitles.Input}`}>
              Input
            </Link>{' '}
            variations
          </strong>
          <br />
          <Form.Item label="Required input" name="required" required>
            <Input />
          </Form.Item>
          <Form.Item
            label="Invalid input"
            name="invalid"
            validateMessage="Input validation error"
            validateStatus="error">
            <Input />
          </Form.Item>
          <br />
          <hr />
          <br />
          <strong>
            Form-specific{' '}
            <Link reloadDocument to={`#${ComponentTitles.Input}`}>
              TextArea
            </Link>{' '}
            variations
          </strong>
          <br />
          <Form.Item label="Required TextArea" name="required" required>
            <Input.TextArea />
          </Form.Item>
          <Form.Item
            label="Invalid TextArea"
            name="invalid"
            validateMessage="Input validation error"
            validateStatus="error">
            <Input.TextArea />
          </Form.Item>
          <br />
          <hr />
          <br />
          <strong>
            Form-specific{' '}
            <Link reloadDocument to={`#${ComponentTitles.Input}`}>
              Password
            </Link>{' '}
            variations
          </strong>
          <br />
          <Form.Item label="Required Password" name="required" required>
            <Input.Password />
          </Form.Item>
          <Form.Item
            label="Invalid Password"
            name="invalid"
            validateMessage="Input validation error"
            validateStatus="error">
            <Input.Password />
          </Form.Item>
          <br />
          <hr />
          <br />
          <strong>
            Form-specific{' '}
            <Link reloadDocument to={`#${ComponentTitles.InputNumber}`}>
              InputNumber
            </Link>{' '}
            variations
          </strong>
          <Form.Item label="Required InputNumber" name="number" required>
            <InputNumber />
          </Form.Item>
          <Form.Item
            label="Invalid InputNumber"
            validateMessage="Input validation error"
            validateStatus="error">
            <InputNumber />
          </Form.Item>
          <br />
          <hr />
          <br />
          <strong>
            Form-specific{' '}
            <Link reloadDocument to={`#${ComponentTitles.Select}`}>
              Select
            </Link>{' '}
            variations
          </strong>
          <Form.Item label="Required dropdown" name="required" required>
            <Select
              defaultValue={1}
              options={[
                { label: 'Option 1', value: 1 },
                { label: 'Option 2', value: 2 },
                { label: 'Option 3', value: 3 },
              ]}
            />
          </Form.Item>
          <Form.Item
            label="Invalid dropdown"
            validateMessage="Input validation error"
            validateStatus="error">
            <Select />
          </Form.Item>
        </Form>
      </AntDCard>
    </ComponentSection>
  );
};

const TagsSection: React.FC = () => {
  const tags: string[] = ['working', 'TODO'];
  const moreTags: string[] = ['working', 'TODO', 'tag1', 'tag2', 'tag3', 'tag4', 'tag5'];
  return (
    <ComponentSection id="Tags" title="Tags">
      <Card>
        <p>
          The editable tags list (<code>{'<Tags>'}</code>) supports &quot;add&quot;,
          &quot;edit&quot; and &quot;remove&quot; actions on individual tags.
        </p>
      </Card>
      <AntDCard title="Best practices">
        <strong>Content</strong>
        <ul>
          <li>Don&apos;t use tags of the same content within one list.</li>
          <li>Tags are ordered alphabetically.</li>
          <li>Individual tags cannot be empty.</li>
        </ul>
      </AntDCard>
      <AntDCard title="Usage">
        <strong>Tags default</strong>
        <Space>{useTags([...tags])()}</Space>
        <strong>Tags ghost</strong>
        <Space>{useTags([...tags])({ ghost: true })}</Space>
        <strong>Tags disabled</strong>
        <Space>{useTags([...tags])({ disabled: true })}</Space>
        <strong>Tags compact</strong>
        <Space>{useTags([...moreTags])({ compact: true })}</Space>
        <strong>Tags with long text</strong>
        <Space>
          {useTags([
            'very very very long text, very very very long text, very very very long text, very very very long text.',
          ])()}
        </Space>
      </AntDCard>
    </ComponentSection>
  );
};

const TooltipsSection: React.FC = () => {
  const text = 'Tooltip text';
  const buttonWidth = 70;

  return (
    <ComponentSection id="Tooltips" title="Tooltips">
      <AntDCard>
        <p>
          A good tooltip (<code>{'<Tooltip>'}</code>) briefly describes unlabeled controls or
          provides a bit of additional information about labeled controls, when this is useful. It
          can also help customers navigate the UI by offering additional—not redundant—information
          about control labels, icons, and links. A tooltip should always add valuable information;
          use sparingly.
        </p>
      </AntDCard>
      <AntDCard title="Best practices">
        <strong>Content</strong>
        <ul>
          <li>
            Don&apos;t use a tooltip to restate a button name that&apos;s already shown in the UI.
          </li>
          <li>
            When a control or UI element is unlabeled, use a simple, descriptive noun phrase. For
            Only use periods for complete sentences.italize the first word (unless a subsequent word
            is a proper noun), and don&apos;t use a period.
          </li>
          <li>
            For a disabled control that could use an explanation, provide a brief description of the
            state in which the control will be enabled. For example: “This feature is available for
            line charts.”
          </li>
          <li>Only use periods for complete sentences.</li>
        </ul>
      </AntDCard>
      <AntDCard title="Usage">
        <strong>Tooltips default</strong>
        <Space>
          <Tooltip title={text}>
            <span>Trigger on hover</span>
          </Tooltip>
          <Tooltip title={text} trigger="click">
            <span>Trigger on click</span>
          </Tooltip>
          <Tooltip title={text} trigger="contextMenu">
            <span>Trigger on right click</span>
          </Tooltip>
        </Space>
        <strong>Considerations</strong>
        <ul>
          <li>
            Nest the tooltip where the content in a cell/text is. Don’t let it levitate in the
            nothingness.
          </li>
        </ul>
        <strong>Variations</strong>
        <div>
          <div style={{ marginLeft: buttonWidth, whiteSpace: 'nowrap' }}>
            <Tooltip placement="topLeft" title={text}>
              <Button>TL</Button>
            </Tooltip>
            <Tooltip placement="top" title={text}>
              <Button>Top</Button>
            </Tooltip>
            <Tooltip placement="topRight" title={text}>
              <Button>TR</Button>
            </Tooltip>
          </div>
          <div style={{ float: 'left', width: buttonWidth }}>
            <Tooltip placement="leftTop" title={text}>
              <Button>LT</Button>
            </Tooltip>
            <Tooltip placement="left" title={text}>
              <Button>Left</Button>
            </Tooltip>
            <Tooltip placement="leftBottom" title={text}>
              <Button>LB</Button>
            </Tooltip>
          </div>
          <div style={{ marginLeft: buttonWidth * 4 + 24, width: buttonWidth }}>
            <Tooltip placement="rightTop" title={text}>
              <Button>RT</Button>
            </Tooltip>
            <Tooltip placement="right" title={text}>
              <Button>Right</Button>
            </Tooltip>
            <Tooltip placement="rightBottom" title={text}>
              <Button>RB</Button>
            </Tooltip>
          </div>
          <div style={{ clear: 'both', marginLeft: buttonWidth, whiteSpace: 'nowrap' }}>
            <Tooltip placement="bottomLeft" title={text}>
              <Button>BL</Button>
            </Tooltip>
            <Tooltip placement="bottom" title={text}>
              <Button>Bottom</Button>
            </Tooltip>
            <Tooltip placement="bottomRight" title={text}>
              <Button>BR</Button>
            </Tooltip>
          </div>
        </div>
      </AntDCard>
    </ComponentSection>
  );
};

const EmptySection: React.FC = () => {
  return (
    <ComponentSection id="Empty" title="Empty">
      <AntDCard>
        <p>
          An <code>{'<Empty>'}</code> component indicates that no content is available for a page.
          It may display an icon and a description explaining why this state is displayed.
        </p>
      </AntDCard>
      <AntDCard title="Usage">
        <Empty
          description={
            <>
              Empty component description, with a <Link to="">link to more info</Link>
            </>
          }
          icon="warning-large"
          title="Empty title"
        />
      </AntDCard>
    </ComponentSection>
  );
};

const ToggleSection: React.FC = () => {
  return (
    <ComponentSection id="Toggle" title="Toggle">
      <AntDCard>
        <p>
          A <code>{'<Toggle>'}</code> component represents switching between two states. This
          component is controlled by its parent and may optionally include a label.
        </p>
      </AntDCard>
      <AntDCard title="Usage">
        <strong>Toggle default</strong>
        <Toggle />
        <strong>Toggle variations</strong>
        <Toggle checked={true} />
        <Toggle label="Label" />
      </AntDCard>
    </ComponentSection>
  );
};

const Components = {
  Breadcrumbs: <BreadcrumbsSection />,
  Buttons: <ButtonsSection />,
  Cards: <CardsSection />,
  Charts: <ChartsSection />,
  Checkboxes: <CheckboxesSection />,
  Empty: <EmptySection />,
  Facepile: <FacepileSection />,
  Form: <FormSection />,
  Input: <InputSection />,
  InputNumber: <InputNumberSection />,
  InputSearch: <InputSearchSection />,
  Lists: <ListsSection />,
  LogViewer: <LogViewerSection />,
  Pagination: <PaginationSection />,
  Pivot: <PivotSection />,
<<<<<<< HEAD
  Select: <SelectSection />,
=======
  Tags: <TagsSection />,
>>>>>>> 6eb4ff45
  Toggle: <ToggleSection />,
  Tooltips: <TooltipsSection />,
  UserAvatar: <UserAvatarSection />,
  UserBadge: <UserBadgeSection />,
};

const DesignKit: React.FC = () => {
  const { actions } = useUI();

  useEffect(() => {
    actions.hideChrome();
  }, [actions]);

  return (
    <Page bodyNoPadding docTitle="Design Kit">
      <div className={css.base}>
        <nav>
          <Link reloadDocument to={{}}>
            <Logo branding={BrandingType.Determined} orientation="horizontal" />
          </Link>
          <ThemeToggle />
          <ul>
            {componentOrder.map((componentId) => (
              <li key={componentId}>
                <Link reloadDocument to={`#${componentId}`}>
                  {ComponentTitles[componentId]}
                </Link>
              </li>
            ))}
          </ul>
        </nav>
        <main>{componentOrder.map((componentId) => Components[componentId])}</main>
      </div>
    </Page>
  );
};

export default DesignKit;<|MERGE_RESOLUTION|>--- conflicted
+++ resolved
@@ -68,11 +68,8 @@
   LogViewer: 'LogViewer',
   Pagination: 'Pagination',
   Pivot: 'Pivot',
-<<<<<<< HEAD
   Select: 'Select',
-=======
   Tags: 'Tags',
->>>>>>> 6eb4ff45
   Toggle: 'Toggle',
   Tooltips: 'Tooltips',
   UserAvatar: 'UserAvatar',
@@ -1676,11 +1673,8 @@
   LogViewer: <LogViewerSection />,
   Pagination: <PaginationSection />,
   Pivot: <PivotSection />,
-<<<<<<< HEAD
   Select: <SelectSection />,
-=======
   Tags: <TagsSection />,
->>>>>>> 6eb4ff45
   Toggle: <ToggleSection />,
   Tooltips: <TooltipsSection />,
   UserAvatar: <UserAvatarSection />,
