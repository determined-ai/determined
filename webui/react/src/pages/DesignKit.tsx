import { PoweroffOutlined } from '@ant-design/icons';
import { Card as AntDCard, Space } from 'antd';
import { SelectValue } from 'antd/es/select';
import React, { useCallback, useEffect, useMemo, useState } from 'react';
import { Link, useLocation } from 'react-router-dom';

import Grid from 'components/Grid';
import Accordion from 'components/kit/Accordion';
import Breadcrumb from 'components/kit/Breadcrumb';
import Button from 'components/kit/Button';
import Card from 'components/kit/Card';
import Checkbox from 'components/kit/Checkbox';
import ClipboardButton from 'components/kit/ClipboardButton';
import CodeEditor from 'components/kit/CodeEditor';
import { Column, Columns } from 'components/kit/Columns';
import Dropdown, { MenuItem } from 'components/kit/Dropdown';
import Empty from 'components/kit/Empty';
import Facepile from 'components/kit/Facepile';
import Form from 'components/kit/Form';
import Icon, { IconNameArray, IconSizeArray } from 'components/kit/Icon';
import Input from 'components/kit/Input';
import InputNumber from 'components/kit/InputNumber';
import InputSearch from 'components/kit/InputSearch';
import { LineChart, Serie } from 'components/kit/LineChart';
import { useChartGrid } from 'components/kit/LineChart/useChartGrid';
import { XAxisDomain } from 'components/kit/LineChart/XAxisFilter';
import LogViewer from 'components/kit/LogViewer/LogViewer';
import { Modal, useModal } from 'components/kit/Modal';
import Nameplate from 'components/kit/Nameplate';
import Pagination from 'components/kit/Pagination';
import Pivot from 'components/kit/Pivot';
import Select, { Option } from 'components/kit/Select';
import Toggle from 'components/kit/Toggle';
import Tooltip from 'components/kit/Tooltip';
import Header from 'components/kit/Typography/Header';
import Paragraph from 'components/kit/Typography/Paragraph';
import { useNoteDemo, useNotesDemo } from 'components/kit/useNoteDemo';
import UserAvatar from 'components/kit/UserAvatar';
import { useTags } from 'components/kit/useTags';
import Label from 'components/Label';
import Logo from 'components/Logo';
import Page from 'components/Page';
import ResponsiveTable from 'components/Table/ResponsiveTable';
import ThemeToggle from 'components/ThemeToggle';
import { drawPointsPlugin } from 'components/UPlot/UPlotChart/drawPointsPlugin';
import { tooltipsPlugin } from 'components/UPlot/UPlotChart/tooltipsPlugin';
import { CheckpointsDict } from 'pages/TrialDetails/F_TrialDetailsOverview';
import { serverAddress } from 'routes/utils';
import { V1LogLevel } from 'services/api-ts-sdk';
import { mapV1LogsResponse } from 'services/decoder';
import useUI from 'shared/contexts/stores/UI';
import { ValueOf } from 'shared/types';
import { noOp } from 'shared/utils/service';
import { BrandingType } from 'stores/determinedInfo';
import { MetricType, User } from 'types';
<<<<<<< HEAD
import handleError from 'utils/error';
import { NotLoaded } from 'utils/loadable';
=======
import {
  Background,
  Brand,
  Float,
  Interactive,
  Overlay,
  Stage,
  Status,
  Surface,
} from 'utils/colors';
import { TypographySize } from 'utils/fonts';
import { Loaded, NotLoaded } from 'utils/loadable';
>>>>>>> 9388f1ac
import loremIpsum from 'utils/loremIpsum';

import useConfirm, { voidPromiseFn } from '../components/kit/useConfirm';

import css from './DesignKit.module.scss';

const ComponentTitles = {
  Accordion: 'Accordion',
  Breadcrumbs: 'Breadcrumbs',
  Buttons: 'Buttons',
  Cards: 'Cards',
  Charts: 'Charts',
  Checkboxes: 'Checkboxes',
  ClipboardButton: 'ClipboardButton',
  CodeEditor: 'CodeEditor',
  Color: 'Color',
  Columns: 'Columns',
  Dropdown: 'Dropdown',
  Empty: 'Empty',
  Facepile: 'Facepile',
  Form: 'Form',
  Icons: 'Icons',
  Input: 'Input',
  InputNumber: 'InputNumber',
  InputSearch: 'InputSearch',
  Lists: 'Lists (tables)',
  LogViewer: 'LogViewer',
  Modals: 'Modals',
  Nameplate: 'Nameplate',
  Notes: 'Notes',
  Pagination: 'Pagination',
  Pivot: 'Pivot',
  Select: 'Select',
  Tags: 'Tags',
  Toggle: 'Toggle',
  Tooltips: 'Tooltips',
  Typography: 'Typography',
  UserAvatar: 'UserAvatar',
} as const;

type ComponentNames = ValueOf<typeof ComponentTitles>;
type ComponentIds = keyof typeof ComponentTitles;

const componentOrder = Object.entries(ComponentTitles)
  .sort((pair1, pair2) => pair1[1].localeCompare(pair2[1]))
  .map((pair) => pair[0] as keyof typeof ComponentTitles);

interface Props {
  children?: React.ReactNode;
  id: ComponentIds;
  title: ComponentNames;
}

const ComponentSection: React.FC<Props> = ({ children, id, title }: Props): JSX.Element => {
  return (
    <article>
      <h3 id={id}>{title}</h3>
      {children}
    </article>
  );
};

const ButtonsSection: React.FC = () => {
  return (
    <ComponentSection id="Buttons" title="Buttons">
      <AntDCard>
        <p>
          <code>{'<Button>'}</code>s give people a way to trigger an action. They&apos;re typically
          found in forms, dialog panels, and dialogs. Some buttons are specialized for particular
          tasks, such as navigation, repeated actions, or presenting menus.
        </p>
      </AntDCard>
      <AntDCard title="Best practices">
        <strong>Layout</strong>
        <ul>
          <li>
            For dialog boxes and panels, where people are moving through a sequence of screens,
            right-align buttons with the container.
          </li>
          <li>For single-page forms and focused tasks, left-align buttons with the container.</li>
          <li>
            Always place the primary button on the left, the secondary button just to the right of
            it.
          </li>
          <li>
            Show only one primary button that inherits theme color at rest state. If there are more
            than two buttons with equal priority, all buttons should have neutral backgrounds.
          </li>
          <li>
            Don&apos;t use a button to navigate to another place; use a link instead. The exception
            is in a wizard where &quot;Back&quot; and &quot;Next&quot; buttons may be used.
          </li>
          <li>
            Don&apos;t place the default focus on a button that destroys data. Instead, place the
            default focus on the button that performs the &quot;safe act&quot; and retains the
            content (such as &quot;Save&quot;) or cancels the action (such as &quot;Cancel&quot;).
          </li>
        </ul>
        <strong>Content</strong>
        <ul>
          <li>Use sentence-style capitalization—only capitalize the first word.</li>
          <li>
            Make sure it&apos;s clear what will happen when people interact with the button. Be
            concise; usually a single verb is best. Include a noun if there is any room for
            interpretation about what the verb means. For example, &quot;Delete folder&quot; or
            &quot;Create account&quot;.
          </li>
        </ul>
        <strong>Accessibility</strong>
        <ul>
          <li>Always enable the user to navigate to focus on buttons using their keyboard.</li>
          <li>Buttons need to have accessible naming.</li>
          <li>Aria- and roles need to have consistent (non-generic) attributes.</li>
        </ul>
      </AntDCard>
      <AntDCard title="Usage">
        <strong>Default Button variations</strong>
        Transparent background, solid border
        <Space>
          <Button>Default</Button>
          <Button danger>Danger</Button>
          <Button disabled>Disabled</Button>
          <Button loading>Loading</Button>
          <Button selected>Selected</Button>
        </Space>
        <hr />
        <strong>Primary Button variations</strong>
        Solid background, no border
        <Space>
          <Button type="primary">Primary</Button>
          <Button danger type="primary">
            Danger
          </Button>
          <Button disabled type="primary">
            Disabled
          </Button>
          <Button loading type="primary">
            Loading
          </Button>
        </Space>
        <hr />
        <strong>Text Button variations</strong>
        Transparent background, no border
        <Space>
          <Button type="text">Text</Button>
          <Button danger type="text">
            Danger
          </Button>
          <Button disabled type="text">
            Disabled
          </Button>
          <Button loading type="text">
            Loading
          </Button>
        </Space>
        <hr />
        <strong>Dashed Button variations</strong>
        Transparent background, dashed border
        <Space>
          <Button type="dashed">Dashed</Button>
          <Button danger type="dashed">
            Danger
          </Button>
          <Button disabled type="dashed">
            Disabled
          </Button>
          <Button loading type="dashed">
            Loading
          </Button>
          <Button selected type="dashed">
            Selected
          </Button>
        </Space>
        <hr />
        <strong>Sizes</strong>
        <Space>
          <Button size="large">Large</Button>
          <Button size="middle">Middle</Button>
          <Button size="small">Small</Button>
        </Space>
        <hr />
        <strong>Default Button with icon</strong>
        <Space>
          <Button icon={<PoweroffOutlined />}>ButtonWithIcon</Button>
        </Space>
        <hr />
        <strong>Button with icon and text displayed in a column</strong>
        <Space>
          <Button column icon={<PoweroffOutlined />}>
            ColumnButtonWithIcon
          </Button>
        </Space>
      </AntDCard>
    </ComponentSection>
  );
};

const SelectSection: React.FC = () => {
  const [multiSelectValues, setMultiSelectValues] = useState<SelectValue>();
  const [clearableSelectValues, setClearableSelectValues] = useState<SelectValue>();
  const [sortedSelectValues, setSortedSelectValues] = useState<SelectValue>();

  return (
    <ComponentSection id="Select" title="Select">
      <AntDCard>
        <p>
          A Select (<code>{'<Select>'}</code>) combines a text field and a dropdown giving people a
          way to select an option from a list or enter their own choice.
        </p>
      </AntDCard>
      <AntDCard title="Best practices">
        <strong>Layout</strong>
        <ul>
          <li>
            Use a select when there are multiple choices that can be collapsed under one title, when
            the list of items is long, or when space is constrained.
          </li>
        </ul>
        <strong>Content</strong>
        <ul>
          <li>Use single words or shortened statements as options.</li>
          <li>Don&apos;t use punctuation at the end of options.</li>
        </ul>
        <strong>Accessibility</strong>
        <ul>
          <li>
            Select dropdowns render in their own layer by default to ensure they are not clipped by
            containers with overflow: hidden or overflow: scroll. This causes extra difficulty for
            people who use screen readers, so we recommend rendering the ComboBox options dropdown
            inline unless they are in overflow containers.
          </li>
        </ul>
        <strong>Truncation</strong>
        <ul>
          <li>
            By default, the Select truncates option text instead of wrapping to a new line. Because
            this can lose meaningful information, it is recommended to adjust styles to wrap the
            option text.
          </li>
        </ul>
      </AntDCard>
      <AntDCard title="Usage">
        <strong>Default Select</strong>
        <Select
          options={[
            { label: 'Option 1', value: 1 },
            { label: 'Option 2', value: 2 },
            { label: 'Option 3', value: 3 },
          ]}
          placeholder="Select"
        />
        <strong>Variations</strong>
        <strong>Loading Select</strong>
        <Select
          loading
          options={[
            { label: 'Option 1', value: 1 },
            { label: 'Option 2', value: 2 },
            { label: 'Option 3', value: 3 },
          ]}
          placeholder="Select"
        />
        <strong>Select with default value</strong>
        <Select
          defaultValue={2}
          options={[
            { label: 'Option 1', value: 1 },
            { label: 'Option 2', value: 2 },
            { label: 'Option 3', value: 3 },
          ]}
        />
        <strong>Select with label</strong>
        <Select
          label="Select Label"
          options={[
            { label: 'Option 1', value: 1 },
            { label: 'Option 2', value: 2 },
            { label: 'Option 3', value: 3 },
          ]}
          placeholder="Select"
        />
        <strong>Select without placeholder</strong>
        <Select
          options={[
            { label: 'Option 1', value: 1 },
            { label: 'Option 2', value: 2 },
            { label: 'Option 3', value: 3 },
          ]}
        />
        <strong>Disabled Select</strong>
        <Select
          defaultValue="disabled"
          disabled
          options={[{ label: 'Disabled', value: 'disabled' }]}
        />
        <strong>Select without search</strong>
        <Select
          options={[
            { label: 'Option 1', value: 1 },
            { label: 'Option 2', value: 2 },
            { label: 'Option 3', value: 3 },
          ]}
          placeholder="Nonsearcahble Select"
          searchable={false}
        />
        <strong>Multiple Select with tags</strong>
        <Select
          mode="multiple"
          options={[
            { label: 'Option 1', value: 1 },
            { label: 'Option 2', value: 2 },
            { label: 'Option 3', value: 3 },
          ]}
          placeholder="Select Tags"
          width={300}
        />
        <strong>Multiple Select with tags disabled</strong>
        <Select
          disableTags
          mode="multiple"
          options={[
            { label: 'Option 1', value: 1 },
            { label: 'Option 2', value: 2 },
            { label: 'Option 3', value: 3 },
          ]}
          placeholder="Select Multiple"
          value={multiSelectValues}
          width={150}
          onChange={(value) => setMultiSelectValues(value)}
        />
        <strong>Select with tags and custom search</strong>
        <Select
          filterOption={(input, option) =>
            !!(option?.label && option.label.toString().includes(input) === true)
          }
          mode="multiple"
          options={[
            { label: 'Case 1', value: 1 },
            { label: 'Case 2', value: 2 },
            { label: 'Case 3', value: 3 },
          ]}
          placeholder="Case-sensitive Search"
          width={300}
        />
        <strong>Select with sorted search</strong>
        <Select
          disableTags
          filterOption={(input, option) =>
            (option?.label?.toString() ?? '').toLowerCase().includes(input.toLowerCase())
          }
          filterSort={(a, b) => ((a?.label ? a.label : 0) > (b?.label ? b?.label : 0) ? 1 : -1)}
          mode="multiple"
          options={[
            { label: 'Am', value: 1 },
            { label: 'Az', value: 2 },
            { label: 'Ac', value: 3 },
            { label: 'Aa', value: 4 },
          ]}
          placeholder="Search"
          value={sortedSelectValues}
          width={120}
          onChange={(value) => setSortedSelectValues(value)}
        />
        <strong>Clearable Select</strong>
        <Select
          allowClear
          disableTags
          mode="multiple"
          options={[
            { label: 'Option 1', value: 1 },
            { label: 'Option 2', value: 2 },
            { label: 'Option 3', value: 3 },
          ]}
          value={clearableSelectValues}
          width={130}
          onChange={(value) => setClearableSelectValues(value)}
        />
        <strong>Responsive Select with large width defined</strong>
        <Select
          disableTags
          options={[
            { label: 'Option 1', value: 1 },
            { label: 'Option 2', value: 2 },
            { label: 'Option 3', value: 3 },
          ]}
          width={999999}
        />
        <span>
          Also see <a href={`#${ComponentTitles.Form}`}>Form</a> for form-specific variations
        </span>
      </AntDCard>
    </ComponentSection>
  );
};

const ChartsSection: React.FC = () => {
  const [line1Data, setLine1Data] = useState<[number, number][]>([
    [0, -2],
    [2, 7],
    [4, 15],
    [6, 35],
    [9, 22],
    [10, 76],
    [18, 1],
    [19, 89],
  ]);
  const [line2Data, setLine2Data] = useState<[number, number][]>([
    [1, 15],
    [2, 10.123456789],
    [2.5, 22],
    [3, 10.3909],
    [3.25, 19],
    [3.75, 4],
    [4, 12],
  ]);
  const [timer, setTimer] = useState(line1Data.length);
  useEffect(() => {
    let timeout: NodeJS.Timer | void;
    if (timer <= line1Data.length) {
      timeout = setTimeout(() => setTimer((t) => t + 1), 2000);
    }
    return () => timeout && clearTimeout(timeout);
  }, [timer, line1Data]);

  const randomizeLineData = useCallback(() => {
    setLine1Data([
      [0, -2],
      [2, Math.random() * 12],
      [4, 15],
      [6, Math.random() * 60],
      [9, Math.random() * 40],
      [10, Math.random() * 76],
      [18, Math.random() * 80],
      [19, 89],
    ]);
    setLine2Data([
      [1, 15],
      [2, 10.123456789],
      [2.5, Math.random() * 22],
      [3, 10.3909],
      [3.25, 19],
      [3.75, 4],
      [4, 12],
    ]);
  }, []);
  const streamLineData = useCallback(() => setTimer(1), []);

  const line1BatchesDataStreamed = useMemo(() => line1Data.slice(0, timer), [timer, line1Data]);
  const line2BatchesDataStreamed = useMemo(() => line2Data.slice(0, timer), [timer, line2Data]);

  const line1: Serie = {
    color: '#009BDE',
    data: {
      [XAxisDomain.Batches]: line1BatchesDataStreamed,
      [XAxisDomain.Time]: [],
    },
    metricType: MetricType.Training,
    name: 'Line',
  };

  const stampToNum = (tstamp: string): number => new Date(tstamp).getTime() / 1000;

  const line2: Serie = {
    data: {
      [XAxisDomain.Batches]: line2BatchesDataStreamed,
      [XAxisDomain.Time]: [
        [stampToNum('2023-01-05T01:00:00Z'), 15],
        [stampToNum('2023-01-05T02:12:34.56789Z'), 10.123456789],
        [stampToNum('2023-01-05T02:30:00Z'), 22],
        [stampToNum('2023-01-05T03:15:00Z'), 15],
        [stampToNum('2023-01-05T04:02:06Z'), 12],
      ],
    },
    metricType: MetricType.Validation,
    name: 'Line',
  };

  const line3: Serie = {
    data: {
      [XAxisDomain.Time]: [
        [stampToNum('2023-01-05T01:00:00Z'), 12],
        [stampToNum('2023-01-05T02:00:00Z'), 5],
        [stampToNum('2023-01-05T02:30:00Z'), 2],
        [stampToNum('2023-01-05T03:00:00Z'), 10.123456789],
        [stampToNum('2023-01-05T04:00:00Z'), 4],
      ],
    },
    metricType: MetricType.Validation,
    name: 'Alt-Line',
  };

  const checkpointsDict: CheckpointsDict = {
    2: {
      endTime: '2023-02-02T04:54:41.095204Z',
      experimentId: 6,
      resources: {
        'checkpoint_file': 3,
        'workload_sequencer.pkl': 88,
      },
      state: 'COMPLETED',
      totalBatches: 100,
      trialId: 6,
      uuid: 'f2684332-98e1-4a78-a1f7-c8107f15db2a',
    },
  };
  const [xAxis, setXAxis] = useState<XAxisDomain>(XAxisDomain.Batches);
  const createChartGrid = useChartGrid();
  return (
    <ComponentSection id="Charts" title="Charts">
      <AntDCard>
        <p>
          Line Charts (<code>{'<LineChart>'}</code>) are a universal component to create charts for
          learning curve, metrics, cluster history, etc. We currently use the uPlot library.
        </p>
      </AntDCard>
      <AntDCard title="Label options">
        <p>A chart with two metrics, a title, a legend, an x-axis label, a y-axis label.</p>
        <div>
          <Button onClick={randomizeLineData}>Randomize line data</Button>
          <Button onClick={streamLineData}>Stream line data</Button>
        </div>
        <LineChart
          handleError={handleError}
          height={250}
          series={[line1, line2]}
          showLegend={true}
          title="Sample"
        />
      </AntDCard>
      <AntDCard title="Focus series">
        <p>Highlight a specific metric in the chart.</p>
        <div>
          <Button onClick={randomizeLineData}>Randomize line data</Button>
          <Button onClick={streamLineData}>Stream line data</Button>
        </div>
        <LineChart
          focusedSeries={1}
          handleError={handleError}
          height={250}
          series={[line1, line2]}
          title="Sample"
        />
      </AntDCard>
      <AntDCard title="States without data">
        <strong>Loading</strong>
        <LineChart
          handleError={handleError}
          height={250}
          series={NotLoaded}
          showLegend={true}
          title="Loading state"
        />
        <hr />
        <strong>Empty</strong>
        <LineChart
          handleError={handleError}
          height={250}
          series={[]}
          showLegend={true}
          title="Empty state"
        />
      </AntDCard>
      <AntDCard title="Chart Grid">
        <p>
          A Chart Grid (<code>{'<ChartGrid>'}</code>) can be used to place multiple charts in a
          responsive grid. There is a sync for the plot window, cursor, and selection/zoom of an
          x-axis range. There will be a linear/log scale switch, and if multiple X-axis options are
          provided, an X-axis switch.
        </p>
        {createChartGrid({
          chartsProps: [
            {
              plugins: [
                drawPointsPlugin(checkpointsDict),
                tooltipsPlugin({
                  getXTooltipHeader(xIndex) {
                    const xVal = line1.data[xAxis]?.[xIndex]?.[0];

                    if (xVal === undefined) return '';
                    const checkpoint = checkpointsDict?.[Math.floor(xVal)];
                    if (!checkpoint) return '';
                    return '<div>⬦ Best Checkpoint <em>(click to view details)</em> </div>';
                  },
                  isShownEmptyVal: false,
                  seriesColors: ['#009BDE'],
                }),
              ],
              series: [line1],
              showLegend: true,
              title: 'Sample1',
              xAxis,
              xLabel: xAxis,
            },
            {
              series: [line2, line3],
              showLegend: true,
              title: 'Sample2',
              xAxis,
              xLabel: xAxis,
            },
          ],
          handleError,
          onXAxisChange: setXAxis,
          xAxis: xAxis,
        })}
        <hr />
        <strong>Loading</strong>
        {createChartGrid({
          chartsProps: NotLoaded,
          handleError,
          onXAxisChange: setXAxis,
          xAxis: xAxis,
        })}
        <hr />
        <strong>Empty</strong>
        {createChartGrid({
          chartsProps: [],
          handleError,
          onXAxisChange: setXAxis,
          xAxis: xAxis,
        })}
      </AntDCard>
    </ComponentSection>
  );
};

const CheckboxesSection: React.FC = () => {
  return (
    <ComponentSection id="Checkboxes" title="Checkboxes">
      <AntDCard>
        <p>
          Checkboxes (<code>{'<Checkbox>'}</code>) give people a way to select one or more items
          from a group, or switch between two mutually exclusive options (checked or unchecked, on
          or off).
        </p>
      </AntDCard>
      <AntDCard title="Best practices">
        <strong>Layout</strong>
        <ul>
          <li>
            Use a single check box when there&apos;s only one selection to make or choice to
            confirm. Selecting a blank check box selects it. Selecting it again clears the check
            box.
          </li>
          <li>
            Use multiple check boxes when one or more options can be selected from a group. Unlike
            radio buttons, selecting one check box will not clear another check box.
          </li>
        </ul>
        <strong>Content</strong>
        <ul>
          <li>
            Separate two groups of check boxes with headings rather than positioning them one after
            the other.
          </li>
          <li>Use sentence-style capitalization—only capitalize the first word.</li>
          <li>
            Don&apos;t use end punctuation (unless the check box label absolutely requires multiple
            sentences).
          </li>
          <li>Use a sentence fragment for the label, rather than a full sentence.</li>
          <li>
            Make it easy for people to understand what will happen if they select or clear a check
            box.
          </li>
        </ul>
      </AntDCard>
      <AntDCard title="Usage">
        <strong>Basic checkboxes</strong>
        <Checkbox>This is a basic checkbox.</Checkbox>
        <strong>Variations</strong>
        <Checkbox checked>Checked checkbox</Checkbox>
        <Checkbox checked={false}>Unchecked checkbox</Checkbox>
        <Checkbox checked disabled>
          Disabled checked checkbox
        </Checkbox>
        <p>Mandatory checkbox - not implemented.</p>
        <p>Mandatory checkbox with info sign - not implemented.</p>
        <Checkbox indeterminate>Indeterminate checkbox</Checkbox>
      </AntDCard>
    </ComponentSection>
  );
};

const ClipboardButtonSection: React.FC = () => {
  const defaultContent = 'This is the content to copy to clipboard.';
  const [content, setContent] = useState(defaultContent);
  const getContent = useCallback(() => content, [content]);
  return (
    <ComponentSection id="ClipboardButton" title="ClipboardButton">
      <AntDCard>
        <p>
          ClipboardButton (<code>{'<ClipboardButton>'}</code> provides a special button for the
          purpose of copying some text into the browser clipboard.
          <br />
          <b>Note:</b> This capability is only available on `https` and `localhost` hosts. `http`
          protocol is purposefully blocked for&nbsp;
          <a href="https://developer.mozilla.org/en-US/docs/Web/API/Clipboard">security reasons</a>.
        </p>
      </AntDCard>
      <AntDCard title="Usage">
        <Label>Copy Content</Label>
        <Input value={content} onChange={(s) => setContent(String(s.target.value))} />
        <hr />
        <strong>Default Clipboard Button</strong>
        <ClipboardButton getContent={getContent} />
        <strong>Disabled Clipboard Button</strong>
        <ClipboardButton disabled getContent={getContent} />
        <strong>Custom Copied Message Clipboard Button</strong>
        <ClipboardButton copiedMessage="Yay it's copied!" getContent={getContent} />
      </AntDCard>
    </ComponentSection>
  );
};

const DropdownSection: React.FC = () => {
  const menu: MenuItem[] = [
    { key: 'start', label: 'Start' },
    { key: 'stop', label: 'Stop' },
  ];
  const menuWithDivider: MenuItem[] = [
    ...menu,
    { type: 'divider' },
    { key: 'archive', label: 'Archive' },
  ];
  const menuWithDanger: MenuItem[] = [...menu, { danger: true, key: 'delete', label: 'Delete' }];
  const menuWithDisabled: MenuItem[] = [
    ...menu,
    { disabled: true, key: 'delete', label: 'Delete' },
  ];

  return (
    <ComponentSection id="Dropdown" title="Dropdown">
      <AntDCard>
        <p>
          Dropdown (<code>{'<Dropdown>'}</code>) give people a way to select one item from a group
          of choices. The item is typically an action to apply to a relevant entity. For example, an
          experiment dropdown would show actions you can perform on the relevant experiment, such as
          `Activate`, `Stop`, `Archive`, etc.
        </p>
      </AntDCard>
      <AntDCard title="Usage">
        <strong>Basic Dropdowns</strong>
        <Space>
          <Dropdown menu={menu}>
            <Button>Basic Dropdown</Button>
          </Dropdown>
          <Dropdown menu={menuWithDivider}>
            <Button>Dropdown with a Divider</Button>
          </Dropdown>
          <Dropdown disabled menu={menu}>
            <Button>Disabled Dropdown</Button>
          </Dropdown>
        </Space>
        <strong>Various Dropdown Options</strong>
        <Space>
          <Dropdown menu={menuWithDanger}>
            <Button>Dangerous Options</Button>
          </Dropdown>
          <Dropdown menu={menuWithDisabled}>
            <Button>Disabled Options</Button>
          </Dropdown>
        </Space>
      </AntDCard>
    </ComponentSection>
  );
};

const CodeEditorSection: React.FC = () => {
  return (
    <ComponentSection id="CodeEditor" title="CodeEditor">
      <AntDCard>
        <p>
          The Code Editor (<code>{'<CodeEditor>'}</code>) shows Python and YAML files with syntax
          highlighting. If multiple files are sent, the component shows a file tree browser.
        </p>
        <ul>
          <li>Use the readonly attribute to make code viewable but not editable.</li>
        </ul>
      </AntDCard>
      <AntDCard title="Usage">
        <strong>Editable Python file</strong>
        <CodeEditor
          files={[
            {
              content: Loaded('import math\nprint(math.pi)\n\n'),
              key: 'test.py',
              title: 'test.py',
            },
          ]}
        />
        <strong>Read-only YAML file</strong>
        <CodeEditor
          files={[
            {
              content: Loaded(
                'name: Unicode Test 日本😃\ndata:\n  url: https://example.tar.gz\nhyperparameters:\n  learning_rate: 1.0\n  global_batch_size: 64\n  n_filters1: 32\n  n_filters2: 64\n  dropout1: 0.25\n  dropout2: 0.5\nsearcher:\n  name: single\n  metric: validation_loss\n  max_length:\n      batches: 937 #60,000 training images with batch size 64\n  smaller_is_better: true\nentrypoint: model_def:MNistTrial\nresources:\n  slots_per_trial: 2',
              ),
              key: 'test1.yaml',
              title: 'test1.yaml',
            },
          ]}
          readonly={true}
        />
        <strong>Multiple files, one not finished loading.</strong>
        <CodeEditor
          files={[
            {
              content: Loaded(
                'hyperparameters:\n  learning_rate: 1.0\n  global_batch_size: 512\n  n_filters1: 32\n  n_filters2: 64\n  dropout1: 0.25\n  dropout2: 0.5',
              ),
              isLeaf: true,
              key: 'one.yaml',
              title: 'one.yaml',
            },
            {
              content: Loaded('searcher:\n  name: single\n  metric: validation_loss\n'),
              isLeaf: true,
              key: 'two.yaml',
              title: 'two.yaml',
            },
            { content: NotLoaded, isLeaf: true, key: 'unloaded.yaml', title: 'unloaded.yaml' },
          ]}
          readonly={true}
        />
      </AntDCard>
    </ComponentSection>
  );
};

const InputSearchSection: React.FC = () => {
  return (
    <ComponentSection id="InputSearch" title="InputSearch">
      <AntDCard>
        <p>
          A search box (<code>{'<InputSearch>'}</code>) provides an input field for searching
          content within a site or app to find specific items.
        </p>
      </AntDCard>
      <AntDCard title="Best practices">
        <strong>Layout</strong>
        <ul>
          <li>
            Don&apos;t build a custom search control based on the default text box or any other
            control.
          </li>
          <li>
            Use a search box without a parent container when it&apos;s not restricted to a certain
            width to accommodate other content. This search box will span the entire width of the
            space it&apos;s in.
          </li>
        </ul>
        <strong>Content</strong>
        <ul>
          <li>
            Use placeholder text in the search box to describe what people can search for. For
            example, &quot;Search&quot;, &quot;Search files&quot;, or &quot;Search contacts
            list&quot;.
          </li>
          <li>
            Although search entry points tend to be similarly visualized, they can provide access to
            results that range from broad to narrow. By effectively communicating the scope of a
            search, you can ensure that people&apos;s expectations are met by the capabilities of
            the search you&apos;re performing, which will reduce the possibility of frustration. The
            search entry point should be placed near the content being searched.
          </li>
        </ul>
      </AntDCard>
      <AntDCard title="Usage">
        <strong>Default Searchbox</strong>
        <InputSearch placeholder="input search text" />
        <strong>Variations</strong>
        <InputSearch allowClear enterButton value="Active search box" />
        <InputSearch disabled placeholder="disabled search box" />
        <hr />
        <strong>In-table Searchbox</strong>
        <p>Not implemented</p>
        <hr />
        <strong>Search box with scopes</strong>
        <p>Not implemented</p>
      </AntDCard>
    </ComponentSection>
  );
};

const InputNumberSection: React.FC = () => {
  return (
    <ComponentSection id="InputNumber" title="InputNumber">
      <AntDCard>
        <p>
          A spin button (<code>{'<InputNumber>'}</code>) allows someone to incrementally adjust a
          value in small steps. It&apos;s mainly used for numeric values, but other values are
          supported too.
        </p>
      </AntDCard>
      <AntDCard title="Best practices">
        <strong>Layout</strong>
        <ul>
          <li>
            Place labels to the left of the spin button control. For example, &quot;Length of ruler
            (cm)&quot;.
          </li>
          <li>Spin button width should adjust to fit the number values.</li>
        </ul>
        <strong>Content</strong>
        <ul>
          <li>Use a spin button when you need to incrementally change a value.</li>
          <li>Use a spin button when values are tied to a unit of measure.</li>
          <li>Don&apos;t use a spin button for binary settings.</li>
          <li>Don&apos;t use a spin button for a range of three values or less.</li>
        </ul>
      </AntDCard>
      <AntDCard title="Usage">
        <strong>Default InputNumber</strong>
        <InputNumber />
        <strong>Disabled InputNumber</strong>
        <InputNumber disabled />
        <hr />
        <span>
          Also see <a href={`#${ComponentTitles.Form}`}>Form</a> for form-specific variations
        </span>
      </AntDCard>
    </ComponentSection>
  );
};

const InputSection: React.FC = () => {
  return (
    <ComponentSection id="Input" title="Input">
      <AntDCard>
        <p>
          Text fields (<code>{'<Input>'}</code>) give people a way to enter and edit text.
          They&apos;re used in forms, modal dialogs, tables, and other surfaces where text input is
          required.
        </p>
      </AntDCard>
      <AntDCard title="Best practices">
        <strong>Layout</strong>
        <ul>
          <li>Use a multiline text field when long entries are expected.</li>
          <li>
            Don&apos;t place a text field in the middle of a sentence, because the sentence
            structure might not make sense in all languages. For example, &quot;Remind me in
            [textfield] weeks&quot; should instead read, &quot;Remind me in this many weeks:
            [textfield]&quot;.
          </li>
          <li>Format the text field for the expected entry.</li>
        </ul>
      </AntDCard>
      <AntDCard title="Usage">
        <strong>
          Input <code>{'<Input>'}</code>
        </strong>
        <strong>Default Input</strong>
        <Input />
        <strong>Disabled Input</strong>
        <Input disabled />
        <hr />
        <strong>
          TextArea <code>{'<Input.TextArea>'}</code>
        </strong>
        <strong>Default TextArea</strong>
        <Input.TextArea />
        <strong>Disabled TextArea</strong>
        <Input.TextArea disabled />
        <hr />
        <strong>
          Password <code>{'<Input.Password>'}</code>
        </strong>
        <strong>Default Password</strong>
        <Input.Password />
        <strong>Disabled Password</strong>
        <Input.Password disabled />
        <hr />
        <span>
          Also see <a href={`#${ComponentTitles.Form}`}>Form</a> for form-specific variations
        </span>
      </AntDCard>
    </ComponentSection>
  );
};

const ListsSection: React.FC = () => {
  const mockColumns = [
    {
      dataIndex: 'id',
      sorter: true,
      title: 'ID',
    },
    {
      dataIndex: 'name',
      sorter: true,
      title: 'Name',
    },
  ];

  const mockRows = [
    {
      id: 'Row id',
      name: 'Row name',
    },
  ];

  return (
    <ComponentSection id="Lists" title="Lists (tables)">
      <AntDCard>
        <p>
          A list (<code>{'<ResponsiveTable>'}</code>) is a robust way to display an information-rich
          collection of items, and allow people to sort, group, and filter the content. Use a
          details list when information density is critical.
        </p>
      </AntDCard>
      <AntDCard title="Best practices">
        <strong>Layout</strong>
        <ul>
          <li>
            List items are composed of selection, icon, and name columns at minimum. You can include
            other columns, such as date modified, or any other metadata field associated with the
            collection.
          </li>
          <li>
            Avoid using file type icon overlays to denote status of a file as it can make the entire
            icon unclear.
          </li>
          <li>
            If there are multiple lines of text in a column, consider the variable row height
            variant.
          </li>
          <li>Give columns ample default width to display information.</li>
        </ul>
        <strong>Content</strong>
        <ul>
          <li>
            Use sentence-style capitalization for column headers—only capitalize the first word.
          </li>
        </ul>
        <strong>Accessibility</strong>
        <ul>
          <li>
            When creating a DetailsList where one column is clearly the primary label for the row,
            it&apos;s best to use isRowHeader on that column to create a better screen reader
            experience navigating the table. For selectable DetailsLists, specifying a row header
            also gives the checkboxes a better accessible label.
          </li>
        </ul>
        <strong>Keyboard hotkeys</strong>
        <ul>
          <li>
            DetailsList supports different selection modes with keyboard behavior differing based on
            the current selection mode.
          </li>
        </ul>
      </AntDCard>
      <AntDCard title="Usage">
        <strong>Default list</strong>
        <ResponsiveTable columns={mockColumns} dataSource={mockRows} rowKey="id" />
      </AntDCard>
    </ComponentSection>
  );
};

const BreadcrumbsSection: React.FC = () => {
  const menuItems: MenuItem[] = [
    { key: 'Action 1', label: 'Action 1' },
    { key: 'Action 2', label: 'Action 2' },
  ];

  return (
    <ComponentSection id="Breadcrumbs" title="Breadcrumbs">
      <AntDCard>
        <p>
          <code>{'<Breadcrumb>'}</code>s should be used as a navigational aid in your app or site.
          They indicate the current page&apos;s location within a hierarchy and help the user
          understand where they are in relation to the rest of that hierarchy. They also afford
          one-click access to higher levels of that hierarchy.
        </p>
        <p>
          Breadcrumbs are typically placed, in horizontal form, under the masthead or navigation of
          an experience, above the primary content area.
        </p>
      </AntDCard>
      <AntDCard title="Best practices">
        <strong>Accessibility</strong>
        <ul>
          <li>By default, Breadcrumb uses arrow keys to cycle through each item. </li>
          <li>
            Place Breadcrumbs at the top of a page, above a list of items, or above the main content
            of a page.
          </li>
        </ul>
      </AntDCard>
      <AntDCard title="Usage">
        <strong>Breadcrumb</strong>
        <Breadcrumb>
          <Breadcrumb.Item>Level 0</Breadcrumb.Item>
          <Breadcrumb.Item>Level 1</Breadcrumb.Item>
          <Breadcrumb.Item>Level 2</Breadcrumb.Item>
        </Breadcrumb>
        <strong>Breadcrumb with actions</strong>
        <Breadcrumb menuItems={menuItems}>
          <Breadcrumb.Item>Level 0</Breadcrumb.Item>
          <Breadcrumb.Item>Level 1</Breadcrumb.Item>
        </Breadcrumb>
      </AntDCard>
    </ComponentSection>
  );
};

const FacepileSection: React.FC = () => {
  const users = [
    {
      id: 123,
      isActive: true,
      isAdmin: true,
      username: 'Fake Admin',
    },
    {
      id: 3,
      isActive: true,
      isAdmin: true,
      username: 'Admin',
    },
    {
      id: 13,
      isActive: true,
      isAdmin: true,
      username: 'Fake',
    },
    {
      id: 23,
      isActive: true,
      isAdmin: true,
      username: 'User',
    },
    {
      id: 12,
      isActive: true,
      isAdmin: true,
      username: 'Foo',
    },
    {
      id: 2,
      isActive: true,
      isAdmin: true,
      username: 'Baar',
    },
    {
      id: 12,
      isActive: true,
      isAdmin: true,
      username: 'Gandalf',
    },
    {
      id: 1,
      isActive: true,
      isAdmin: true,
      username: 'Leroy Jenkins',
    },
  ];
  return (
    <ComponentSection id="Facepile" title="Facepile">
      <AntDCard>
        <p>
          A face pile (<code>{'<Facepile>'}</code>) displays a list of personas. Each circle
          represents a person and contains their image or initials. Often this control is used when
          sharing who has access to a specific view or file, or when assigning someone a task within
          a workflow.
        </p>
      </AntDCard>
      <AntDCard title="Best practices">
        <strong>Content considerations</strong>
        <ul>
          <li>
            The face pile empty state should only include an &quot;Add&quot; button. Another variant
            is to use an input field with placeholder text instructing people to add a person. See
            the people picker component for the menu used to add people to the face pile list.
          </li>
          <li>
            When there is only one person in the face pile, consider using their name next to the
            face or initials.
          </li>
          <li>
            When there is a need to show the face pile expanded into a vertical list, include a
            downward chevron button. Selecting the chevron opens a standard list view of people.
          </li>
          <li>
            When the face pile exceeds a max number of 5 people, show a button at the end of the
            list indicating how many are not being shown. Clicking or tapping on the overflow would
            open a standard list view of people.
          </li>
          <li>
            The component can include an &quot;Add&quot; button which can be used for quickly adding
            a person to the list.
          </li>
          <li>
            When hovering over a person in the face pile, include a tooltip or people card that
            offers more information about that person.
          </li>
        </ul>
      </AntDCard>
      <AntDCard title="Usage">
        <strong>Facepile with initial state</strong>
        <Facepile editable selectableUsers={users} />
        <strong>Variations</strong>
        <ul>
          <li>
            Facepile with 8 people
            <Facepile users={users.slice(0, 8)} />
          </li>
          <li>Facepile with both name initials</li>
          <p>Check the Facepile above and select a user that would fit that case</p>
        </ul>
      </AntDCard>
    </ComponentSection>
  );
};

const NotesSection: React.FC = () => {
  return (
    <ComponentSection id="Notes" title="Notes">
      <AntDCard>
        <p>
          A <code>{'<Notes>'}</code> is used for taking notes. It can be single page note or multi
          pages notes. Each page of note consists of a title and a sheet of note.
        </p>
      </AntDCard>
      <AntDCard title="Usage">
        <strong>Single page note</strong>
        {useNoteDemo()()}
        <hr />
        <strong>Multi pages notes</strong>
        {useNotesDemo()()}
      </AntDCard>
    </ComponentSection>
  );
};

const UserAvatarSection: React.FC = () => {
  return (
    <ComponentSection id="UserAvatar" title="UserAvatar">
      <AntDCard>
        <p>
          A (<code>{'<UserAvatar>'}</code>) represents a user. It consists of a circle containing
          the first letter of the user&apos;s display name or username. On hover, it displays a
          tooltip with the full display name or username.
        </p>
      </AntDCard>
      <AntDCard title="Usage">
        <UserAvatar />
      </AntDCard>
    </ComponentSection>
  );
};

const NameplateSection: React.FC = () => {
  const testUser: User = { displayName: 'Test User', id: 1, username: 'testUser123' };

  return (
    <ComponentSection id="Nameplate" title="Nameplate">
      <AntDCard>
        <p>
          A (<code>{'<Nameplate>'}</code>) displays an icon, a name, and an optional alias. The icon
          is displayed on the left, and the text fields are displayed on the right. If an alias is
          provided, it is displayed above the name in larger font. A &apos;compact&apos; option
          reduces the size of the name for use in a smaller form or modal.
        </p>
      </AntDCard>
      <AntDCard title="Usage">
        <li>With name and alias</li>
        <Nameplate
          alias={testUser.displayName}
          icon={<UserAvatar user={testUser} />}
          name={testUser.username}
        />
        <li>Compact format</li>
        <Nameplate
          alias={testUser.displayName}
          compact
          icon={<UserAvatar user={testUser} />}
          name={testUser.username}
        />
        <li>No alias</li>
        <Nameplate icon={<Icon name="group" title="Group" />} name="testGroup123" />
        <li>Compact, no alias</li>
        <Nameplate compact icon={<Icon name="group" title="Group" />} name="testGroup123" />
      </AntDCard>
    </ComponentSection>
  );
};

const PivotSection: React.FC = () => {
  return (
    <ComponentSection id="Pivot" title="Pivot">
      <AntDCard>
        <p>
          The Pivot control (<code>{'<Tabs>'}</code>) and related tabs pattern are used for
          navigating frequently accessed, distinct content categories. Pivots allow for navigation
          between two or more content views and relies on text headers to articulate the different
          sections of content.
        </p>
        <p>Tapping on a pivot item header navigates to that header&apos;s section content.</p>
        <p>
          Tabs are a visual variant of Pivot that use a combination of icons and text or just icons
          to articulate section content.
        </p>
      </AntDCard>
      <AntDCard title="Best practices">
        <strong>Content considerations</strong>
        <ul>
          <li>
            Be concise on the navigation labels, ideally one or two words rather than a phrase.
          </li>
          <li>
            Use on content-heavy pages that require a significant amount of scrolling to access the
            various sections.
          </li>
        </ul>
      </AntDCard>
      <AntDCard title="Usage">
        <strong>Primary Pivot</strong>
        <Space>
          <Pivot
            items={[
              { children: 'Overview', key: 'Overview', label: 'Overview' },
              { children: 'Hyperparameters', key: 'hyperparameters', label: 'Hyperparameters' },
              { children: 'Checkpoints', key: 'checkpoints', label: 'Checkpoints' },
              { children: 'Code', key: 'code', label: 'Code' },
              { children: 'Notes', key: 'notes', label: 'Notes' },
              { children: 'Profiler', key: 'profiler', label: 'Profiler' },
              { children: 'Logs', key: 'logs', label: 'Logs' },
            ]}
          />
        </Space>
        <hr />
        <strong>Secondary Pivot</strong>
        <Space>
          <Pivot
            items={[
              { children: 'Overview', key: 'Overview', label: 'Overview' },
              { children: 'Hyperparameters', key: 'hyperparameters', label: 'Hyperparameters' },
              { children: 'Checkpoints', key: 'checkpoints', label: 'Checkpoints' },
              { children: 'Code', key: 'code', label: 'Code' },
              { children: 'Notes', key: 'notes', label: 'Notes' },
              { children: 'Profiler', key: 'profiler', label: 'Profiler' },
              { children: 'Logs', key: 'logs', label: 'Logs' },
            ]}
            type="secondary"
          />
        </Space>
      </AntDCard>
    </ComponentSection>
  );
};

const PaginationSection: React.FC = () => {
  const [currentPage, setCurrentPage] = useState<number>(1);
  const [currentPageSize, setCurrentPageSize] = useState<number>(1);

  return (
    <ComponentSection id="Pagination" title="Pagination">
      <AntDCard>
        <p>
          <code>{'<Pagination>'}</code> is the process of splitting the contents of a website, or
          section of contents from a website, into discrete pages. This user interface design
          pattern is used so users are not overwhelmed by a mass of data on one page. Page breaks
          are automatically set.
        </p>
      </AntDCard>
      <AntDCard title="Best practices">
        <strong>Content considerations</strong>
        <ul>
          <li>Use ordinal numerals or letters of the alphabet.</li>
          <li>
            Indentify the current page in addition to the pages in immediate context/surrounding.
          </li>
        </ul>
      </AntDCard>
      <AntDCard title="Usage">
        <strong>Pagination default</strong>
        <Pagination
          current={currentPage}
          pageSize={currentPageSize}
          total={500}
          onChange={(page: number, pageSize: number) => {
            setCurrentPage(page);
            setCurrentPageSize(pageSize);
          }}
        />
        <strong>Considerations</strong>
        <ul>
          <li>
            Always give the user the option to navigate to the first & last page -- this helps with
            sorts.
          </li>
          <li>
            Provide the user with 2 pages before/after when navigating &apos;island&apos;
            page-counts.
          </li>
          <li>Provide the user with the first 4 or last 4 pages of the page-range.</li>
          <li>
            Ensure the FocusTrap is set to the whole pagination component so that user doesn&apos;t
            tabs in/out accidentally.
          </li>
        </ul>
      </AntDCard>
    </ComponentSection>
  );
};

const CardsSection: React.FC = () => {
  return (
    <ComponentSection id="Cards" title="Cards">
      <AntDCard>
        <p>
          A Card (<code>{'<Card>'}</code>) contains additional metadata or actions. This offers
          people a richer view into a file than the typical grid view.
        </p>
      </AntDCard>
      <AntDCard title="Best practices">
        <strong>Content considerations</strong>
        <ul>
          <li>Incorporate metadata that is relevant and useful in this particular view.</li>
          <li>
            Don&apos;t use a document card in views where someone is likely to be performing bulk
            operations in files, or when the list may get very long. Specifically, if you&apos;re
            showing all the items inside an actual folder, a card may be overkill because the
            majority of the items in the folder may not have interesting metadata.
          </li>
          <li>
            Don&apos;t use a document card if space is at a premium or you can&apos;t show relevant
            and timely commands or metadata. Cards are useful because they can expose on-item
            interactions like “Share” buttons or view counts.
          </li>
        </ul>
      </AntDCard>
      <AntDCard title="Usage">
        <strong>Card default</strong>
        <Card />
        <strong>Card group default</strong>
        <p>
          A card group (<code>{'<Card.Group>'}</code>) can be used to display a list or grid of
          cards.
        </p>
        <Card.Group>
          <Card />
          <Card />
        </Card.Group>
        <strong>Considerations</strong>
        <ul>
          <li>Ensure links are tab-able.</li>
          <li>Ensure data is relevant and if not, remove it.</li>
          <li>We need to revisit the density of each of the cards and content.</li>
          <li>
            Implement quick actions inside of the card as to prevent the user from providing
            additional clicks.
          </li>
        </ul>
        <strong>Card variations</strong>
        <p>Small cards (default)</p>
        <Card.Group>
          <Card actionMenu={[{ key: 'test', label: 'Test' }]}>Card with actions</Card>
          <Card actionMenu={[{ key: 'test', label: 'Test' }]} disabled>
            Disabled card
          </Card>
          <Card onClick={noOp}>Clickable card</Card>
        </Card.Group>
        <p>Medium cards</p>
        <Card.Group size="medium">
          <Card actionMenu={[{ key: 'test', label: 'Test' }]} size="medium">
            Card with actions
          </Card>
          <Card actionMenu={[{ key: 'test', label: 'Test' }]} disabled size="medium">
            Disabled card
          </Card>
          <Card size="medium" onClick={noOp}>
            Clickable card
          </Card>
        </Card.Group>
        <strong>Card group variations</strong>
        <p>Wrapping group (default)</p>
        <Card.Group size="medium">
          <Card size="medium" />
          <Card size="medium" />
          <Card size="medium" />
          <Card size="medium" />
          <Card size="medium" />
          <Card size="medium" />
          <Card size="medium" />
        </Card.Group>
        <p>Non-wrapping group</p>
        <Card.Group size="medium" wrap={false}>
          <Card size="medium" />
          <Card size="medium" />
          <Card size="medium" />
          <Card size="medium" />
          <Card size="medium" />
          <Card size="medium" />
          <Card size="medium" />
        </Card.Group>
      </AntDCard>
    </ComponentSection>
  );
};

const LogViewerSection: React.FC = () => {
  const sampleLogs = [
    {
      id: 1,
      level: V1LogLevel.INFO,
      message: 'Determined master 0.19.7-dev0 (built with go1.18.7)',
      timestamp: '2022-06-02T21:48:07.456381-06:00',
    },
    {
      id: 2,
      level: V1LogLevel.INFO,
      message:
        'connecting to database determined-master-database-tytmqsutj5d1.cluster-csrkoc1nkoog.us-west-2.rds.amazonaws.com:5432',
      timestamp: '2022-07-02T21:48:07.456381-06:00',
    },
    {
      id: 3,
      level: V1LogLevel.INFO,
      message:
        'running DB migrations from file:///usr/share/determined/master/static/migrations; this might take a while...',
      timestamp: '2022-08-02T21:48:07.456381-06:00',
    },
    {
      id: 4,
      level: V1LogLevel.INFO,
      message: 'no migrations to apply; version: 20221026124235',
      timestamp: '2022-09-02T21:48:07.456381-06:00',
    },
    {
      id: 5,
      level: V1LogLevel.ERROR,
      message:
        'failed to aggregate resource allocation: failed to add aggregate allocation: ERROR: range lower bound must be less than or equal to range upper bound (SQLSTATE 22000)  actor-local-addr="allocation-aggregator" actor-system="master" go-type="allocationAggregator"',
      timestamp: '2022-10-02T21:48:07.456381-06:00',
    },
    {
      id: 6,
      level: V1LogLevel.WARNING,
      message:
        'received update on unknown agent  actor-local-addr="aux-pool" actor-system="master" agent-id="i-018fadb36ddbfe97a" go-type="ResourcePool" resource-pool="aux-pool"',
      timestamp: '2022-11-02T21:48:07.456381-06:00',
    },
  ];
  return (
    <ComponentSection id="LogViewer" title="LogViewer">
      <AntDCard>
        <p>
          A Logview (<code>{'<LogViewer>'}</code>) prints events that have been configured to be
          triggered and return them to the user in a running stream.
        </p>
      </AntDCard>
      <AntDCard title="Best practices">
        <strong>Content considerations</strong>
        <ul>
          <li>
            Prioritize accessibility and readability of the log entry as details can always be
            generated afterwards.
          </li>
          <li>
            Prioritize IntelliSense type of readability improvements as it helps scannability of the
            text.
          </li>
          <li>Provide the user with ways of searching & filtering down logs.</li>
        </ul>
      </AntDCard>
      <AntDCard title="Usage">
        <strong>LogViewer default</strong>
        <div style={{ height: '300px' }}>
          <LogViewer
            decoder={mapV1LogsResponse}
            initialLogs={sampleLogs}
            serverAddress={serverAddress}
            sortKey="id"
            onError={handleError}
          />
        </div>
        <strong>Considerations</strong>
        <ul>
          <li>
            Ensure that we don&apos;t overload the users with information --&gt; we need to know
            what events we&apos;re listening to.
          </li>
          <li>Ensure the capability of searching/filtering log entries.</li>
        </ul>
      </AntDCard>
    </ComponentSection>
  );
};

const FormSection: React.FC = () => {
  return (
    <ComponentSection id="Form" title="Form">
      <AntDCard>
        <p>
          <code>{'<Form>'}</code> and <code>{'<Form.Item>'}</code> components are used for
          submitting user input. When these components wrap a user input field (such as{' '}
          <code>{'<Input>'}</code> or <code>{'<Select>'}</code>), they can show a standard label,
          indicate that the field is required, apply input validation, or display an input
          validation error.
        </p>
      </AntDCard>
      <AntDCard title="Usage">
        <Form>
          <strong>
            Form-specific <a href={ComponentTitles.Input}>Input</a> variations
          </strong>
          <br />
          <Form.Item label="Required input" name="required_input" required>
            <Input />
          </Form.Item>
          <Form.Item
            label="Invalid input"
            name="invalid_input"
            validateMessage="Input validation error"
            validateStatus="error">
            <Input />
          </Form.Item>
          <br />
          <hr />
          <br />
          <strong>
            Form-specific <a href={ComponentTitles.Input}>TextArea</a> variations
          </strong>
          <br />
          <Form.Item label="Required TextArea" name="required_textarea" required>
            <Input.TextArea />
          </Form.Item>
          <Form.Item
            label="Invalid TextArea"
            name="invalid_textarea"
            validateMessage="Input validation error"
            validateStatus="error">
            <Input.TextArea />
          </Form.Item>
          <br />
          <hr />
          <br />
          <strong>
            Form-specific <a href={ComponentTitles.Input}>Password</a> variations
          </strong>
          <br />
          <Form.Item label="Required Password" name="required_label" required>
            <Input.Password />
          </Form.Item>
          <Form.Item
            label="Invalid Password"
            name="invalid_password"
            validateMessage="Input validation error"
            validateStatus="error">
            <Input.Password />
          </Form.Item>
          <br />
          <hr />
          <br />
          <strong>
            Form-specific <a href={ComponentTitles.Input}>InputNumber</a> variations
          </strong>
          <Form.Item label="Required InputNumber" name="number" required>
            <InputNumber />
          </Form.Item>
          <Form.Item
            label="Invalid InputNumber"
            validateMessage="Input validation error"
            validateStatus="error">
            <InputNumber />
          </Form.Item>
          <br />
          <hr />
          <br />
          <strong>
            Form-specific <a href={ComponentTitles.Select}>Select</a> variations
          </strong>
          <Form.Item initialValue={1} label="Required dropdown" name="required_dropdown" required>
            <Select
              options={[
                { label: 'Option 1', value: 1 },
                { label: 'Option 2', value: 2 },
                { label: 'Option 3', value: 3 },
              ]}
            />
          </Form.Item>
          <Form.Item
            label="Invalid dropdown"
            validateMessage="Input validation error"
            validateStatus="error">
            <Select />
          </Form.Item>
        </Form>
      </AntDCard>
    </ComponentSection>
  );
};

const TagsSection: React.FC = () => {
  const tags: string[] = ['working', 'TODO'];
  const moreTags: string[] = ['working', 'TODO', 'tag1', 'tag2', 'tag3', 'tag4', 'tag5'];
  return (
    <ComponentSection id="Tags" title="Tags">
      <AntDCard>
        <p>
          The editable tags list (<code>{'<Tags>'}</code>) supports &quot;add&quot;,
          &quot;edit&quot; and &quot;remove&quot; actions on individual tags.
        </p>
      </AntDCard>
      <AntDCard title="Best practices">
        <strong>Content</strong>
        <ul>
          <li>Don&apos;t use tags of the same content within one list.</li>
          <li>Tags are ordered alphabetically.</li>
          <li>Individual tags cannot be empty.</li>
        </ul>
      </AntDCard>
      <AntDCard title="Usage">
        <strong>Tags default</strong>
        <Space>{useTags([...tags])()}</Space>
        <strong>Tags ghost</strong>
        <Space>{useTags([...tags])({ ghost: true })}</Space>
        <strong>Tags disabled</strong>
        <Space>{useTags([...tags])({ disabled: true })}</Space>
        <strong>Tags compact</strong>
        <Space>{useTags([...moreTags])({ compact: true })}</Space>
        <strong>Tags with long text</strong>
        <Space>
          {useTags([
            'very very very long text, very very very long text, very very very long text, very very very long text.',
          ])()}
        </Space>
      </AntDCard>
    </ComponentSection>
  );
};

const TypographySection: React.FC = () => {
  return (
    <ComponentSection id="Typography" title="Typography">
      <AntDCard>
        <p>
          The (<code>{'<Header>'}</code>) is a reusable header element.
        </p>
        <p>
          The (<code>{'<Paragraph>'}</code>) is a reusable simple paragraph element.
        </p>
      </AntDCard>
      <AntDCard title="Best practices">
        <strong>Content</strong>
        <ul>
          <li>
            For Headers, <code>{'<h1>'}</code> is the default.
          </li>
        </ul>
      </AntDCard>
      <AntDCard title="Usage">
        <strong>Typography - Header</strong>
        <Space>
          <Header>Header</Header>
        </Space>
        <strong>Typography - paragraph</strong>
        <Space>
          <Paragraph>this is a paragraph!</Paragraph>
        </Space>
      </AntDCard>
      <AntDCard title="Font Families">
        <Paragraph>For general UI --theme-font-family</Paragraph>
        <Paragraph font="code">For displaying code --theme-font-family-code</Paragraph>
      </AntDCard>
      <AntDCard title="Font Sizing">
        <div>
          <div style={{ display: 'flex', flexDirection: 'column', marginBottom: '30px' }}>
            <Header>Header</Header>
            <Header size={TypographySize.XL}>
              Model Registry - XL (f.s. 28px, line-height 36px)
            </Header>
            <Header size={TypographySize.L}>
              Model Registry - L (f.s. 24px, line-height 32px)
            </Header>
            <Header size={TypographySize.default}>
              Model Registry - default (f.s. 22px line-height 28px)
            </Header>
            <Header size={TypographySize.S}>Model Registry - s (f.s. 18px line-height 23px)</Header>
            <Header size={TypographySize.XS}>
              Model Registry - xs (f.s. 16px line-height 21px)
            </Header>
          </div>
          <div style={{ display: 'flex', flexDirection: 'column', marginBottom: '30px' }}>
            <Header>Multi Line</Header>
            <Paragraph size={TypographySize.XL} type="multi line">
              Lorem ipsum dolor sit amet consectetur, adipisicing elit. Ut suscipit itaque debitis
              amet, eligendi possimus assumenda eos, iusto ea labore, officia aspernatur optio. In
              necessitatibus porro ut vero commodi neque. Lorem ipsum dolor sit amet consectetur
              adipisicing elit. Voluptatibus, omnis quo dolorem magnam dolores necessitatibus iure
              illo incidunt maiores voluptas odit eligendi dignissimos facilis vel veniam id.
              Obcaecati, cum eos. - XL (f.s. 16px line-height 26px)
            </Paragraph>
            <br />
            <Paragraph size={TypographySize.L} type="multi line">
              Lorem ipsum dolor sit amet consectetur, adipisicing elit. Ut suscipit itaque debitis
              amet, eligendi possimus assumenda eos, iusto ea labore, officia aspernatur optio. In
              necessitatibus porro ut vero commodi neque. Lorem ipsum dolor sit amet consectetur
              adipisicing elit. Voluptatibus, omnis quo dolorem magnam dolores necessitatibus iure
              illo incidunt maiores voluptas odit eligendi dignissimos facilis vel veniam id.
              Obcaecati, cum eos. - L (f.s. 14px line-height 22px)
            </Paragraph>
            <br />
            <Paragraph size={TypographySize.default} type="multi line">
              Lorem ipsum dolor sit amet consectetur, adipisicing elit. Ut suscipit itaque debitis
              amet, eligendi possimus assumenda eos, iusto ea labore, officia aspernatur optio. In
              necessitatibus porro ut vero commodi neque. Lorem ipsum dolor sit amet consectetur
              adipisicing elit. Voluptatibus, omnis quo dolorem magnam dolores necessitatibus iure
              illo incidunt maiores voluptas odit eligendi dignissimos facilis vel veniam id.
              Obcaecati, cum eos. - default (f.s. 12px line-height 20px)
            </Paragraph>
            <br />
            <Paragraph size={TypographySize.S} type="multi line">
              Lorem ipsum dolor sit amet consectetur, adipisicing elit. Ut suscipit itaque debitis
              amet, eligendi possimus assumenda eos, iusto ea labore, officia aspernatur optio. In
              necessitatibus porro ut vero commodi neque. Lorem ipsum dolor sit amet consectetur
              adipisicing elit. Voluptatibus, omnis quo dolorem magnam dolores necessitatibus iure
              illo incidunt maiores voluptas odit eligendi dignissimos facilis vel veniam id.
              Obcaecati, cum eos. - s (f.s. 11px line-height 18px)
            </Paragraph>
            <br />
            <Paragraph size={TypographySize.XS} type="multi line">
              Lorem ipsum dolor sit amet consectetur, adipisicing elit. Ut suscipit itaque debitis
              amet, eligendi possimus assumenda eos, iusto ea labore, officia aspernatur optio. In
              necessitatibus porro ut vero commodi neque. Lorem ipsum dolor sit amet consectetur
              adipisicing elit. Voluptatibus, omnis quo dolorem magnam dolores necessitatibus iure
              illo incidunt maiores voluptas odit eligendi dignissimos facilis vel veniam id.
              Obcaecati, cum eos. - xs (f.s. 10px line-height 16px)
            </Paragraph>
          </div>
          <div style={{ display: 'flex', flexDirection: 'column', marginBottom: '30px' }}>
            <Header>Single Line</Header>
            <Paragraph size={TypographySize.XL}>
              Model Registry - XL (f.s. 16px line-height 20px)
            </Paragraph>
            <Paragraph size={TypographySize.L}>
              Model Registry - L (f.s. 14px line-height 18px)
            </Paragraph>
            <Paragraph size={TypographySize.default}>
              Model Registry - default (f.s. 12px line-height 16px)
            </Paragraph>
            <Paragraph size={TypographySize.S}>
              Model Registry - s (f.s. 11px line-height 14px)
            </Paragraph>
            <Paragraph size={TypographySize.XS}>
              Model Registry - xs (f.s. 10px line-height 12px)
            </Paragraph>
          </div>
        </div>
      </AntDCard>
    </ComponentSection>
  );
};

const ColorSection: React.FC = () => {
  const themeStatus = Object.values(Status);
  const backgrounds = Object.values(Background);
  const stage = Object.values(Stage);
  const surface = Object.values(Surface);
  const float = Object.values(Float);
  const overlay = Object.values(Overlay);
  const brand = Object.values(Brand);
  const interactive = Object.values(Interactive);

  const renderColorComponent = (colorArray: string[], name: string) => (
    <AntDCard title={`${name} Colors`}>
      <Grid>
        {colorArray.map((cName, idx) => (
          <div
            key={`${idx}-${name.toLowerCase()}`}
            style={{
              marginBottom: '20px',
              width: '250px',
            }}>
            <span>{cName.replace(/(var\(|\))/g, '')}</span>
            <div
              style={{
                backgroundColor: cName,
                border: 'var(--theme-stroke-width) solid var(--theme-surface-border)',
                borderRadius: 'var(--theme-border-radius)',
                height: '40px',
                width: '100%',
              }}
            />
          </div>
        ))}
      </Grid>
    </AntDCard>
  );
  const iterateOverThemes = (themes: Array<string[]>, names: string[]) =>
    themes.map((theme, idx) => renderColorComponent(theme, names[idx]));

  return (
    <ComponentSection id="Color" title="Color">
      <AntDCard>
        <Paragraph>
          We have a variety of colors that are available for use with the components in the UI Kit.
        </Paragraph>
      </AntDCard>
      {iterateOverThemes(
        [themeStatus, backgrounds, stage, surface, float, overlay, brand, interactive],
        ['Status', 'Background', 'Stage', 'Surface', 'Float', 'Overlay', 'Brand', 'Interactive'],
      )}
    </ComponentSection>
  );
};

const TooltipsSection: React.FC = () => {
  const text = 'Tooltip text';
  const buttonWidth = 70;

  return (
    <ComponentSection id="Tooltips" title="Tooltips">
      <AntDCard>
        <p>
          A good tooltip (<code>{'<Tooltip>'}</code>) briefly describes unlabeled controls or
          provides a bit of additional information about labeled controls, when this is useful. It
          can also help customers navigate the UI by offering additional—not redundant—information
          about control labels, icons, and links. A tooltip should always add valuable information;
          use sparingly.
        </p>
      </AntDCard>
      <AntDCard title="Best practices">
        <strong>Content</strong>
        <ul>
          <li>
            Don&apos;t use a tooltip to restate a button name that&apos;s already shown in the UI.
          </li>
          <li>
            When a control or UI element is unlabeled, use a simple, descriptive noun phrase. For
            Only use periods for complete sentences.italize the first word (unless a subsequent word
            is a proper noun), and don&apos;t use a period.
          </li>
          <li>
            For a disabled control that could use an explanation, provide a brief description of the
            state in which the control will be enabled. For example: “This feature is available for
            line charts.”
          </li>
          <li>Only use periods for complete sentences.</li>
        </ul>
      </AntDCard>
      <AntDCard title="Usage">
        <strong>Tooltips default</strong>
        <Space>
          <Tooltip content={text}>
            <Button>Trigger on hover</Button>
          </Tooltip>
          <Tooltip content={text} trigger="click">
            <Button>Trigger on click</Button>
          </Tooltip>
          <Tooltip content={text} trigger="contextMenu">
            <Button>Trigger on right click</Button>
          </Tooltip>
        </Space>
        <Space>
          <Tooltip content={text} placement="bottom" showArrow={false}>
            <Button>Tooltip without arrow</Button>
          </Tooltip>
        </Space>
        <strong>Considerations</strong>
        <ul>
          <li>
            Nest the tooltip where the content in a cell/text is. Don’t let it levitate in the
            nothingness.
          </li>
        </ul>
        <strong>Variations</strong>
        <div>
          <div style={{ marginLeft: buttonWidth, whiteSpace: 'nowrap' }}>
            <Tooltip content={text} placement="topLeft">
              <Button>TL</Button>
            </Tooltip>
            <Tooltip content={text} placement="top">
              <Button>Top</Button>
            </Tooltip>
            <Tooltip content={text} placement="topRight">
              <Button>TR</Button>
            </Tooltip>
          </div>
          <div style={{ float: 'left', width: buttonWidth }}>
            <Tooltip content={text} placement="leftTop">
              <Button>LT</Button>
            </Tooltip>
            <Tooltip content={text} placement="left">
              <Button>Left</Button>
            </Tooltip>
            <Tooltip content={text} placement="leftBottom">
              <Button>LB</Button>
            </Tooltip>
          </div>
          <div style={{ marginLeft: buttonWidth * 4 + 24, width: buttonWidth }}>
            <Tooltip content={text} placement="rightTop">
              <Button>RT</Button>
            </Tooltip>
            <Tooltip content={text} placement="right">
              <Button>Right</Button>
            </Tooltip>
            <Tooltip content={text} placement="rightBottom">
              <Button>RB</Button>
            </Tooltip>
          </div>
          <div style={{ clear: 'both', marginLeft: buttonWidth, whiteSpace: 'nowrap' }}>
            <Tooltip content={text} placement="bottomLeft">
              <Button>BL</Button>
            </Tooltip>
            <Tooltip content={text} placement="bottom">
              <Button>Bottom</Button>
            </Tooltip>
            <Tooltip content={text} placement="bottomRight">
              <Button>BR</Button>
            </Tooltip>
          </div>
        </div>
        <strong>Tooltip with complex content</strong>
        <p>
          <Tooltip content={<UserAvatar />}>
            <Button>{'Hover to see user avatars'}</Button>
          </Tooltip>
        </p>
      </AntDCard>
    </ComponentSection>
  );
};

const ColumnsSection: React.FC = () => {
  return (
    <ComponentSection id="Columns" title="Columns">
      <AntDCard>
        <p>
          The <code>{'<Columns>'}</code> component wraps child components to be displayed in
          multiple columns.
          <br />
          The <code>{'<Column>'}</code> component can optionally be used to wrap the content for
          each column and set its alignment.
        </p>
      </AntDCard>
      <AntDCard title="Usage">
        <p>
          With <code>{'<Columns>'}</code> wrapper only, and <code>{'gap'}</code> set to 8 (default):
        </p>
        <Columns>
          <Card>{loremIpsum}</Card>
          <Card>{loremIpsum}</Card>
          <Card>{loremIpsum}</Card>
        </Columns>
        <p>
          With <code>{'gap'}</code> set to 0:
        </p>
        <Columns gap={0}>
          <Card>{loremIpsum}</Card>
          <Card>{loremIpsum}</Card>
          <Card>{loremIpsum}</Card>
        </Columns>
        <p>
          With <code>{'gap'}</code> set to 16:
        </p>
        <Columns gap={16}>
          <Card>{loremIpsum}</Card>
          <Card>{loremIpsum}</Card>
          <Card>{loremIpsum}</Card>
        </Columns>
        <p>
          With left-aligned <code>{'<Column>'}</code>s (default):
        </p>
        <Columns>
          <Column>
            <Button>Content</Button>
          </Column>
          <Column>
            <Button>Content</Button>
          </Column>
          <Column>
            <Button>Content</Button>
          </Column>
        </Columns>
        <p>
          With center-aligned <code>{'<Column>'}</code>s:
        </p>
        <Columns>
          <Column align="center">
            <Button>Content</Button>
          </Column>
          <Column align="center">
            <Button>Content</Button>
          </Column>
          <Column align="center">
            <Button>Content</Button>
          </Column>
        </Columns>
        <p>
          With right-aligned <code>{'<Column>'}</code>s:
        </p>
        <Columns>
          <Column align="right">
            <Button>Content</Button>
          </Column>
          <Column align="right">
            <Button>Content</Button>
          </Column>
          <Column align="right">
            <Button>Content</Button>
          </Column>
        </Columns>
        <p>
          Variant with <code>{'page'}</code> prop, with margins and wrapping behavior, used for
          page-level layouts/headers:
        </p>
        <Columns page>
          <Column>
            <Button>Content 1</Button>
            <Button>Content 2</Button>
            <Button>Content 3</Button>
          </Column>
          <Column>
            <Button>Content 1</Button>
            <Button>Content 2</Button>
            <Button>Content 3</Button>
          </Column>
          <Column>
            <Button>Content 1</Button>
            <Button>Content 2</Button>
            <Button>Content 3</Button>
          </Column>
        </Columns>
      </AntDCard>
    </ComponentSection>
  );
};

const EmptySection: React.FC = () => {
  return (
    <ComponentSection id="Empty" title="Empty">
      <AntDCard>
        <p>
          An <code>{'<Empty>'}</code> component indicates that no content is available for a page.
          It may display an icon and a description explaining why this state is displayed.
        </p>
      </AntDCard>
      <AntDCard title="Usage">
        <Empty
          description={
            <>
              Empty component description, with a <Link to="">link to more info</Link>
            </>
          }
          icon="warning-large"
          title="Empty title"
        />
      </AntDCard>
    </ComponentSection>
  );
};

const IconsSection: React.FC = () => {
  return (
    <ComponentSection id="Icons" title="Icons">
      <AntDCard>
        <p>
          An <code>{'<Icon>'}</code> component displays an icon from a custom font along with an
          optional tooltip.
        </p>
      </AntDCard>
      <AntDCard title="Usage">
        <strong>Icon default</strong>
        <Icon name="star" title="star" />
        <strong>Icon variations</strong>
        <p>Icon with tooltip</p>
        <Icon name="star" title="Tooltip" />
        <p>Icon sizes</p>
        <Space wrap>
          {IconSizeArray.map((size) => (
            <Icon key={size} name="star" showTooltip size={size} title={size} />
          ))}
        </Space>
        <p>All icons</p>
        <Space wrap>
          {IconNameArray.map((name) => (
            <Icon key={name} name={name} showTooltip title={name} />
          ))}
        </Space>
      </AntDCard>
    </ComponentSection>
  );
};

const ToggleSection: React.FC = () => {
  return (
    <ComponentSection id="Toggle" title="Toggle">
      <AntDCard>
        <p>
          A <code>{'<Toggle>'}</code> component represents switching between two states. This
          component is controlled by its parent and may optionally include a label.
        </p>
      </AntDCard>
      <AntDCard title="Usage">
        <strong>Toggle default</strong>
        <Toggle />
        <strong>Toggle variations</strong>
        <Toggle checked={true} />
        <Toggle label="Label" />
      </AntDCard>
    </ComponentSection>
  );
};

/* modal section */

const handleSubmit = async (fail?: boolean) => {
  if (fail) throw new Error('Error message');
  await new Promise((r) => setTimeout(r, 1000));
  return;
};

const SmallModalComponent: React.FC<{ value: string }> = ({ value }) => {
  return (
    <Modal size="small" title={value}>
      <div>{value}</div>
    </Modal>
  );
};

const MediumModalComponent: React.FC<{ value: string }> = ({ value }) => {
  return (
    <Modal size="medium" title={value}>
      <div>{value}</div>
    </Modal>
  );
};

const LargeModalComponent: React.FC<{ value: string }> = ({ value }) => {
  return (
    <Modal size="large" title={value}>
      <div>{value}</div>
    </Modal>
  );
};

const IconModalComponent: React.FC<{ value: string }> = ({ value }) => {
  return (
    <Modal icon="experiment" title={value}>
      <div>{value}</div>
    </Modal>
  );
};

const LinksModalComponent: React.FC<{ value: string }> = ({ value }) => {
  return (
    <Modal
      cancel
      footerLink={{ text: value, url: '/' }}
      headerLink={{ text: value, url: '/' }}
      title={value}>
      <div>{value}</div>
    </Modal>
  );
};

const FormModalComponent: React.FC<{ value: string; fail?: boolean }> = ({ value, fail }) => {
  return (
    <Modal
      cancel
      submit={{
        handleError,
        handler: () => handleSubmit(fail),
        text: 'Submit',
      }}
      title={value}>
      <Form>
        <Form.Item label="Workspace" name="workspaceId">
          <Select allowClear defaultValue={1} placeholder="Workspace (required)">
            <Option key="1" value="1">
              WS AS
            </Option>
            <Option key="2" value="2">
              Further
            </Option>
            <Option key="3" value="3">
              Whencelan
            </Option>
          </Select>
        </Form.Item>
        <Form.Item className={css.line} label="Template" name="template">
          <Select allowClear placeholder="No template (optional)">
            <Option key="1" value={1}>
              Default Template
            </Option>
          </Select>
        </Form.Item>
        <Form.Item className={css.line} label="Name" name="name">
          <Input defaultValue={value} placeholder="Name (optional)" />
        </Form.Item>
        <Form.Item className={css.line} label="Resource Pool" name="pool">
          <Select allowClear placeholder="Pick the best option">
            <Option key="1" value="1">
              GPU Pool
            </Option>
            <Option key="2" value="2">
              Aux Pool
            </Option>
          </Select>
        </Form.Item>
        <Form.Item className={css.line} label="Slots" name="slots">
          <InputNumber max={10} min={0} />
        </Form.Item>
      </Form>
    </Modal>
  );
};

const ValidationModalComponent: React.FC<{ value: string }> = ({ value }) => {
  const [form] = Form.useForm();
  const alias = Form.useWatch('alias', form);

  return (
    <Modal
      cancel
      submit={{
        disabled: !alias,
        handleError,
        handler: handleSubmit,
        text: 'Submit',
      }}
      title={value}>
      <Form form={form}>
        <Form.Item className={css.line} label="Name" name="name">
          <Input defaultValue={value} placeholder="Name (optional)" />
        </Form.Item>
        <Form.Item className={css.line} label="Alias" name="alias" required>
          <Input placeholder="Alias" />
        </Form.Item>
      </Form>
    </Modal>
  );
};

const ModalSection: React.FC = () => {
  const [text, setText] = useState('State value that gets passed to modal via props');
  const SmallModal = useModal(SmallModalComponent);
  const MediumModal = useModal(MediumModalComponent);
  const LargeModal = useModal(LargeModalComponent);
  const FormModal = useModal(FormModalComponent);
  const FormFailModal = useModal(FormModalComponent);
  const LinksModal = useModal(LinksModalComponent);
  const IconModal = useModal(IconModalComponent);
  const ValidationModal = useModal(ValidationModalComponent);

  const confirm = useConfirm();
  const config = { content: text, title: text };
  const confirmDefault = () =>
    confirm({ ...config, onConfirm: voidPromiseFn, onError: handleError });
  const confirmDangerous = () =>
    confirm({
      ...config,
      danger: true,
      onConfirm: voidPromiseFn,
      onError: handleError,
    });

  return (
    <ComponentSection id="Modals" title="Modals">
      <AntDCard title="Usage">
        <Label>State value that gets passed to modal via props</Label>
        <Input value={text} onChange={(s) => setText(String(s.target.value))} />
        <hr />
        <strong>Sizes</strong>
        <Space>
          <Button onClick={SmallModal.open}>Open Small Modal</Button>
          <Button onClick={MediumModal.open}>Open Medium Modal</Button>
          <Button onClick={LargeModal.open}>Open Large Modal</Button>
        </Space>
        <hr />
        <strong>Links and Icons</strong>
        <Space>
          <Button onClick={LinksModal.open}>Open Modal with Header and Footer Links</Button>
          <Button onClick={IconModal.open}>Open Modal with Title Icon</Button>
        </Space>
        <hr />
        <strong>With form submission</strong>
        <Space>
          <Button onClick={FormModal.open}>Open Form Modal (Success)</Button>
          <Button onClick={FormFailModal.open}>Open Form Modal (Failure)</Button>
        </Space>
        <hr />
        <strong>With form validation</strong>
        <Space>
          <Button onClick={ValidationModal.open}>Open Modal with Form Validation</Button>
        </Space>
        <hr />
        <strong>Variations</strong>
        <Space>
          <Button onClick={confirmDefault}>Open Confirmation</Button>
          <Button onClick={confirmDangerous}>Open Dangerous Confirmation</Button>
        </Space>
      </AntDCard>
      <SmallModal.Component value={text} />
      <MediumModal.Component value={text} />
      <LargeModal.Component value={text} />
      <FormModal.Component value={text} />
      <FormFailModal.Component fail value={text} />
      <LinksModal.Component value={text} />
      <IconModal.Component value={text} />
      <ValidationModal.Component value={text} />
    </ComponentSection>
  );
};

const LongLoadingComponent = () => {
  const [loaded, setLoaded] = useState(false);
  useEffect(() => {
    let active = true;
    setTimeout(() => {
      if (active) setLoaded(true);
    }, 5000);
    return () => {
      active = false;
    };
  }, []);

  return <div>This component is {loaded ? 'done loading!!!!!! wowza!!' : 'not loaded :('}</div>;
};

const AccordionSection: React.FC = () => {
  const [controlStateSingle, setControlStateSingle] = useState(false);
  const [controlStateGroup, setControlStateGroup] = useState(1);
  return (
    <ComponentSection id="Accordion" title="Accordion">
      <AntDCard>
        <p>
          An <code>{'<Accordion>'}</code> hides content behind a header. Typically found in forms,
          they hide complex content until the user interacts with the header.
        </p>
      </AntDCard>
      <AntDCard title="Singular usage">
        <p>
          An <code>{'<Accordion>'}</code> requires a title and content to show:
        </p>
        <Accordion title="Title">Children</Accordion>
        <p>
          By default, <code>{'<Accordion>'}</code> components control their open state themselves,
          but can be controlled externally:
        </p>
        <Checkbox
          checked={controlStateSingle}
          onChange={(e) => setControlStateSingle(e.target.checked)}>
          Check me to open the accordion below!
        </Checkbox>
        <Accordion open={controlStateSingle} title="Controlled by the above checkbox">
          Hello!
        </Accordion>
        <p>You can also render an uncontrolled accordion as open by default:</p>
        <Accordion defaultOpen title="Open by default">
          You should see me on page load.
        </Accordion>
        <p>
          By default, the content of an <code>{'<Accordion>'}</code> isn&apos;t mounted until
          opened, after which, the content stays mounted:
        </p>
        <Accordion title="Child will mount when opened and stay mounted after close">
          <LongLoadingComponent />
        </Accordion>
        <p>
          This can be changed to either mount the content along with the rest of the{' '}
          <code>{'<Accordion>'}</code> or to mount the content each time the component is opened:
        </p>
        <Accordion mountChildren="immediately" title="Child is already mounted">
          <LongLoadingComponent />
        </Accordion>
        <Accordion
          mountChildren="on-open"
          title="Child will mount when opened and unmount on close">
          <LongLoadingComponent />
        </Accordion>
      </AntDCard>
      <AntDCard title="Group usage">
        <p>
          <code>{'<Accordion>'}</code> components can be grouped together:
        </p>
        <Accordion.Group>
          <Accordion title="First child">One</Accordion>
          <Accordion title="Second child">Two</Accordion>
          <Accordion title="Third child">Three</Accordion>
        </Accordion.Group>
        <p>
          When grouped, the <code>{'<Accordion.Group>'}</code> component is responsible for keeping
          track of which component is open. As before, by default, the component keeps its own
          internal state, but can be controlled externally, as well as with a default initial state.
        </p>
        <Select value={controlStateGroup} onChange={(e) => setControlStateGroup(e as number)}>
          <Option key={1} value={1}>
            One
          </Option>
          <Option key={2} value={2}>
            Two
          </Option>
          <Option key={3} value={3}>
            Three
          </Option>
        </Select>
        <Accordion.Group openKey={controlStateGroup}>
          <Accordion key={1} title="First child">
            One
          </Accordion>
          <Accordion key={2} title="Second child">
            Two
          </Accordion>
          <Accordion key={3} title="Third child">
            Three
          </Accordion>
        </Accordion.Group>
        <Accordion.Group defaultOpenKey={3}>
          <Accordion key={1} title="First child">
            One
          </Accordion>
          <Accordion key={2} title="Second child">
            Two
          </Accordion>
          <Accordion key={3} title="Third child">
            Three! I&apos;m open by default!
          </Accordion>
        </Accordion.Group>
        <p>
          Controlled/uncontrolled <code>{'<Accordion.Group>'}</code> components can have multiple
          components open at the same time by default as well:
        </p>
        <Accordion.Group defaultOpenKey={[1, 3]}>
          <Accordion key={1} title="First child">
            One! I&apos;m open by default!
          </Accordion>
          <Accordion key={2} title="Second child">
            Two
          </Accordion>
          <Accordion key={3} title="Third child">
            Three! I&apos;m also open by default.
          </Accordion>
        </Accordion.Group>
        <p>
          You can configure an uncontrolled <code>{'<Accordion.Group>'}</code>
          component to only be able to have one child open at a time
        </p>
        <Accordion.Group exclusive>
          <Accordion key={1} title="First child">
            One! I&apos;m open by default!
          </Accordion>
          <Accordion key={2} title="Second child">
            Two
          </Accordion>
          <Accordion key={3} title="Third child">
            Three! I&apos;m also open by default.
          </Accordion>
        </Accordion.Group>
      </AntDCard>
    </ComponentSection>
  );
};

const Components = {
  Accordion: <AccordionSection />,
  Breadcrumbs: <BreadcrumbsSection />,
  Buttons: <ButtonsSection />,
  Cards: <CardsSection />,
  Charts: <ChartsSection />,
  Checkboxes: <CheckboxesSection />,
  ClipboardButton: <ClipboardButtonSection />,
  CodeEditor: <CodeEditorSection />,
  Color: <ColorSection />,
  Columns: <ColumnsSection />,
  Dropdown: <DropdownSection />,
  Empty: <EmptySection />,
  Facepile: <FacepileSection />,
  Form: <FormSection />,
  Icons: <IconsSection />,
  Input: <InputSection />,
  InputNumber: <InputNumberSection />,
  InputSearch: <InputSearchSection />,
  Lists: <ListsSection />,
  LogViewer: <LogViewerSection />,
  Modals: <ModalSection />,
  Nameplate: <NameplateSection />,
  Notes: <NotesSection />,
  Pagination: <PaginationSection />,
  Pivot: <PivotSection />,
  Select: <SelectSection />,
  Tags: <TagsSection />,
  Toggle: <ToggleSection />,
  Tooltips: <TooltipsSection />,
  Typography: <TypographySection />,
  UserAvatar: <UserAvatarSection />,
};

const DesignKit: React.FC = () => {
  const { actions } = useUI();
  const location = useLocation();
  const searchParams = new URLSearchParams(location.search);
  const isExclusiveMode = searchParams.get('exclusive') === 'true';

  useEffect(() => {
    actions.hideChrome();
  }, [actions]);

  return (
    <Page bodyNoPadding breadcrumb={[]} docTitle="Design Kit">
      <div className={css.base}>
        <nav>
          <Link reloadDocument to={'/'}>
            <Logo branding={BrandingType.Determined} orientation="horizontal" />
          </Link>
          <ThemeToggle />
          <ul>
            {componentOrder.map((componentId) => (
              <li key={componentId}>
                <a href={`#${componentId}`}>{ComponentTitles[componentId]}</a>
              </li>
            ))}
          </ul>
        </nav>
        <article>
          {componentOrder
            .filter((id) => !isExclusiveMode || !location.hash || id === location.hash.substring(1))
            .map((componentId) => (
              <React.Fragment key={componentId}>{Components[componentId]}</React.Fragment>
            ))}
        </article>
      </div>
    </Page>
  );
};

export default DesignKit;<|MERGE_RESOLUTION|>--- conflicted
+++ resolved
@@ -53,10 +53,6 @@
 import { noOp } from 'shared/utils/service';
 import { BrandingType } from 'stores/determinedInfo';
 import { MetricType, User } from 'types';
-<<<<<<< HEAD
-import handleError from 'utils/error';
-import { NotLoaded } from 'utils/loadable';
-=======
 import {
   Background,
   Brand,
@@ -67,9 +63,9 @@
   Status,
   Surface,
 } from 'utils/colors';
+import handleError from 'utils/error';
 import { TypographySize } from 'utils/fonts';
 import { Loaded, NotLoaded } from 'utils/loadable';
->>>>>>> 9388f1ac
 import loremIpsum from 'utils/loremIpsum';
 
 import useConfirm, { voidPromiseFn } from '../components/kit/useConfirm';
