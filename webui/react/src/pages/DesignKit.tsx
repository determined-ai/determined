import { PoweroffOutlined } from '@ant-design/icons';
<<<<<<< HEAD
import { Card, Space } from 'antd';
import { LabeledValue, SelectValue } from 'antd/es/select';
=======
import { Card as AntDCard, Space } from 'antd';
>>>>>>> ab25d9a8
import React, { useEffect, useMemo, useRef, useState } from 'react';
import { Link } from 'react-router-dom';

import Breadcrumb from 'components/kit/Breadcrumb';
import Button from 'components/kit/Button';
import Card from 'components/kit/Card';
import Checkbox from 'components/kit/Checkbox';
import Empty from 'components/kit/Empty';
import Facepile from 'components/kit/Facepile';
import Form from 'components/kit/Form';
import IconicButton from 'components/kit/IconicButton';
import Input from 'components/kit/Input';
import InputNumber from 'components/kit/InputNumber';
import InputSearch from 'components/kit/InputSearch';
import { LineChart, Serie } from 'components/kit/LineChart';
import { useChartGrid } from 'components/kit/LineChart/useChartGrid';
import { XAxisDomain } from 'components/kit/LineChart/XAxisFilter';
import LogViewer from 'components/kit/LogViewer/LogViewer';
import Pagination from 'components/kit/Pagination';
import Pivot from 'components/kit/Pivot';
import SelectFilter from 'components/kit/SelectFilter';
import Tooltip from 'components/kit/Tooltip';
import UserAvatar from 'components/kit/UserAvatar';
import UserBadge from 'components/kit/UserBadge';
import Logo from 'components/Logo';
import OverviewStats from 'components/OverviewStats';
import Page from 'components/Page';
import ProjectCard from 'components/ProjectCard';
import ResourcePoolCard from 'components/ResourcePoolCard';
import ResponsiveTable from 'components/Table/ResponsiveTable';
import ThemeToggle from 'components/ThemeToggle';
import { drawPointsPlugin } from 'components/UPlot/UPlotChart/drawPointsPlugin';
import { tooltipsPlugin } from 'components/UPlot/UPlotChart/tooltipsPlugin';
import resourcePools from 'fixtures/responses/cluster/resource-pools.json';
import { V1LogLevel } from 'services/api-ts-sdk';
import { mapV1LogsResponse } from 'services/decoder';
import useUI from 'shared/contexts/stores/UI';
import { ValueOf } from 'shared/types';
import { noOp } from 'shared/utils/service';
import {
  generateTestProjectData,
  generateTestWorkspaceData,
} from 'storybook/shared/generateTestData';
import { BrandingType, MetricType, Project, ResourcePool, User } from 'types';

import css from './DesignKit.module.scss';
import { CheckpointsDict } from './TrialDetails/TrialDetailsOverview';
import WorkspaceCard from './WorkspaceList/WorkspaceCard';

const ComponentTitles = {
  Breadcrumbs: 'Breadcrumbs',
  Buttons: 'Buttons',
  Cards: 'Cards',
  Charts: 'Charts',
  Checkboxes: 'Checkboxes',
  Dropdowns: 'Comboboxes & Dropdowns',
  Empty: 'Empty',
  Facepile: 'Facepile',
  Form: 'Form',
  Input: 'Input',
  InputNumber: 'InputNumber',
  InputSearch: 'InputSearch',
  Lists: 'Lists (tables)',
  LogViewer: 'LogViewer',
  Pagination: 'Pagination',
  Pivot: 'Pivot',
  Tooltips: 'Tooltips',
  UserAvatar: 'UserAvatar',
  UserBadge: 'UserBadge',
} as const;

type ComponentNames = ValueOf<typeof ComponentTitles>;
type ComponentIds = keyof typeof ComponentTitles;

const componentOrder = Object.entries(ComponentTitles)
  .sort((pair1, pair2) => pair1[1].localeCompare(pair2[1]))
  .map((pair) => pair[0] as keyof typeof ComponentTitles);

interface Props {
  children?: React.ReactNode;
  id: ComponentIds;
  title: ComponentNames;
}

const ComponentSection: React.FC<Props> = ({ children, id, title }: Props): JSX.Element => {
  return (
    <section>
      <h3 id={id}>{title}</h3>
      {children}
    </section>
  );
};

const ButtonsSection: React.FC = () => {
  return (
    <ComponentSection id="Buttons" title="Buttons">
      <AntDCard>
        <p>
          <code>{'<Button>'}</code>s give people a way to trigger an action. They&apos;re typically
          found in forms, dialog panels, and dialogs. Some buttons are specialized for particular
          tasks, such as navigation, repeated actions, or presenting menus.
        </p>
      </AntDCard>
      <AntDCard title="Best practices">
        <strong>Layout</strong>
        <ul>
          <li>
            For dialog boxes and panels, where people are moving through a sequence of screens,
            right-align buttons with the container.
          </li>
          <li>For single-page forms and focused tasks, left-align buttons with the container.</li>
          <li>
            Always place the primary button on the left, the secondary button just to the right of
            it.
          </li>
          <li>
            Show only one primary button that inherits theme color at rest state. If there are more
            than two buttons with equal priority, all buttons should have neutral backgrounds.
          </li>
          <li>
            Don&apos;t use a button to navigate to another place; use a link instead. The exception
            is in a wizard where &quot;Back&quot; and &quot;Next&quot; buttons may be used.
          </li>
          <li>
            Don&apos;t place the default focus on a button that destroys data. Instead, place the
            default focus on the button that performs the &quot;safe act&quot; and retains the
            content (such as &quot;Save&quot;) or cancels the action (such as &quot;Cancel&quot;).
          </li>
        </ul>
        <strong>Content</strong>
        <ul>
          <li>Use sentence-style capitalization—only capitalize the first word.</li>
          <li>
            Make sure it&apos;s clear what will happen when people interact with the button. Be
            concise; usually a single verb is best. Include a noun if there is any room for
            interpretation about what the verb means. For example, &quot;Delete folder&quot; or
            &quot;Create account&quot;.
          </li>
        </ul>
        <strong>Accessibility</strong>
        <ul>
          <li>Always enable the user to navigate to focus on buttons using their keyboard.</li>
          <li>Buttons need to have accessible naming.</li>
          <li>Aria- and roles need to have consistent (non-generic) attributes.</li>
        </ul>
      </AntDCard>
      <AntDCard title="Usage">
        <strong>Default Button</strong>
        <Space>
          <Button type="primary">Primary</Button>
          <Button>Secondary</Button>
          <Button loading>Loading</Button>
          <Button disabled>Disabled</Button>
        </Space>
        <hr />
        <strong>Default Button with icon</strong>
        <Space>
          <Button icon={<PoweroffOutlined />} type="primary">
            ButtonWithIcon
          </Button>
          <Button icon={<PoweroffOutlined />}>ButtonWithIcon</Button>
          <Button disabled icon={<PoweroffOutlined />}>
            ButtonWithIcon
          </Button>
        </Space>
        <hr />
        <strong>Large iconic buttons</strong>
        <Space>
          <IconicButton iconName="searcher-grid" text="Iconic button" type="primary" />
          <IconicButton iconName="searcher-grid" text="Iconic button" />
          <IconicButton disabled iconName="searcher-grid" text="Iconic button" />
        </Space>
      </AntDCard>
    </ComponentSection>
  );
};

const DropdownsSection: React.FC = () => {
  const handleFilter = (input: string, option: LabeledValue | undefined) =>
    !!(
      option?.label && option.label.toString().toLowerCase().includes(input.toLowerCase()) === true
    );
  const [multiSelectValues, setMultiSelectValues] = useState<SelectValue>();

  return (
    <ComponentSection id="Dropdowns" title="Comboboxes & Dropdowns">
      <AntDCard>
        <p>
          A dropdown/combo box (<code>{'<SelectFilter>'}</code>) combines a text field and a
          dropdown giving people a way to select an option from a list or enter their own choice.
        </p>
      </AntDCard>
      <AntDCard title="Best practices">
        <strong>Layout</strong>
        <ul>
          <li>
            Use a combo box when there are multiple choices that can be collapsed under one title,
            when the list of items is long, or when space is constrained.
          </li>
        </ul>
        <strong>Content</strong>
        <ul>
          <li>Use single words or shortened statements as options.</li>
          <li>Don&apos;t use punctuation at the end of options.</li>
        </ul>
        <strong>Accessibility</strong>
        <ul>
          <li>
            ComboBox dropdowns render in their own layer by default to ensure they are not clipped
            by containers with overflow: hidden or overflow: scroll. This causes extra difficulty
            for people who use screen readers, so we recommend rendering the ComboBox options
            dropdown inline unless they are in overflow containers.
          </li>
        </ul>
        <strong>Truncation</strong>
        <ul>
          <li>
            By default, the ComboBox truncates option text instead of wrapping to a new line.
            Because this can lose meaningful information, it is recommended to adjust styles to wrap
            the option text.
          </li>
        </ul>
      </AntDCard>
      <AntDCard title="Usage">
        <strong>Default dropdown</strong>
        <SelectFilter
          defaultValue={1}
          options={[
            { label: 'Option 1', value: 1 },
            { label: 'Option 2', value: 2 },
            { label: 'Option 3', value: 3 },
          ]}
        />
        <strong>Disabled dropdown</strong>
        <SelectFilter
          defaultValue="disabled"
          disabled
          options={[{ label: 'Disabled', value: 'disabled' }]}
        />
        <strong>Variations</strong>
        <strong>Multiselect Dropdown</strong>
        <SelectFilter
          disableTags
          mode="multiple"
          options={[
            { label: 'Option 1', value: 1 },
            { label: 'Option 2', value: 2 },
            { label: 'Option 3', value: 3 },
          ]}
          value={multiSelectValues}
          onChange={(value) => setMultiSelectValues(value)}
        />
        <strong>Multiselect Dropdown with Tags</strong>
        <SelectFilter
          mode="multiple"
          options={[
            { label: 'Option 1', value: 1 },
            { label: 'Option 2', value: 2 },
            { label: 'Option 3', value: 3 },
          ]}
        />
        <strong>Dropdown with Search</strong>
        <SelectFilter
          filterOption={handleFilter}
          options={[
            { label: 'Option 1', value: 1 },
            { label: 'Option 2', value: 2 },
            { label: 'Option 3', value: 3 },
          ]}
          placeholder="Search"
        />
        <hr />
        <span>
          Also see{' '}
          <Link reloadDocument to={`#${ComponentTitles.Form}`}>
            Form
          </Link>{' '}
          for form-specific variations
        </span>
      </AntDCard>
    </ComponentSection>
  );
};

const line1BatchesDataRaw: [number, number][] = [
  [0, -2],
  [2, Math.random() * 12],
  [4, 15],
  [6, Math.random() * 60],
  [9, Math.random() * 40],
  [10, Math.random() * 76],
  [18, Math.random() * 80],
  [19, 89],
];
const line2BatchesDataRaw: [number, number][] = [
  [1, 15],
  [2, 10.123456789],
  [2.5, Math.random() * 22],
  [3, 10.3909],
  [3.25, 19],
  [3.75, 4],
  [4, 12],
];

const ChartsSection: React.FC = () => {
  const timerRef = useRef<NodeJS.Timer | null>(null);
  const [timer, setTimer] = useState(1);
  useEffect(() => {
    timerRef.current = setInterval(() => setTimer((t) => t + 1), 2000);

    return () => {
      if (timerRef.current !== null) clearInterval(timerRef.current);
    };
  }, []);

  const line1BatchesDataStreamed = useMemo(() => line1BatchesDataRaw.slice(0, timer), [timer]);
  const line2BatchesDataStreamed = useMemo(() => line2BatchesDataRaw.slice(0, timer), [timer]);

  const line1: Serie = {
    color: '#009BDE',
    data: {
      [XAxisDomain.Batches]: line1BatchesDataStreamed,
      [XAxisDomain.Time]: [],
    },
    metricType: MetricType.Training,
    name: 'Line',
  };

  const stampToNum = (tstamp: string): number => new Date(tstamp).getTime() / 1000;

  const line2: Serie = {
    data: {
      [XAxisDomain.Batches]: line2BatchesDataStreamed,
      [XAxisDomain.Time]: [
        [stampToNum('2023-01-05T01:00:00Z'), 15],
        [stampToNum('2023-01-05T02:12:34.56789Z'), 10.123456789],
        [stampToNum('2023-01-05T02:30:00Z'), 22],
        [stampToNum('2023-01-05T03:15:00Z'), 15],
        [stampToNum('2023-01-05T04:02:06Z'), 12],
      ],
    },
    metricType: MetricType.Validation,
    name: 'Line',
  };

  const line3: Serie = {
    data: {
      [XAxisDomain.Time]: [
        [stampToNum('2023-01-05T01:00:00Z'), 12],
        [stampToNum('2023-01-05T02:00:00Z'), 5],
        [stampToNum('2023-01-05T02:30:00Z'), 2],
        [stampToNum('2023-01-05T03:00:00Z'), 10.123456789],
        [stampToNum('2023-01-05T04:00:00Z'), 4],
      ],
    },
    metricType: MetricType.Validation,
    name: 'Alt-Line',
  };

  const checkpointsDict: CheckpointsDict = {
    2: {
      endTime: '2023-02-02T04:54:41.095204Z',
      experimentId: 6,
      resources: {
        'checkpoint_file': 3,
        'workload_sequencer.pkl': 88,
      },
      state: 'COMPLETED',
      totalBatches: 100,
      trialId: 6,
      uuid: 'f2684332-98e1-4a78-a1f7-c8107f15db2a',
    },
  };
  const [xAxis, setXAxis] = useState<XAxisDomain>(XAxisDomain.Batches);
  const createChartGrid = useChartGrid();
  return (
    <ComponentSection id="Charts" title="Charts">
      <AntDCard>
        <p>
          Line Charts (<code>{'<LineChart>'}</code>) are a universal component to create charts for
          learning curve, metrics, cluster history, etc. We currently use the uPlot library.
        </p>
      </AntDCard>
      <AntDCard title="Label options">
        <p>A chart with two metrics, a title, a legend, an x-axis label, a y-axis label.</p>
        <LineChart height={250} series={[line1, line2]} showLegend={true} title="Sample" />
      </AntDCard>
      <AntDCard title="Focus series">
        <p>Highlight a specific metric in the chart.</p>
        <LineChart focusedSeries={1} height={250} series={[line1, line2]} title="Sample" />
      </AntDCard>
      <AntDCard title="Chart Grid">
        <p>
          A Chart Grid (<code>{'<ChartGrid>'}</code>) can be used to place multiple charts in a
          responsive grid. There is a sync for the plot window, cursor, and selection/zoom of an
          x-axis range. There will be a linear/log scale switch, and if multiple X-axis options are
          provided, an X-axis switch.
        </p>
        {createChartGrid({
          chartsProps: [
            {
              plugins: [
                drawPointsPlugin(checkpointsDict),
                tooltipsPlugin({
                  getXTooltipHeader(xIndex) {
                    const xVal = line1.data[xAxis]?.[xIndex]?.[0];

                    if (xVal === undefined) return '';
                    const checkpoint = checkpointsDict?.[Math.floor(xVal)];
                    if (!checkpoint) return '';
                    return '<div>⬦ Best Checkpoint <em>(click to view details)</em> </div>';
                  },
                  isShownEmptyVal: false,
                  seriesColors: ['#009BDE'],
                }),
              ],
              series: [line1],
              showLegend: true,
              title: 'Sample1',
              xAxis,
              xLabel: xAxis,
            },
            {
              series: [line2, line3],
              showLegend: true,
              title: 'Sample2',
              xAxis,
              xLabel: xAxis,
            },
          ],
          onXAxisChange: setXAxis,
          xAxis: xAxis,
        })}
      </AntDCard>
    </ComponentSection>
  );
};

const CheckboxesSection: React.FC = () => {
  return (
    <ComponentSection id="Checkboxes" title="Checkboxes">
      <AntDCard>
        <p>
          Checkboxes (<code>{'<Checkbox>'}</code>) give people a way to select one or more items
          from a group, or switch between two mutually exclusive options (checked or unchecked, on
          or off).
        </p>
      </AntDCard>
      <AntDCard title="Best practices">
        <strong>Layout</strong>
        <ul>
          <li>
            Use a single check box when there&apos;s only one selection to make or choice to
            confirm. Selecting a blank check box selects it. Selecting it again clears the check
            box.
          </li>
          <li>
            Use multiple check boxes when one or more options can be selected from a group. Unlike
            radio buttons, selecting one check box will not clear another check box.
          </li>
        </ul>
        <strong>Content</strong>
        <ul>
          <li>
            Separate two groups of check boxes with headings rather than positioning them one after
            the other.
          </li>
          <li>Use sentence-style capitalization—only capitalize the first word.</li>
          <li>
            Don&apos;t use end punctuation (unless the check box label absolutely requires multiple
            sentences).
          </li>
          <li>Use a sentence fragment for the label, rather than a full sentence.</li>
          <li>
            Make it easy for people to understand what will happen if they select or clear a check
            box.
          </li>
        </ul>
      </AntDCard>
      <AntDCard title="Usage">
        <strong>Basic checkboxes</strong>
        <Checkbox>This is a basic checkbox.</Checkbox>
        <strong>Variations</strong>
        <Checkbox checked>Checked checkbox</Checkbox>
        <Checkbox checked={false}>Unchecked checkbox</Checkbox>
        <Checkbox checked disabled>
          Disabled checked checkbox
        </Checkbox>
        <p>Mandatory checkbox - not implemented.</p>
        <p>Mandatory checkbox with info sign - not implemented.</p>
        <Checkbox indeterminate>Indeterminate checkbox</Checkbox>
      </AntDCard>
    </ComponentSection>
  );
};

const InputSearchSection: React.FC = () => {
  return (
    <ComponentSection id="InputSearch" title="InputSearch">
      <AntDCard>
        <p>
          A search box (<code>{'<InputSearch>'}</code>) provides an input field for searching
          content within a site or app to find specific items.
        </p>
      </AntDCard>
      <AntDCard title="Best practices">
        <strong>Layout</strong>
        <ul>
          <li>
            Don&apos;t build a custom search control based on the default text box or any other
            control.
          </li>
          <li>
            Use a search box without a parent container when it&apos;s not restricted to a certain
            width to accommodate other content. This search box will span the entire width of the
            space it&apos;s in.
          </li>
        </ul>
        <strong>Content</strong>
        <ul>
          <li>
            Use placeholder text in the search box to describe what people can search for. For
            example, &quot;Search&quot;, &quot;Search files&quot;, or &quot;Search contacts
            list&quot;.
          </li>
          <li>
            Although search entry points tend to be similarly visualized, they can provide access to
            results that range from broad to narrow. By effectively communicating the scope of a
            search, you can ensure that people&apos;s expectations are met by the capabilities of
            the search you&apos;re performing, which will reduce the possibility of frustration. The
            search entry point should be placed near the content being searched.
          </li>
        </ul>
      </AntDCard>
      <AntDCard title="Usage">
        <strong>Default Searchbox</strong>
        <InputSearch placeholder="input search text" />
        <strong>Variations</strong>
        <InputSearch allowClear enterButton value="Active search box" />
        <InputSearch disabled placeholder="disabled search box" />
        <hr />
        <strong>In-table Searchbox</strong>
        <p>Not implemented</p>
        <hr />
        <strong>Search box with scopes</strong>
        <p>Not implemented</p>
      </AntDCard>
    </ComponentSection>
  );
};

const InputNumberSection: React.FC = () => {
  return (
    <ComponentSection id="InputNumber" title="InputNumber">
      <AntDCard>
        <p>
          A spin button (<code>{'<InputNumber>'}</code>) allows someone to incrementally adjust a
          value in small steps. It&apos;s mainly used for numeric values, but other values are
          supported too.
        </p>
      </AntDCard>
      <AntDCard title="Best practices">
        <strong>Layout</strong>
        <ul>
          <li>
            Place labels to the left of the spin button control. For example, &quot;Length of ruler
            (cm)&quot;.
          </li>
          <li>Spin button width should adjust to fit the number values.</li>
        </ul>
        <strong>Content</strong>
        <ul>
          <li>Use a spin button when you need to incrementally change a value.</li>
          <li>Use a spin button when values are tied to a unit of measure.</li>
          <li>Don&apos;t use a spin button for binary settings.</li>
          <li>Don&apos;t use a spin button for a range of three values or less.</li>
        </ul>
      </AntDCard>
      <AntDCard title="Usage">
        <strong>Default InputNumber</strong>
        <InputNumber />
        <strong>Disabled InputNumber</strong>
        <InputNumber disabled />
        <hr />
        <span>
          Also see{' '}
          <Link reloadDocument to={`#${ComponentTitles.Form}`}>
            Form
          </Link>{' '}
          for form-specific variations
        </span>
      </AntDCard>
    </ComponentSection>
  );
};

const InputSection: React.FC = () => {
  return (
    <ComponentSection id="Input" title="Input">
      <AntDCard>
        <p>
          Text fields (<code>{'<Input>'}</code>) give people a way to enter and edit text.
          They&apos;re used in forms, modal dialogs, tables, and other surfaces where text input is
          required.
        </p>
      </AntDCard>
      <AntDCard title="Best practices">
        <strong>Layout</strong>
        <ul>
          <li>Use a multiline text field when long entries are expected.</li>
          <li>
            Don&apos;t place a text field in the middle of a sentence, because the sentence
            structure might not make sense in all languages. For example, &quot;Remind me in
            [textfield] weeks&quot; should instead read, &quot;Remind me in this many weeks:
            [textfield]&quot;.
          </li>
          <li>Format the text field for the expected entry.</li>
        </ul>
      </AntDCard>
      <AntDCard title="Usage">
        <strong>
          Input <code>{'<Input>'}</code>
        </strong>
        <strong>Default Input</strong>
        <Input />
        <strong>Disabled Input</strong>
        <Input disabled />
        <hr />
        <strong>
          TextArea <code>{'<Input.TextArea>'}</code>
        </strong>
        <strong>Default TextArea</strong>
        <Input.TextArea />
        <strong>Disabled TextArea</strong>
        <Input.TextArea disabled />
        <hr />
        <strong>
          Password <code>{'<Input.Password>'}</code>
        </strong>
        <strong>Default Password</strong>
        <Input.Password />
        <strong>Disabled Password</strong>
        <Input.Password disabled />
        <hr />
        <span>
          Also see{' '}
          <Link reloadDocument to={`#${ComponentTitles.Form}`}>
            Form
          </Link>{' '}
          for form-specific variations
        </span>
      </AntDCard>
    </ComponentSection>
  );
};

const ListsSection: React.FC = () => {
  const mockColumns = [
    {
      dataIndex: 'id',
      sorter: true,
      title: 'ID',
    },
    {
      dataIndex: 'name',
      sorter: true,
      title: 'Name',
    },
  ];

  const mockRows = [
    {
      id: 'Row id',
      name: 'Row name',
    },
  ];

  return (
    <ComponentSection id="Lists" title="Lists (tables)">
      <AntDCard>
        <p>
          A list (<code>{'<ResponsiveTable>'}</code>) is a robust way to display an information-rich
          collection of items, and allow people to sort, group, and filter the content. Use a
          details list when information density is critical.
        </p>
      </AntDCard>
      <AntDCard title="Best practices">
        <strong>Layout</strong>
        <ul>
          <li>
            List items are composed of selection, icon, and name columns at minimum. You can include
            other columns, such as date modified, or any other metadata field associated with the
            collection.
          </li>
          <li>
            Avoid using file type icon overlays to denote status of a file as it can make the entire
            icon unclear.
          </li>
          <li>
            If there are multiple lines of text in a column, consider the variable row height
            variant.
          </li>
          <li>Give columns ample default width to display information.</li>
        </ul>
        <strong>Content</strong>
        <ul>
          <li>
            Use sentence-style capitalization for column headers—only capitalize the first word.
          </li>
        </ul>
        <strong>Accessibility</strong>
        <ul>
          <li>
            When creating a DetailsList where one column is clearly the primary label for the row,
            it&apos;s best to use isRowHeader on that column to create a better screen reader
            experience navigating the table. For selectable DetailsLists, specifying a row header
            also gives the checkboxes a better accessible label.
          </li>
        </ul>
        <strong>Keyboard hotkeys</strong>
        <ul>
          <li>
            DetailsList supports different selection modes with keyboard behavior differing based on
            the current selection mode.
          </li>
        </ul>
      </AntDCard>
      <AntDCard title="Usage">
        <strong>Default list</strong>
        <ResponsiveTable columns={mockColumns} dataSource={mockRows} rowKey="id" />
      </AntDCard>
    </ComponentSection>
  );
};

const BreadcrumbsSection: React.FC = () => {
  return (
    <ComponentSection id="Breadcrumbs" title="Breadcrumbs">
      <AntDCard>
        <p>
          <code>{'<Breadcrumb>'}</code>s should be used as a navigational aid in your app or site.
          They indicate the current page&apos;s location within a hierarchy and help the user
          understand where they are in relation to the rest of that hierarchy. They also afford
          one-click access to higher levels of that hierarchy.
        </p>
        <p>
          Breadcrumbs are typically placed, in horizontal form, under the masthead or navigation of
          an experience, above the primary content area.
        </p>
      </AntDCard>
      <AntDCard title="Best practices">
        <strong>Accessibility</strong>
        <ul>
          <li>By default, Breadcrumb uses arrow keys to cycle through each item. </li>
          <li>
            Place Breadcrumbs at the top of a page, above a list of items, or above the main content
            of a page.{' '}
          </li>
        </ul>
      </AntDCard>
      <AntDCard title="Usage">
        <strong>Breadcrumb</strong>
        <Breadcrumb>
          <Breadcrumb.Item>Level 0</Breadcrumb.Item>
          <Breadcrumb.Item>Level 1</Breadcrumb.Item>
          <Breadcrumb.Item>Level 2</Breadcrumb.Item>
        </Breadcrumb>
      </AntDCard>
    </ComponentSection>
  );
};

const FacepileSection: React.FC = () => {
  const users = [
    {
      id: 123,
      isActive: true,
      isAdmin: true,
      username: 'Fake Admin',
    },
    {
      id: 3,
      isActive: true,
      isAdmin: true,
      username: 'Admin',
    },
    {
      id: 13,
      isActive: true,
      isAdmin: true,
      username: 'Fake',
    },
    {
      id: 23,
      isActive: true,
      isAdmin: true,
      username: 'User',
    },
    {
      id: 12,
      isActive: true,
      isAdmin: true,
      username: 'Foo',
    },
    {
      id: 2,
      isActive: true,
      isAdmin: true,
      username: 'Baar',
    },
    {
      id: 12,
      isActive: true,
      isAdmin: true,
      username: 'Gandalf',
    },
    {
      id: 1,
      isActive: true,
      isAdmin: true,
      username: 'Leroy Jenkins',
    },
  ];
  return (
    <ComponentSection id="Facepile" title="Facepile">
      <AntDCard>
        <p>
          A face pile (<code>{'<Facepile>'}</code>) displays a list of personas. Each circle
          represents a person and contains their image or initials. Often this control is used when
          sharing who has access to a specific view or file, or when assigning someone a task within
          a workflow.
        </p>
      </AntDCard>
      <AntDCard title="Best practices">
        <strong>Content considerations</strong>
        <ul>
          <li>
            The face pile empty state should only include an &quot;Add&quot; button. Another variant
            is to use an input field with placeholder text instructing people to add a person. See
            the people picker component for the menu used to add people to the face pile list.
          </li>
          <li>
            When there is only one person in the face pile, consider using their name next to the
            face or initials.
          </li>
          <li>
            When there is a need to show the face pile expanded into a vertical list, include a
            downward chevron button. Selecting the chevron opens a standard list view of people.
          </li>
          <li>
            When the face pile exceeds a max number of 5 people, show a button at the end of the
            list indicating how many are not being shown. Clicking or tapping on the overflow would
            open a standard list view of people.
          </li>
          <li>
            The component can include an &quot;Add&quot; button which can be used for quickly adding
            a person to the list.
          </li>
          <li>
            When hovering over a person in the face pile, include a tooltip or people card that
            offers more information about that person.
          </li>
        </ul>
      </AntDCard>
      <AntDCard title="Usage">
        <strong>Facepile with initial state</strong>
        <Facepile editable selectableUsers={users} />
        <strong>Variations</strong>
        <ul>
          <li>
            Facepile with 8 people
            <Facepile users={users.slice(0, 8)} />
          </li>
          <li>Facepile with both name initials</li>
          <p>Check the Facepile above and select a user that would fit that case</p>
        </ul>
      </AntDCard>
    </ComponentSection>
  );
};

const UserAvatarSection: React.FC = () => {
  return (
    <ComponentSection id="UserAvatar" title="UserAvatar">
      <AntDCard>
        <p>
          A (<code>{'<UserAvatar>'}</code>) represents a user. It consists of a circle containing
          the first letter of the user&apos;s display name or username. On hover, it displays a
          tooltip with the full display name or username.
        </p>
      </AntDCard>
      <AntDCard title="Usage">
        <UserAvatar />
      </AntDCard>
    </ComponentSection>
  );
};

const UserBadgeSection: React.FC = () => {
  const testUser = { displayName: 'Abc', id: 1, username: 'alpha123' };

  return (
    <ComponentSection id="UserBadge" title="UserBadge">
      <AntDCard>
        <p>
          A (<code>{'<UserBadge>'}</code>) fully represents a user with a UserAvatar circle icon,
          and the user&apos;s display name and username. If there is a display name, it appears
          first, otherwise only the username is visible. A &apos;compact&apos; option reduces the
          size of the name for use in a smaller form or modal.
        </p>
      </AntDCard>
      <AntDCard title="Usage">
        <li>User with Display Name</li>
        <UserBadge user={testUser as User} />
        <li>Compact format</li>
        <UserBadge compact user={testUser as User} />
        <li>User without Display Name</li>
        <UserBadge user={{ ...testUser, displayName: undefined } as User} />
      </AntDCard>
    </ComponentSection>
  );
};

const PivotSection: React.FC = () => {
  return (
    <ComponentSection id="Pivot" title="Pivot">
      <AntDCard>
        <p>
          The Pivot control (<code>{'<Tabs>'}</code>) and related tabs pattern are used for
          navigating frequently accessed, distinct content categories. Pivots allow for navigation
          between two or more content views and relies on text headers to articulate the different
          sections of content.
        </p>
        <p>Tapping on a pivot item header navigates to that header&apos;s section content.</p>
        <p>
          Tabs are a visual variant of Pivot that use a combination of icons and text or just icons
          to articulate section content.
        </p>
      </AntDCard>
      <AntDCard title="Best practices">
        <strong>Content considerations</strong>
        <ul>
          <li>
            Be concise on the navigation labels, ideally one or two words rather than a phrase.
          </li>
          <li>
            Use on content-heavy pages that require a significant amount of scrolling to access the
            various sections.
          </li>
        </ul>
      </AntDCard>
      <AntDCard title="Usage">
        <strong>Default Pivot</strong>
        <Space>
          <Pivot
            items={[
              { children: 'Overview', key: 'Overview', label: 'Overview' },
              { children: 'Hyperparameters', key: 'hyperparameters', label: 'Hyperparameters' },
              { children: 'Checkpoints', key: 'checkpoints', label: 'Checkpoints' },
              { children: 'Code', key: 'code', label: 'Code' },
              { children: 'Notes', key: 'notes', label: 'Notes' },
              { children: 'Profiler', key: 'profiler', label: 'Profiler' },
              { children: 'Logs', key: 'logs', label: 'Logs' },
            ]}
          />
        </Space>
        <hr />
        <strong>Card Pivot</strong>
        <Space>
          <Pivot
            items={[
              { children: 'Overview', key: 'Overview', label: 'Overview' },
              { children: 'Hyperparameters', key: 'hyperparameters', label: 'Hyperparameters' },
              { children: 'Checkpoints', key: 'checkpoints', label: 'Checkpoints' },
              { children: 'Code', key: 'code', label: 'Code' },
              { children: 'Notes', key: 'notes', label: 'Notes' },
              { children: 'Profiler', key: 'profiler', label: 'Profiler' },
              { children: 'Logs', key: 'logs', label: 'Logs' },
            ]}
            type="card"
          />
        </Space>
      </AntDCard>
    </ComponentSection>
  );
};

const PaginationSection: React.FC = () => {
  return (
    <ComponentSection id="Pagination" title="Pagination">
      <AntDCard>
        <p>
          <code>{'<Pagination>'}</code> is the process of splitting the contents of a website, or
          section of contents from a website, into discrete pages. This user interface design
          pattern is used so users are not overwhelmed by a mass of data on one page. Page breaks
          are automatically set.
        </p>
      </AntDCard>
      <AntDCard title="Best practices">
        <strong>Content considerations</strong>
        <ul>
          <li>Use ordinal numerals or letters of the alphabet.</li>
          <li>
            Indentify the current page in addition to the pages in immediate context/surrounding.
          </li>
        </ul>
      </AntDCard>
      <AntDCard title="Usage">
        <strong>Pagination default</strong>
        <Pagination total={500} />
        <strong>Considerations</strong>
        <ul>
          <li>
            Always give the user the option to navigate to the first & last page -- this helps with
            sorts.
          </li>
          <li>
            Provide the user with 2 pages before/after when navigating &apos;island&apos;
            page-counts.
          </li>
          <li>Provide the user with the first 4 or last 4 pages of the page-range.</li>
          <li>
            Ensure the FocusTrap is set to the whole pagination component so that user doesn&apos;t
            tabs in/out accidentally.
          </li>
        </ul>
      </AntDCard>
    </ComponentSection>
  );
};

const CardsSection: React.FC = () => {
  const rps = resourcePools as unknown as ResourcePool[];
  const project: Project = { ...generateTestProjectData(), lastExperimentStartedAt: new Date() };
  const workspace = generateTestWorkspaceData();

  return (
    <ComponentSection id="Cards" title="Cards">
      <AntDCard>
        <p>
          A Card (<code>{'<Card>'}</code>) contains additional metadata or actions. This offers
          people a richer view into a file than the typical grid view.
        </p>
      </AntDCard>
      <AntDCard title="Best practices">
        <strong>Content considerations</strong>
        <ul>
          <li>Incorporate metadata that is relevant and useful in this particular view.</li>
          <li>
            Don&apos;t use a document card in views where someone is likely to be performing bulk
            operations in files, or when the list may get very long. Specifically, if you&apos;re
            showing all the items inside an actual folder, a card may be overkill because the
            majority of the items in the folder may not have interesting metadata.
          </li>
          <li>
            Don&apos;t use a document card if space is at a premium or you can&apos;t show relevant
            and timely commands or metadata. Cards are useful because they can expose on-item
            interactions like “Share” buttons or view counts.
          </li>
        </ul>
      </AntDCard>
      <AntDCard title="Usage">
        <strong>Card default</strong>
        <Card />
        <strong>Card group default</strong>
        <p>
          A card group (<code>{'<Card.Group>'}</code>) can be used to display a list or grid of
          cards.
        </p>
        <Card.Group>
          <Card />
          <Card />
        </Card.Group>
        <strong>Considerations</strong>
        <ul>
          <li>Ensure links are tab-able.</li>
          <li>Ensure data is relevant and if not, remove it.</li>
          <li>We need to revisit the density of each of the cards and content.</li>
          <li>
            Implement quick actions inside of the card as to prevent the user from providing
            additional clicks.
          </li>
        </ul>
        <strong>Card variations</strong>
        <p>Small cards (default)</p>
        <Card.Group>
          <Card actionMenu={{ items: [{ key: 'test', label: 'Test' }] }}>Card with actions</Card>
          <Card actionMenu={{ items: [{ key: 'test', label: 'Test' }] }} disabled>
            Disabled card
          </Card>
          <Card onClick={noOp}>Clickable card</Card>
        </Card.Group>
        <p>Medium cards</p>
        <Card.Group size="medium">
          <Card actionMenu={{ items: [{ key: 'test', label: 'Test' }] }} size="medium">
            Card with actions
          </Card>
          <Card actionMenu={{ items: [{ key: 'test', label: 'Test' }] }} disabled size="medium">
            Disabled card
          </Card>
          <Card size="medium" onClick={noOp}>
            Clickable card
          </Card>
        </Card.Group>
        <strong>Card group variations</strong>
        <p>Wrapping group (default)</p>
        <Card.Group size="medium">
          <Card size="medium" />
          <Card size="medium" />
          <Card size="medium" />
          <Card size="medium" />
          <Card size="medium" />
          <Card size="medium" />
          <Card size="medium" />
        </Card.Group>
        <p>Non-wrapping group</p>
        <Card.Group size="medium" wrap={false}>
          <Card size="medium" />
          <Card size="medium" />
          <Card size="medium" />
          <Card size="medium" />
          <Card size="medium" />
          <Card size="medium" />
          <Card size="medium" />
        </Card.Group>
        <strong>Card examples</strong>
        <ul>
          <li>
            Project card (<code>{'<ProjectCard>'}</code>)
          </li>
          <Card.Group>
            <ProjectCard project={project} />
            <ProjectCard project={{ ...project, archived: true }} />
            <ProjectCard
              project={{
                ...project,
                name: 'Project with a very long name that spans many lines and eventually gets cut off',
              }}
            />
          </Card.Group>
          <li>
            Workspace card (<code>{'<WorkspaceCard>'}</code>)
          </li>
          <Card.Group size="medium">
            <WorkspaceCard workspace={workspace} />
            <WorkspaceCard workspace={{ ...workspace, archived: true }} />
          </Card.Group>
          <li>
            Stats overview (<code>{'<OverviewStats>'}</code>)
          </li>
          <Card.Group>
            <OverviewStats title="Active Experiments">0</OverviewStats>
            <OverviewStats title="Clickable card" onClick={noOp}>
              Example
            </OverviewStats>
          </Card.Group>
          <li>
            Resource pool card (<code>{'<ResourcePoolCard>'}</code>)
          </li>
          <Card.Group size="medium">
            <ResourcePoolCard resourcePool={rps[0]} />
          </Card.Group>
        </ul>
      </AntDCard>
    </ComponentSection>
  );
};

const LogViewerSection: React.FC = () => {
  const sampleLogs = [
    {
      id: 1,
      level: V1LogLevel.INFO,
      message: 'Determined master 0.19.7-dev0 (built with go1.18.7)',
      timestamp: '2022-06-02T21:48:07.456381-06:00',
    },
    {
      id: 2,
      level: V1LogLevel.INFO,
      message:
        'connecting to database determined-master-database-tytmqsutj5d1.cluster-csrkoc1nkoog.us-west-2.rds.amazonaws.com:5432',
      timestamp: '2022-07-02T21:48:07.456381-06:00',
    },
    {
      id: 3,
      level: V1LogLevel.INFO,
      message:
        'running DB migrations from file:///usr/share/determined/master/static/migrations; this might take a while...',
      timestamp: '2022-08-02T21:48:07.456381-06:00',
    },
    {
      id: 4,
      level: V1LogLevel.INFO,
      message: 'no migrations to apply; version: 20221026124235',
      timestamp: '2022-09-02T21:48:07.456381-06:00',
    },
    {
      id: 5,
      level: V1LogLevel.ERROR,
      message:
        'failed to aggregate resource allocation: failed to add aggregate allocation: ERROR: range lower bound must be less than or equal to range upper bound (SQLSTATE 22000)  actor-local-addr="allocation-aggregator" actor-system="master" go-type="allocationAggregator"',
      timestamp: '2022-10-02T21:48:07.456381-06:00',
    },
    {
      id: 6,
      level: V1LogLevel.WARNING,
      message:
        'received update on unknown agent  actor-local-addr="aux-pool" actor-system="master" agent-id="i-018fadb36ddbfe97a" go-type="ResourcePool" resource-pool="aux-pool"',
      timestamp: '2022-11-02T21:48:07.456381-06:00',
    },
  ];
  return (
    <ComponentSection id="LogViewer" title="LogViewer">
      <AntDCard>
        <p>
          A Logview (<code>{'<LogViewer>'}</code>) prints events that have been configured to be
          triggered and return them to the user in a running stream.
        </p>
      </AntDCard>
      <AntDCard title="Best practices">
        <strong>Content considerations</strong>
        <ul>
          <li>
            Prioritize accessibility and readability of the log entry as details can always be
            generated afterwards.
          </li>
          <li>
            Prioritize IntelliSense type of readability improvements as it helps scannability of the
            text.
          </li>
          <li>Provide the user with ways of searching & filtering down logs.</li>
        </ul>
      </AntDCard>
      <AntDCard title="Usage">
        <strong>LogViewer default</strong>
        <div style={{ height: '300px' }}>
          <LogViewer decoder={mapV1LogsResponse} initialLogs={sampleLogs} sortKey="id" />
        </div>
        <strong>Considerations</strong>
        <ul>
          <li>
            Ensure that we don&apos;t overload the users with information --&gt; we need to know
            what events we&apos;re listening to.
          </li>
          <li>Ensure the capability of searching/filtering log entries.</li>
        </ul>
      </AntDCard>
    </ComponentSection>
  );
};

const FormSection: React.FC = () => {
  return (
    <ComponentSection id="Form" title="Form">
      <AntDCard>
        <p>
          <code>{'<Form>'}</code> and <code>{'<Form.Item>'}</code> components are used for
          submitting user input. When these components wrap a user input field (such as{' '}
          <code>{'<Input>'}</code> or <code>{'<SelectFilter>'}</code>), they can show a standard
          label, indicate that the field is required, apply input validation, or display an input
          validation error.
        </p>
      </AntDCard>
      <AntDCard title="Usage">
        <Form>
          <strong>
            Form-specific{' '}
            <Link reloadDocument to={`#${ComponentTitles.Input}`}>
              Input
            </Link>{' '}
            variations
          </strong>
          <br />
          <Form.Item label="Required input" name="required" required>
            <Input />
          </Form.Item>
          <Form.Item
            label="Invalid input"
            name="invalid"
            validateMessage="Input validation error"
            validateStatus="error">
            <Input />
          </Form.Item>
          <br />
          <hr />
          <br />
          <strong>
            Form-specific{' '}
            <Link reloadDocument to={`#${ComponentTitles.Input}`}>
              TextArea
            </Link>{' '}
            variations
          </strong>
          <br />
          <Form.Item label="Required TextArea" name="required" required>
            <Input.TextArea />
          </Form.Item>
          <Form.Item
            label="Invalid TextArea"
            name="invalid"
            validateMessage="Input validation error"
            validateStatus="error">
            <Input.TextArea />
          </Form.Item>
          <br />
          <hr />
          <br />
          <strong>
            Form-specific{' '}
            <Link reloadDocument to={`#${ComponentTitles.Input}`}>
              Password
            </Link>{' '}
            variations
          </strong>
          <br />
          <Form.Item label="Required Password" name="required" required>
            <Input.Password />
          </Form.Item>
          <Form.Item
            label="Invalid Password"
            name="invalid"
            validateMessage="Input validation error"
            validateStatus="error">
            <Input.Password />
          </Form.Item>
          <br />
          <hr />
          <br />
          <strong>
            Form-specific{' '}
            <Link reloadDocument to={`#${ComponentTitles.InputNumber}`}>
              InputNumber
            </Link>{' '}
            variations
          </strong>
          <Form.Item label="Required InputNumber" name="number" required>
            <InputNumber />
          </Form.Item>
          <Form.Item
            label="Invalid InputNumber"
            validateMessage="Input validation error"
            validateStatus="error">
            <InputNumber />
          </Form.Item>
          <br />
          <hr />
          <br />
          <strong>
            Form-specific{' '}
            <Link reloadDocument to={`#${ComponentTitles.Dropdowns}`}>
              Dropdown
            </Link>{' '}
            variations
          </strong>
          <Form.Item label="Required dropdown" name="required" required>
            <SelectFilter
              defaultValue={1}
              options={[
                { label: 'Option 1', value: 1 },
                { label: 'Option 2', value: 2 },
                { label: 'Option 3', value: 3 },
              ]}
            />
          </Form.Item>
          <Form.Item
            label="Invalid dropdown"
            validateMessage="Input validation error"
            validateStatus="error">
            <SelectFilter />
          </Form.Item>
        </Form>
      </AntDCard>
    </ComponentSection>
  );
};

const TooltipsSection: React.FC = () => {
  const text = 'Tooltip text';
  const buttonWidth = 70;

  return (
    <ComponentSection id="Tooltips" title="Tooltips">
      <AntDCard>
        <p>
          A good tooltip (<code>{'<Tooltip>'}</code>) briefly describes unlabeled controls or
          provides a bit of additional information about labeled controls, when this is useful. It
          can also help customers navigate the UI by offering additional—not redundant—information
          about control labels, icons, and links. A tooltip should always add valuable information;
          use sparingly.
        </p>
      </AntDCard>
      <AntDCard title="Best practices">
        <strong>Content</strong>
        <ul>
          <li>
            Don&apos;t use a tooltip to restate a button name that&apos;s already shown in the UI.
          </li>
          <li>
            When a control or UI element is unlabeled, use a simple, descriptive noun phrase. For
            Only use periods for complete sentences.italize the first word (unless a subsequent word
            is a proper noun), and don&apos;t use a period.
          </li>
          <li>
            For a disabled control that could use an explanation, provide a brief description of the
            state in which the control will be enabled. For example: “This feature is available for
            line charts.”
          </li>
          <li>Only use periods for complete sentences.</li>
        </ul>
      </AntDCard>
      <AntDCard title="Usage">
        <strong>Tooltips default</strong>
        <Space>
          <Tooltip title={text}>
            <span>Trigger on hover</span>
          </Tooltip>
          <Tooltip title={text} trigger="click">
            <span>Trigger on click</span>
          </Tooltip>
          <Tooltip title={text} trigger="contextMenu">
            <span>Trigger on right click</span>
          </Tooltip>
        </Space>
        <strong>Considerations</strong>
        <ul>
          <li>
            Nest the tooltip where the content in a cell/text is. Don’t let it levitate in the
            nothingness.
          </li>
        </ul>
        <strong>Variations</strong>
        <div>
          <div style={{ marginLeft: buttonWidth, whiteSpace: 'nowrap' }}>
            <Tooltip placement="topLeft" title={text}>
              <Button>TL</Button>
            </Tooltip>
            <Tooltip placement="top" title={text}>
              <Button>Top</Button>
            </Tooltip>
            <Tooltip placement="topRight" title={text}>
              <Button>TR</Button>
            </Tooltip>
          </div>
          <div style={{ float: 'left', width: buttonWidth }}>
            <Tooltip placement="leftTop" title={text}>
              <Button>LT</Button>
            </Tooltip>
            <Tooltip placement="left" title={text}>
              <Button>Left</Button>
            </Tooltip>
            <Tooltip placement="leftBottom" title={text}>
              <Button>LB</Button>
            </Tooltip>
          </div>
          <div style={{ marginLeft: buttonWidth * 4 + 24, width: buttonWidth }}>
            <Tooltip placement="rightTop" title={text}>
              <Button>RT</Button>
            </Tooltip>
            <Tooltip placement="right" title={text}>
              <Button>Right</Button>
            </Tooltip>
            <Tooltip placement="rightBottom" title={text}>
              <Button>RB</Button>
            </Tooltip>
          </div>
          <div style={{ clear: 'both', marginLeft: buttonWidth, whiteSpace: 'nowrap' }}>
            <Tooltip placement="bottomLeft" title={text}>
              <Button>BL</Button>
            </Tooltip>
            <Tooltip placement="bottom" title={text}>
              <Button>Bottom</Button>
            </Tooltip>
            <Tooltip placement="bottomRight" title={text}>
              <Button>BR</Button>
            </Tooltip>
          </div>
        </div>
      </AntDCard>
    </ComponentSection>
  );
};

const EmptySection: React.FC = () => {
  return (
    <ComponentSection id="Empty" title="Empty">
      <AntDCard>
        <p>
          An <code>{'<Empty>'}</code> component indicates that no content is available for a page.
          It may display an icon and a description explaining why this state is displayed.
        </p>
      </AntDCard>
      <AntDCard title="Usage">
        <Empty
          description={
            <>
              Empty component description, with a <Link to="">link to more info</Link>
            </>
          }
          icon="warning-large"
          title="Empty title"
        />
      </AntDCard>
    </ComponentSection>
  );
};

const Components = {
  Breadcrumbs: <BreadcrumbsSection />,
  Buttons: <ButtonsSection />,
  Cards: <CardsSection />,
  Charts: <ChartsSection />,
  Checkboxes: <CheckboxesSection />,
  Dropdowns: <DropdownsSection />,
  Empty: <EmptySection />,
  Facepile: <FacepileSection />,
  Form: <FormSection />,
  Input: <InputSection />,
  InputNumber: <InputNumberSection />,
  InputSearch: <InputSearchSection />,
  Lists: <ListsSection />,
  LogViewer: <LogViewerSection />,
  Pagination: <PaginationSection />,
  Pivot: <PivotSection />,
  Tooltips: <TooltipsSection />,
  UserAvatar: <UserAvatarSection />,
  UserBadge: <UserBadgeSection />,
};

const DesignKit: React.FC = () => {
  const { actions } = useUI();

  useEffect(() => {
    actions.hideChrome();
  }, [actions]);

  return (
    <Page bodyNoPadding docTitle="Design Kit">
      <div className={css.base}>
        <nav>
          <Link reloadDocument to={{}}>
            <Logo branding={BrandingType.Determined} orientation="horizontal" />
          </Link>
          <ThemeToggle />
          <ul>
            {componentOrder.map((componentId) => (
              <li key={componentId}>
                <Link reloadDocument to={`#${componentId}`}>
                  {ComponentTitles[componentId]}
                </Link>
              </li>
            ))}
          </ul>
        </nav>
        <main>{componentOrder.map((componentId) => Components[componentId])}</main>
      </div>
    </Page>
  );
};

export default DesignKit;<|MERGE_RESOLUTION|>--- conflicted
+++ resolved
@@ -1,10 +1,6 @@
 import { PoweroffOutlined } from '@ant-design/icons';
-<<<<<<< HEAD
-import { Card, Space } from 'antd';
+import { Card as AntDCard, Space } from 'antd';
 import { LabeledValue, SelectValue } from 'antd/es/select';
-=======
-import { Card as AntDCard, Space } from 'antd';
->>>>>>> ab25d9a8
 import React, { useEffect, useMemo, useRef, useState } from 'react';
 import { Link } from 'react-router-dom';
 
