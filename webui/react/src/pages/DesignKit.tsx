import { PoweroffOutlined } from '@ant-design/icons';
import { Card as AntDCard, Space } from 'antd';
import { SelectValue } from 'antd/es/select';
import React, { useCallback, useEffect, useMemo, useState } from 'react';
import { Link } from 'react-router-dom';

import Accordion from 'components/kit/Accordion';
import Breadcrumb from 'components/kit/Breadcrumb';
import Button from 'components/kit/Button';
import Card from 'components/kit/Card';
import Checkbox from 'components/kit/Checkbox';
import { Column, Columns } from 'components/kit/Columns';
import Empty from 'components/kit/Empty';
import Facepile from 'components/kit/Facepile';
import Form from 'components/kit/Form';
import IconicButton from 'components/kit/IconicButton';
import Input from 'components/kit/Input';
import InputNumber from 'components/kit/InputNumber';
import InputSearch from 'components/kit/InputSearch';
import { LineChart, Serie } from 'components/kit/LineChart';
import { useChartGrid } from 'components/kit/LineChart/useChartGrid';
import { XAxisDomain } from 'components/kit/LineChart/XAxisFilter';
import LogViewer from 'components/kit/LogViewer/LogViewer';
import { Modal, useModal } from 'components/kit/Modal';
import Nameplate from 'components/kit/Nameplate';
import Pagination from 'components/kit/Pagination';
import Pivot from 'components/kit/Pivot';
import Select, { Option } from 'components/kit/Select';
import Toggle from 'components/kit/Toggle';
import Tooltip from 'components/kit/Tooltip';
import Header from 'components/kit/Typography/Header';
import Paragraph from 'components/kit/Typography/Paragraph';
import UserAvatar from 'components/kit/UserAvatar';
import { useTags } from 'components/kit/useTags';
import Label from 'components/Label';
import Logo from 'components/Logo';
import Page from 'components/Page';
import ResponsiveTable from 'components/Table/ResponsiveTable';
import ThemeToggle from 'components/ThemeToggle';
import { drawPointsPlugin } from 'components/UPlot/UPlotChart/drawPointsPlugin';
import { tooltipsPlugin } from 'components/UPlot/UPlotChart/tooltipsPlugin';
import { V1LogLevel } from 'services/api-ts-sdk';
import { mapV1LogsResponse } from 'services/decoder';
import Icon from 'shared/components/Icon';
import useUI from 'shared/contexts/stores/UI';
import { ValueOf } from 'shared/types';
import { noOp } from 'shared/utils/service';
import { BrandingType } from 'stores/determinedInfo';
import { MetricType, User } from 'types';
import { NotLoaded } from 'utils/loadable';
<<<<<<< HEAD
import loremIpsum from 'utils/loremIpsum';
import { generateTestProjectData, generateTestWorkspaceData } from 'utils/tests/generateTestData';
=======
>>>>>>> 96d7d269

import useConfirm, { voidPromiseFn } from '../components/kit/useConfirm';

import css from './DesignKit.module.scss';
import { CheckpointsDict } from './TrialDetails/F_TrialDetailsOverview';

const ComponentTitles = {
  Accordion: 'Accordion',
  Breadcrumbs: 'Breadcrumbs',
  Buttons: 'Buttons',
  Cards: 'Cards',
  Charts: 'Charts',
  Checkboxes: 'Checkboxes',
  Columns: 'Columns',
  Empty: 'Empty',
  Facepile: 'Facepile',
  Form: 'Form',
  Input: 'Input',
  InputNumber: 'InputNumber',
  InputSearch: 'InputSearch',
  Lists: 'Lists (tables)',
  LogViewer: 'LogViewer',
  Modals: 'Modals',
  Nameplate: 'Nameplate',
  Pagination: 'Pagination',
  Pivot: 'Pivot',
  Select: 'Select',
  Tags: 'Tags',
  Toggle: 'Toggle',
  Tooltips: 'Tooltips',
  Typography: 'Typography',
  UserAvatar: 'UserAvatar',
} as const;

type ComponentNames = ValueOf<typeof ComponentTitles>;
type ComponentIds = keyof typeof ComponentTitles;

const componentOrder = Object.entries(ComponentTitles)
  .sort((pair1, pair2) => pair1[1].localeCompare(pair2[1]))
  .map((pair) => pair[0] as keyof typeof ComponentTitles);

interface Props {
  children?: React.ReactNode;
  id: ComponentIds;
  title: ComponentNames;
}

const ComponentSection: React.FC<Props> = ({ children, id, title }: Props): JSX.Element => {
  return (
    <article>
      <h3 id={id}>{title}</h3>
      {children}
    </article>
  );
};

const ButtonsSection: React.FC = () => {
  return (
    <ComponentSection id="Buttons" title="Buttons">
      <AntDCard>
        <p>
          <code>{'<Button>'}</code>s give people a way to trigger an action. They&apos;re typically
          found in forms, dialog panels, and dialogs. Some buttons are specialized for particular
          tasks, such as navigation, repeated actions, or presenting menus.
        </p>
      </AntDCard>
      <AntDCard title="Best practices">
        <strong>Layout</strong>
        <ul>
          <li>
            For dialog boxes and panels, where people are moving through a sequence of screens,
            right-align buttons with the container.
          </li>
          <li>For single-page forms and focused tasks, left-align buttons with the container.</li>
          <li>
            Always place the primary button on the left, the secondary button just to the right of
            it.
          </li>
          <li>
            Show only one primary button that inherits theme color at rest state. If there are more
            than two buttons with equal priority, all buttons should have neutral backgrounds.
          </li>
          <li>
            Don&apos;t use a button to navigate to another place; use a link instead. The exception
            is in a wizard where &quot;Back&quot; and &quot;Next&quot; buttons may be used.
          </li>
          <li>
            Don&apos;t place the default focus on a button that destroys data. Instead, place the
            default focus on the button that performs the &quot;safe act&quot; and retains the
            content (such as &quot;Save&quot;) or cancels the action (such as &quot;Cancel&quot;).
          </li>
        </ul>
        <strong>Content</strong>
        <ul>
          <li>Use sentence-style capitalization—only capitalize the first word.</li>
          <li>
            Make sure it&apos;s clear what will happen when people interact with the button. Be
            concise; usually a single verb is best. Include a noun if there is any room for
            interpretation about what the verb means. For example, &quot;Delete folder&quot; or
            &quot;Create account&quot;.
          </li>
        </ul>
        <strong>Accessibility</strong>
        <ul>
          <li>Always enable the user to navigate to focus on buttons using their keyboard.</li>
          <li>Buttons need to have accessible naming.</li>
          <li>Aria- and roles need to have consistent (non-generic) attributes.</li>
        </ul>
      </AntDCard>
      <AntDCard title="Usage">
        <strong>Default Button variations</strong>
        <Space>
          <Button>Default</Button>
          <Button danger>Danger</Button>
          <Button disabled>Disabled</Button>
          <Button ghost>Ghost</Button>
          <Button loading>Loading</Button>
        </Space>
        <hr />
        <strong>Primary Button variations</strong>
        <Space>
          <Button type="primary">Primary</Button>
          <Button danger type="primary">
            Danger
          </Button>
          <Button disabled type="primary">
            Disabled
          </Button>
          <Button ghost type="primary">
            Ghost
          </Button>
          <Button loading type="primary">
            Loading
          </Button>
        </Space>
        <hr />
        <strong>Link Button variations</strong>
        <Space>
          <Button type="link">Link</Button>
          <Button danger type="link">
            Danger
          </Button>
          <Button disabled type="link">
            Disabled
          </Button>
          <Button loading type="link">
            Loading
          </Button>
        </Space>
        <hr />
        <strong>Text Button variations</strong>
        <Space>
          <Button type="text">Text</Button>
          <Button danger type="text">
            Danger
          </Button>
          <Button disabled type="text">
            Disabled
          </Button>
          <Button loading type="text">
            Loading
          </Button>
        </Space>
        <hr />
        <strong>Ghost Button variations</strong>
        <Space>
          <Button type="ghost">Ghost</Button>
          <Button danger type="ghost">
            Danger
          </Button>
          <Button disabled type="ghost">
            Disabled
          </Button>
          <Button ghost type="ghost">
            Ghost
          </Button>
          <Button loading type="ghost">
            Loading
          </Button>
        </Space>
        <hr />
        <strong>Dashed Button variations</strong>
        <Space>
          <Button type="dashed">Dashed</Button>
          <Button danger type="dashed">
            Danger
          </Button>
          <Button disabled type="dashed">
            Disabled
          </Button>
          <Button ghost type="dashed">
            Ghost
          </Button>
          <Button loading type="dashed">
            Loading
          </Button>
        </Space>
        <hr />
        <strong>Shapes</strong>
        <Space>
          <Button shape="circle">Circle</Button>
          <Button shape="default">Default</Button>
          <Button shape="round">Round</Button>
        </Space>
        <hr />
        <strong>Sizes</strong>
        <Space>
          <Button size="large">Large</Button>
          <Button size="middle">Middle</Button>
          <Button size="small">Small</Button>
        </Space>
        <hr />
        <strong>Default Button with icon</strong>
        <Space>
          <Button icon={<PoweroffOutlined />} type="primary">
            ButtonWithIcon
          </Button>
          <Button icon={<PoweroffOutlined />}>ButtonWithIcon</Button>
          <Button disabled icon={<PoweroffOutlined />}>
            ButtonWithIcon
          </Button>
        </Space>
        <hr />
        <strong>Large iconic buttons</strong>
        <Space>
          <IconicButton iconName="searcher-grid" text="Iconic button" type="primary" />
          <IconicButton iconName="searcher-grid" text="Iconic button" />
          <IconicButton disabled iconName="searcher-grid" text="Iconic button" />
        </Space>
      </AntDCard>
    </ComponentSection>
  );
};

const SelectSection: React.FC = () => {
  const [multiSelectValues, setMultiSelectValues] = useState<SelectValue>();
  const [clearableSelectValues, setClearableSelectValues] = useState<SelectValue>();
  const [sortedSelectValues, setSortedSelectValues] = useState<SelectValue>();

  return (
    <ComponentSection id="Select" title="Select">
      <AntDCard>
        <p>
          A Select (<code>{'<Select>'}</code>) combines a text field and a dropdown giving people a
          way to select an option from a list or enter their own choice.
        </p>
      </AntDCard>
      <AntDCard title="Best practices">
        <strong>Layout</strong>
        <ul>
          <li>
            Use a select when there are multiple choices that can be collapsed under one title, when
            the list of items is long, or when space is constrained.
          </li>
        </ul>
        <strong>Content</strong>
        <ul>
          <li>Use single words or shortened statements as options.</li>
          <li>Don&apos;t use punctuation at the end of options.</li>
        </ul>
        <strong>Accessibility</strong>
        <ul>
          <li>
            Select dropdowns render in their own layer by default to ensure they are not clipped by
            containers with overflow: hidden or overflow: scroll. This causes extra difficulty for
            people who use screen readers, so we recommend rendering the ComboBox options dropdown
            inline unless they are in overflow containers.
          </li>
        </ul>
        <strong>Truncation</strong>
        <ul>
          <li>
            By default, the Select truncates option text instead of wrapping to a new line. Because
            this can lose meaningful information, it is recommended to adjust styles to wrap the
            option text.
          </li>
        </ul>
      </AntDCard>
      <AntDCard title="Usage">
        <strong>Default Select</strong>
        <Select
          options={[
            { label: 'Option 1', value: 1 },
            { label: 'Option 2', value: 2 },
            { label: 'Option 3', value: 3 },
          ]}
          placeholder="Select"
        />
        <strong>Variations</strong>
        <strong>Loading Select</strong>
        <Select
          loading
          options={[
            { label: 'Option 1', value: 1 },
            { label: 'Option 2', value: 2 },
            { label: 'Option 3', value: 3 },
          ]}
          placeholder="Select"
        />
        <strong>Select with default value</strong>
        <Select
          defaultValue={2}
          options={[
            { label: 'Option 1', value: 1 },
            { label: 'Option 2', value: 2 },
            { label: 'Option 3', value: 3 },
          ]}
        />
        <strong>Select with label</strong>
        <Select
          label="Select Label"
          options={[
            { label: 'Option 1', value: 1 },
            { label: 'Option 2', value: 2 },
            { label: 'Option 3', value: 3 },
          ]}
          placeholder="Select"
        />
        <strong>Select without placeholder</strong>
        <Select
          options={[
            { label: 'Option 1', value: 1 },
            { label: 'Option 2', value: 2 },
            { label: 'Option 3', value: 3 },
          ]}
        />
        <strong>Disabled Select</strong>
        <Select
          defaultValue="disabled"
          disabled
          options={[{ label: 'Disabled', value: 'disabled' }]}
        />
        <strong>Select without search</strong>
        <Select
          options={[
            { label: 'Option 1', value: 1 },
            { label: 'Option 2', value: 2 },
            { label: 'Option 3', value: 3 },
          ]}
          placeholder="Nonsearcahble Select"
          searchable={false}
        />
        <strong>Multiple Select with tags</strong>
        <Select
          mode="multiple"
          options={[
            { label: 'Option 1', value: 1 },
            { label: 'Option 2', value: 2 },
            { label: 'Option 3', value: 3 },
          ]}
          placeholder="Select Tags"
          width={300}
        />
        <strong>Multiple Select with tags disabled</strong>
        <Select
          disableTags
          mode="multiple"
          options={[
            { label: 'Option 1', value: 1 },
            { label: 'Option 2', value: 2 },
            { label: 'Option 3', value: 3 },
          ]}
          placeholder="Select Multiple"
          value={multiSelectValues}
          width={150}
          onChange={(value) => setMultiSelectValues(value)}
        />
        <strong>Select with tags and custom search</strong>
        <Select
          filterOption={(input, option) =>
            !!(option?.label && option.label.toString().includes(input) === true)
          }
          mode="multiple"
          options={[
            { label: 'Case 1', value: 1 },
            { label: 'Case 2', value: 2 },
            { label: 'Case 3', value: 3 },
          ]}
          placeholder="Case-sensitive Search"
          width={300}
        />
        <strong>Select with sorted search</strong>
        <Select
          disableTags
          filterOption={(input, option) =>
            (option?.label?.toString() ?? '').toLowerCase().includes(input.toLowerCase())
          }
          filterSort={(a, b) => ((a?.label ? a.label : 0) > (b?.label ? b?.label : 0) ? 1 : -1)}
          mode="multiple"
          options={[
            { label: 'Am', value: 1 },
            { label: 'Az', value: 2 },
            { label: 'Ac', value: 3 },
            { label: 'Aa', value: 4 },
          ]}
          placeholder="Search"
          value={sortedSelectValues}
          width={120}
          onChange={(value) => setSortedSelectValues(value)}
        />
        <strong>Clearable Select</strong>
        <Select
          allowClear
          disableTags
          mode="multiple"
          options={[
            { label: 'Option 1', value: 1 },
            { label: 'Option 2', value: 2 },
            { label: 'Option 3', value: 3 },
          ]}
          value={clearableSelectValues}
          width={130}
          onChange={(value) => setClearableSelectValues(value)}
        />
        <strong>Responsive Select with large width defined</strong>
        <Select
          disableTags
          options={[
            { label: 'Option 1', value: 1 },
            { label: 'Option 2', value: 2 },
            { label: 'Option 3', value: 3 },
          ]}
          width={999999}
        />
        <span>
          Also see{' '}
          <Link reloadDocument to={`#${ComponentTitles.Form}`}>
            Form
          </Link>{' '}
          for form-specific variations
        </span>
      </AntDCard>
    </ComponentSection>
  );
};

const ChartsSection: React.FC = () => {
  const [line1Data, setLine1Data] = useState<[number, number][]>([
    [0, -2],
    [2, 7],
    [4, 15],
    [6, 35],
    [9, 22],
    [10, 76],
    [18, 1],
    [19, 89],
  ]);
  const [line2Data, setLine2Data] = useState<[number, number][]>([
    [1, 15],
    [2, 10.123456789],
    [2.5, 22],
    [3, 10.3909],
    [3.25, 19],
    [3.75, 4],
    [4, 12],
  ]);
  const [timer, setTimer] = useState(line1Data.length);
  useEffect(() => {
    let timeout: NodeJS.Timer | void;
    if (timer <= line1Data.length) {
      timeout = setTimeout(() => setTimer((t) => t + 1), 2000);
    }
    return () => timeout && clearTimeout(timeout);
  }, [timer, line1Data]);

  const randomizeLineData = useCallback(() => {
    setLine1Data([
      [0, -2],
      [2, Math.random() * 12],
      [4, 15],
      [6, Math.random() * 60],
      [9, Math.random() * 40],
      [10, Math.random() * 76],
      [18, Math.random() * 80],
      [19, 89],
    ]);
    setLine2Data([
      [1, 15],
      [2, 10.123456789],
      [2.5, Math.random() * 22],
      [3, 10.3909],
      [3.25, 19],
      [3.75, 4],
      [4, 12],
    ]);
  }, []);
  const streamLineData = useCallback(() => setTimer(1), []);

  const line1BatchesDataStreamed = useMemo(() => line1Data.slice(0, timer), [timer, line1Data]);
  const line2BatchesDataStreamed = useMemo(() => line2Data.slice(0, timer), [timer, line2Data]);

  const line1: Serie = {
    color: '#009BDE',
    data: {
      [XAxisDomain.Batches]: line1BatchesDataStreamed,
      [XAxisDomain.Time]: [],
    },
    metricType: MetricType.Training,
    name: 'Line',
  };

  const stampToNum = (tstamp: string): number => new Date(tstamp).getTime() / 1000;

  const line2: Serie = {
    data: {
      [XAxisDomain.Batches]: line2BatchesDataStreamed,
      [XAxisDomain.Time]: [
        [stampToNum('2023-01-05T01:00:00Z'), 15],
        [stampToNum('2023-01-05T02:12:34.56789Z'), 10.123456789],
        [stampToNum('2023-01-05T02:30:00Z'), 22],
        [stampToNum('2023-01-05T03:15:00Z'), 15],
        [stampToNum('2023-01-05T04:02:06Z'), 12],
      ],
    },
    metricType: MetricType.Validation,
    name: 'Line',
  };

  const line3: Serie = {
    data: {
      [XAxisDomain.Time]: [
        [stampToNum('2023-01-05T01:00:00Z'), 12],
        [stampToNum('2023-01-05T02:00:00Z'), 5],
        [stampToNum('2023-01-05T02:30:00Z'), 2],
        [stampToNum('2023-01-05T03:00:00Z'), 10.123456789],
        [stampToNum('2023-01-05T04:00:00Z'), 4],
      ],
    },
    metricType: MetricType.Validation,
    name: 'Alt-Line',
  };

  const checkpointsDict: CheckpointsDict = {
    2: {
      endTime: '2023-02-02T04:54:41.095204Z',
      experimentId: 6,
      resources: {
        'checkpoint_file': 3,
        'workload_sequencer.pkl': 88,
      },
      state: 'COMPLETED',
      totalBatches: 100,
      trialId: 6,
      uuid: 'f2684332-98e1-4a78-a1f7-c8107f15db2a',
    },
  };
  const [xAxis, setXAxis] = useState<XAxisDomain>(XAxisDomain.Batches);
  const createChartGrid = useChartGrid();
  return (
    <ComponentSection id="Charts" title="Charts">
      <AntDCard>
        <p>
          Line Charts (<code>{'<LineChart>'}</code>) are a universal component to create charts for
          learning curve, metrics, cluster history, etc. We currently use the uPlot library.
        </p>
      </AntDCard>
      <AntDCard title="Label options">
        <p>A chart with two metrics, a title, a legend, an x-axis label, a y-axis label.</p>
        <div>
          <Button onClick={randomizeLineData}>Randomize line data</Button>
          <Button onClick={streamLineData}>Stream line data</Button>
        </div>
        <LineChart height={250} series={[line1, line2]} showLegend={true} title="Sample" />
      </AntDCard>
      <AntDCard title="Focus series">
        <p>Highlight a specific metric in the chart.</p>
        <div>
          <Button onClick={randomizeLineData}>Randomize line data</Button>
          <Button onClick={streamLineData}>Stream line data</Button>
        </div>
        <LineChart focusedSeries={1} height={250} series={[line1, line2]} title="Sample" />
      </AntDCard>
      <AntDCard title="States without data">
        <strong>Loading</strong>
        <LineChart height={250} series={NotLoaded} showLegend={true} title="Loading state" />
        <hr />
        <strong>Empty</strong>
        <LineChart height={250} series={[]} showLegend={true} title="Empty state" />
      </AntDCard>
      <AntDCard title="Chart Grid">
        <p>
          A Chart Grid (<code>{'<ChartGrid>'}</code>) can be used to place multiple charts in a
          responsive grid. There is a sync for the plot window, cursor, and selection/zoom of an
          x-axis range. There will be a linear/log scale switch, and if multiple X-axis options are
          provided, an X-axis switch.
        </p>
        {createChartGrid({
          chartsProps: [
            {
              plugins: [
                drawPointsPlugin(checkpointsDict),
                tooltipsPlugin({
                  getXTooltipHeader(xIndex) {
                    const xVal = line1.data[xAxis]?.[xIndex]?.[0];

                    if (xVal === undefined) return '';
                    const checkpoint = checkpointsDict?.[Math.floor(xVal)];
                    if (!checkpoint) return '';
                    return '<div>⬦ Best Checkpoint <em>(click to view details)</em> </div>';
                  },
                  isShownEmptyVal: false,
                  seriesColors: ['#009BDE'],
                }),
              ],
              series: [line1],
              showLegend: true,
              title: 'Sample1',
              xAxis,
              xLabel: xAxis,
            },
            {
              series: [line2, line3],
              showLegend: true,
              title: 'Sample2',
              xAxis,
              xLabel: xAxis,
            },
          ],
          onXAxisChange: setXAxis,
          xAxis: xAxis,
        })}
        <hr />
        <strong>Loading</strong>
        {createChartGrid({
          chartsProps: NotLoaded,
          onXAxisChange: setXAxis,
          xAxis: xAxis,
        })}
        <hr />
        <strong>Empty</strong>
        {createChartGrid({
          chartsProps: [],
          onXAxisChange: setXAxis,
          xAxis: xAxis,
        })}
      </AntDCard>
    </ComponentSection>
  );
};

const CheckboxesSection: React.FC = () => {
  return (
    <ComponentSection id="Checkboxes" title="Checkboxes">
      <AntDCard>
        <p>
          Checkboxes (<code>{'<Checkbox>'}</code>) give people a way to select one or more items
          from a group, or switch between two mutually exclusive options (checked or unchecked, on
          or off).
        </p>
      </AntDCard>
      <AntDCard title="Best practices">
        <strong>Layout</strong>
        <ul>
          <li>
            Use a single check box when there&apos;s only one selection to make or choice to
            confirm. Selecting a blank check box selects it. Selecting it again clears the check
            box.
          </li>
          <li>
            Use multiple check boxes when one or more options can be selected from a group. Unlike
            radio buttons, selecting one check box will not clear another check box.
          </li>
        </ul>
        <strong>Content</strong>
        <ul>
          <li>
            Separate two groups of check boxes with headings rather than positioning them one after
            the other.
          </li>
          <li>Use sentence-style capitalization—only capitalize the first word.</li>
          <li>
            Don&apos;t use end punctuation (unless the check box label absolutely requires multiple
            sentences).
          </li>
          <li>Use a sentence fragment for the label, rather than a full sentence.</li>
          <li>
            Make it easy for people to understand what will happen if they select or clear a check
            box.
          </li>
        </ul>
      </AntDCard>
      <AntDCard title="Usage">
        <strong>Basic checkboxes</strong>
        <Checkbox>This is a basic checkbox.</Checkbox>
        <strong>Variations</strong>
        <Checkbox checked>Checked checkbox</Checkbox>
        <Checkbox checked={false}>Unchecked checkbox</Checkbox>
        <Checkbox checked disabled>
          Disabled checked checkbox
        </Checkbox>
        <p>Mandatory checkbox - not implemented.</p>
        <p>Mandatory checkbox with info sign - not implemented.</p>
        <Checkbox indeterminate>Indeterminate checkbox</Checkbox>
      </AntDCard>
    </ComponentSection>
  );
};

const InputSearchSection: React.FC = () => {
  return (
    <ComponentSection id="InputSearch" title="InputSearch">
      <AntDCard>
        <p>
          A search box (<code>{'<InputSearch>'}</code>) provides an input field for searching
          content within a site or app to find specific items.
        </p>
      </AntDCard>
      <AntDCard title="Best practices">
        <strong>Layout</strong>
        <ul>
          <li>
            Don&apos;t build a custom search control based on the default text box or any other
            control.
          </li>
          <li>
            Use a search box without a parent container when it&apos;s not restricted to a certain
            width to accommodate other content. This search box will span the entire width of the
            space it&apos;s in.
          </li>
        </ul>
        <strong>Content</strong>
        <ul>
          <li>
            Use placeholder text in the search box to describe what people can search for. For
            example, &quot;Search&quot;, &quot;Search files&quot;, or &quot;Search contacts
            list&quot;.
          </li>
          <li>
            Although search entry points tend to be similarly visualized, they can provide access to
            results that range from broad to narrow. By effectively communicating the scope of a
            search, you can ensure that people&apos;s expectations are met by the capabilities of
            the search you&apos;re performing, which will reduce the possibility of frustration. The
            search entry point should be placed near the content being searched.
          </li>
        </ul>
      </AntDCard>
      <AntDCard title="Usage">
        <strong>Default Searchbox</strong>
        <InputSearch placeholder="input search text" />
        <strong>Variations</strong>
        <InputSearch allowClear enterButton value="Active search box" />
        <InputSearch disabled placeholder="disabled search box" />
        <hr />
        <strong>In-table Searchbox</strong>
        <p>Not implemented</p>
        <hr />
        <strong>Search box with scopes</strong>
        <p>Not implemented</p>
      </AntDCard>
    </ComponentSection>
  );
};

const InputNumberSection: React.FC = () => {
  return (
    <ComponentSection id="InputNumber" title="InputNumber">
      <AntDCard>
        <p>
          A spin button (<code>{'<InputNumber>'}</code>) allows someone to incrementally adjust a
          value in small steps. It&apos;s mainly used for numeric values, but other values are
          supported too.
        </p>
      </AntDCard>
      <AntDCard title="Best practices">
        <strong>Layout</strong>
        <ul>
          <li>
            Place labels to the left of the spin button control. For example, &quot;Length of ruler
            (cm)&quot;.
          </li>
          <li>Spin button width should adjust to fit the number values.</li>
        </ul>
        <strong>Content</strong>
        <ul>
          <li>Use a spin button when you need to incrementally change a value.</li>
          <li>Use a spin button when values are tied to a unit of measure.</li>
          <li>Don&apos;t use a spin button for binary settings.</li>
          <li>Don&apos;t use a spin button for a range of three values or less.</li>
        </ul>
      </AntDCard>
      <AntDCard title="Usage">
        <strong>Default InputNumber</strong>
        <InputNumber />
        <strong>Disabled InputNumber</strong>
        <InputNumber disabled />
        <hr />
        <span>
          Also see{' '}
          <Link reloadDocument to={`#${ComponentTitles.Form}`}>
            Form
          </Link>{' '}
          for form-specific variations
        </span>
      </AntDCard>
    </ComponentSection>
  );
};

const InputSection: React.FC = () => {
  return (
    <ComponentSection id="Input" title="Input">
      <AntDCard>
        <p>
          Text fields (<code>{'<Input>'}</code>) give people a way to enter and edit text.
          They&apos;re used in forms, modal dialogs, tables, and other surfaces where text input is
          required.
        </p>
      </AntDCard>
      <AntDCard title="Best practices">
        <strong>Layout</strong>
        <ul>
          <li>Use a multiline text field when long entries are expected.</li>
          <li>
            Don&apos;t place a text field in the middle of a sentence, because the sentence
            structure might not make sense in all languages. For example, &quot;Remind me in
            [textfield] weeks&quot; should instead read, &quot;Remind me in this many weeks:
            [textfield]&quot;.
          </li>
          <li>Format the text field for the expected entry.</li>
        </ul>
      </AntDCard>
      <AntDCard title="Usage">
        <strong>
          Input <code>{'<Input>'}</code>
        </strong>
        <strong>Default Input</strong>
        <Input />
        <strong>Disabled Input</strong>
        <Input disabled />
        <hr />
        <strong>
          TextArea <code>{'<Input.TextArea>'}</code>
        </strong>
        <strong>Default TextArea</strong>
        <Input.TextArea />
        <strong>Disabled TextArea</strong>
        <Input.TextArea disabled />
        <hr />
        <strong>
          Password <code>{'<Input.Password>'}</code>
        </strong>
        <strong>Default Password</strong>
        <Input.Password />
        <strong>Disabled Password</strong>
        <Input.Password disabled />
        <hr />
        <span>
          Also see{' '}
          <Link reloadDocument to={`#${ComponentTitles.Form}`}>
            Form
          </Link>{' '}
          for form-specific variations
        </span>
      </AntDCard>
    </ComponentSection>
  );
};

const ListsSection: React.FC = () => {
  const mockColumns = [
    {
      dataIndex: 'id',
      sorter: true,
      title: 'ID',
    },
    {
      dataIndex: 'name',
      sorter: true,
      title: 'Name',
    },
  ];

  const mockRows = [
    {
      id: 'Row id',
      name: 'Row name',
    },
  ];

  return (
    <ComponentSection id="Lists" title="Lists (tables)">
      <AntDCard>
        <p>
          A list (<code>{'<ResponsiveTable>'}</code>) is a robust way to display an information-rich
          collection of items, and allow people to sort, group, and filter the content. Use a
          details list when information density is critical.
        </p>
      </AntDCard>
      <AntDCard title="Best practices">
        <strong>Layout</strong>
        <ul>
          <li>
            List items are composed of selection, icon, and name columns at minimum. You can include
            other columns, such as date modified, or any other metadata field associated with the
            collection.
          </li>
          <li>
            Avoid using file type icon overlays to denote status of a file as it can make the entire
            icon unclear.
          </li>
          <li>
            If there are multiple lines of text in a column, consider the variable row height
            variant.
          </li>
          <li>Give columns ample default width to display information.</li>
        </ul>
        <strong>Content</strong>
        <ul>
          <li>
            Use sentence-style capitalization for column headers—only capitalize the first word.
          </li>
        </ul>
        <strong>Accessibility</strong>
        <ul>
          <li>
            When creating a DetailsList where one column is clearly the primary label for the row,
            it&apos;s best to use isRowHeader on that column to create a better screen reader
            experience navigating the table. For selectable DetailsLists, specifying a row header
            also gives the checkboxes a better accessible label.
          </li>
        </ul>
        <strong>Keyboard hotkeys</strong>
        <ul>
          <li>
            DetailsList supports different selection modes with keyboard behavior differing based on
            the current selection mode.
          </li>
        </ul>
      </AntDCard>
      <AntDCard title="Usage">
        <strong>Default list</strong>
        <ResponsiveTable columns={mockColumns} dataSource={mockRows} rowKey="id" />
      </AntDCard>
    </ComponentSection>
  );
};

const BreadcrumbsSection: React.FC = () => {
  return (
    <ComponentSection id="Breadcrumbs" title="Breadcrumbs">
      <AntDCard>
        <p>
          <code>{'<Breadcrumb>'}</code>s should be used as a navigational aid in your app or site.
          They indicate the current page&apos;s location within a hierarchy and help the user
          understand where they are in relation to the rest of that hierarchy. They also afford
          one-click access to higher levels of that hierarchy.
        </p>
        <p>
          Breadcrumbs are typically placed, in horizontal form, under the masthead or navigation of
          an experience, above the primary content area.
        </p>
      </AntDCard>
      <AntDCard title="Best practices">
        <strong>Accessibility</strong>
        <ul>
          <li>By default, Breadcrumb uses arrow keys to cycle through each item. </li>
          <li>
            Place Breadcrumbs at the top of a page, above a list of items, or above the main content
            of a page.
          </li>
        </ul>
      </AntDCard>
      <AntDCard title="Usage">
        <strong>Breadcrumb</strong>
        <Breadcrumb>
          <Breadcrumb.Item>Level 0</Breadcrumb.Item>
          <Breadcrumb.Item>Level 1</Breadcrumb.Item>
          <Breadcrumb.Item>Level 2</Breadcrumb.Item>
        </Breadcrumb>
      </AntDCard>
    </ComponentSection>
  );
};

const FacepileSection: React.FC = () => {
  const users = [
    {
      id: 123,
      isActive: true,
      isAdmin: true,
      username: 'Fake Admin',
    },
    {
      id: 3,
      isActive: true,
      isAdmin: true,
      username: 'Admin',
    },
    {
      id: 13,
      isActive: true,
      isAdmin: true,
      username: 'Fake',
    },
    {
      id: 23,
      isActive: true,
      isAdmin: true,
      username: 'User',
    },
    {
      id: 12,
      isActive: true,
      isAdmin: true,
      username: 'Foo',
    },
    {
      id: 2,
      isActive: true,
      isAdmin: true,
      username: 'Baar',
    },
    {
      id: 12,
      isActive: true,
      isAdmin: true,
      username: 'Gandalf',
    },
    {
      id: 1,
      isActive: true,
      isAdmin: true,
      username: 'Leroy Jenkins',
    },
  ];
  return (
    <ComponentSection id="Facepile" title="Facepile">
      <AntDCard>
        <p>
          A face pile (<code>{'<Facepile>'}</code>) displays a list of personas. Each circle
          represents a person and contains their image or initials. Often this control is used when
          sharing who has access to a specific view or file, or when assigning someone a task within
          a workflow.
        </p>
      </AntDCard>
      <AntDCard title="Best practices">
        <strong>Content considerations</strong>
        <ul>
          <li>
            The face pile empty state should only include an &quot;Add&quot; button. Another variant
            is to use an input field with placeholder text instructing people to add a person. See
            the people picker component for the menu used to add people to the face pile list.
          </li>
          <li>
            When there is only one person in the face pile, consider using their name next to the
            face or initials.
          </li>
          <li>
            When there is a need to show the face pile expanded into a vertical list, include a
            downward chevron button. Selecting the chevron opens a standard list view of people.
          </li>
          <li>
            When the face pile exceeds a max number of 5 people, show a button at the end of the
            list indicating how many are not being shown. Clicking or tapping on the overflow would
            open a standard list view of people.
          </li>
          <li>
            The component can include an &quot;Add&quot; button which can be used for quickly adding
            a person to the list.
          </li>
          <li>
            When hovering over a person in the face pile, include a tooltip or people card that
            offers more information about that person.
          </li>
        </ul>
      </AntDCard>
      <AntDCard title="Usage">
        <strong>Facepile with initial state</strong>
        <Facepile editable selectableUsers={users} />
        <strong>Variations</strong>
        <ul>
          <li>
            Facepile with 8 people
            <Facepile users={users.slice(0, 8)} />
          </li>
          <li>Facepile with both name initials</li>
          <p>Check the Facepile above and select a user that would fit that case</p>
        </ul>
      </AntDCard>
    </ComponentSection>
  );
};

const UserAvatarSection: React.FC = () => {
  return (
    <ComponentSection id="UserAvatar" title="UserAvatar">
      <AntDCard>
        <p>
          A (<code>{'<UserAvatar>'}</code>) represents a user. It consists of a circle containing
          the first letter of the user&apos;s display name or username. On hover, it displays a
          tooltip with the full display name or username.
        </p>
      </AntDCard>
      <AntDCard title="Usage">
        <UserAvatar />
      </AntDCard>
    </ComponentSection>
  );
};

const NameplateSection: React.FC = () => {
  const testUser: User = { displayName: 'Test User', id: 1, username: 'testUser123' };

  return (
    <ComponentSection id="Nameplate" title="Nameplate">
      <AntDCard>
        <p>
          A (<code>{'<Nameplate>'}</code>) displays an icon, a name, and an optional alias. The icon
          is displayed on the left, and the text fields are displayed on the right. If an alias is
          provided, it is displayed above the name in larger font. A &apos;compact&apos; option
          reduces the size of the name for use in a smaller form or modal.
        </p>
      </AntDCard>
      <AntDCard title="Usage">
        <li>With name and alias</li>
        <Nameplate
          alias={testUser.displayName}
          icon={<UserAvatar user={testUser} />}
          name={testUser.username}
        />
        <li>Compact format</li>
        <Nameplate
          alias={testUser.displayName}
          compact
          icon={<UserAvatar user={testUser} />}
          name={testUser.username}
        />
        <li>No alias</li>
        <Nameplate icon={<Icon name="group" />} name="testGroup123" />
        <li>Compact, no alias</li>
        <Nameplate compact icon={<Icon name="group" />} name="testGroup123" />
      </AntDCard>
    </ComponentSection>
  );
};

const PivotSection: React.FC = () => {
  return (
    <ComponentSection id="Pivot" title="Pivot">
      <AntDCard>
        <p>
          The Pivot control (<code>{'<Tabs>'}</code>) and related tabs pattern are used for
          navigating frequently accessed, distinct content categories. Pivots allow for navigation
          between two or more content views and relies on text headers to articulate the different
          sections of content.
        </p>
        <p>Tapping on a pivot item header navigates to that header&apos;s section content.</p>
        <p>
          Tabs are a visual variant of Pivot that use a combination of icons and text or just icons
          to articulate section content.
        </p>
      </AntDCard>
      <AntDCard title="Best practices">
        <strong>Content considerations</strong>
        <ul>
          <li>
            Be concise on the navigation labels, ideally one or two words rather than a phrase.
          </li>
          <li>
            Use on content-heavy pages that require a significant amount of scrolling to access the
            various sections.
          </li>
        </ul>
      </AntDCard>
      <AntDCard title="Usage">
        <strong>Primary Pivot</strong>
        <Space>
          <Pivot
            items={[
              { children: 'Overview', key: 'Overview', label: 'Overview' },
              { children: 'Hyperparameters', key: 'hyperparameters', label: 'Hyperparameters' },
              { children: 'Checkpoints', key: 'checkpoints', label: 'Checkpoints' },
              { children: 'Code', key: 'code', label: 'Code' },
              { children: 'Notes', key: 'notes', label: 'Notes' },
              { children: 'Profiler', key: 'profiler', label: 'Profiler' },
              { children: 'Logs', key: 'logs', label: 'Logs' },
            ]}
          />
        </Space>
        <hr />
        <strong>Secondary Pivot</strong>
        <Space>
          <Pivot
            items={[
              { children: 'Overview', key: 'Overview', label: 'Overview' },
              { children: 'Hyperparameters', key: 'hyperparameters', label: 'Hyperparameters' },
              { children: 'Checkpoints', key: 'checkpoints', label: 'Checkpoints' },
              { children: 'Code', key: 'code', label: 'Code' },
              { children: 'Notes', key: 'notes', label: 'Notes' },
              { children: 'Profiler', key: 'profiler', label: 'Profiler' },
              { children: 'Logs', key: 'logs', label: 'Logs' },
            ]}
            type="secondary"
          />
        </Space>
      </AntDCard>
    </ComponentSection>
  );
};

const PaginationSection: React.FC = () => {
  const [currentPage, setCurrentPage] = useState<number>(1);
  const [currentPageSize, setCurrentPageSize] = useState<number>(1);

  return (
    <ComponentSection id="Pagination" title="Pagination">
      <AntDCard>
        <p>
          <code>{'<Pagination>'}</code> is the process of splitting the contents of a website, or
          section of contents from a website, into discrete pages. This user interface design
          pattern is used so users are not overwhelmed by a mass of data on one page. Page breaks
          are automatically set.
        </p>
      </AntDCard>
      <AntDCard title="Best practices">
        <strong>Content considerations</strong>
        <ul>
          <li>Use ordinal numerals or letters of the alphabet.</li>
          <li>
            Indentify the current page in addition to the pages in immediate context/surrounding.
          </li>
        </ul>
      </AntDCard>
      <AntDCard title="Usage">
        <strong>Pagination default</strong>
        <Pagination
          current={currentPage}
          pageSize={currentPageSize}
          total={500}
          onChange={(page: number, pageSize: number) => {
            setCurrentPage(page);
            setCurrentPageSize(pageSize);
          }}
        />
        <strong>Considerations</strong>
        <ul>
          <li>
            Always give the user the option to navigate to the first & last page -- this helps with
            sorts.
          </li>
          <li>
            Provide the user with 2 pages before/after when navigating &apos;island&apos;
            page-counts.
          </li>
          <li>Provide the user with the first 4 or last 4 pages of the page-range.</li>
          <li>
            Ensure the FocusTrap is set to the whole pagination component so that user doesn&apos;t
            tabs in/out accidentally.
          </li>
        </ul>
      </AntDCard>
    </ComponentSection>
  );
};

const CardsSection: React.FC = () => {
  return (
    <ComponentSection id="Cards" title="Cards">
      <AntDCard>
        <p>
          A Card (<code>{'<Card>'}</code>) contains additional metadata or actions. This offers
          people a richer view into a file than the typical grid view.
        </p>
      </AntDCard>
      <AntDCard title="Best practices">
        <strong>Content considerations</strong>
        <ul>
          <li>Incorporate metadata that is relevant and useful in this particular view.</li>
          <li>
            Don&apos;t use a document card in views where someone is likely to be performing bulk
            operations in files, or when the list may get very long. Specifically, if you&apos;re
            showing all the items inside an actual folder, a card may be overkill because the
            majority of the items in the folder may not have interesting metadata.
          </li>
          <li>
            Don&apos;t use a document card if space is at a premium or you can&apos;t show relevant
            and timely commands or metadata. Cards are useful because they can expose on-item
            interactions like “Share” buttons or view counts.
          </li>
        </ul>
      </AntDCard>
      <AntDCard title="Usage">
        <strong>Card default</strong>
        <Card />
        <strong>Card group default</strong>
        <p>
          A card group (<code>{'<Card.Group>'}</code>) can be used to display a list or grid of
          cards.
        </p>
        <Card.Group>
          <Card />
          <Card />
        </Card.Group>
        <strong>Considerations</strong>
        <ul>
          <li>Ensure links are tab-able.</li>
          <li>Ensure data is relevant and if not, remove it.</li>
          <li>We need to revisit the density of each of the cards and content.</li>
          <li>
            Implement quick actions inside of the card as to prevent the user from providing
            additional clicks.
          </li>
        </ul>
        <strong>Card variations</strong>
        <p>Small cards (default)</p>
        <Card.Group>
          <Card actionMenu={{ items: [{ key: 'test', label: 'Test' }] }}>Card with actions</Card>
          <Card actionMenu={{ items: [{ key: 'test', label: 'Test' }] }} disabled>
            Disabled card
          </Card>
          <Card onClick={noOp}>Clickable card</Card>
        </Card.Group>
        <p>Medium cards</p>
        <Card.Group size="medium">
          <Card actionMenu={{ items: [{ key: 'test', label: 'Test' }] }} size="medium">
            Card with actions
          </Card>
          <Card actionMenu={{ items: [{ key: 'test', label: 'Test' }] }} disabled size="medium">
            Disabled card
          </Card>
          <Card size="medium" onClick={noOp}>
            Clickable card
          </Card>
        </Card.Group>
        <strong>Card group variations</strong>
        <p>Wrapping group (default)</p>
        <Card.Group size="medium">
          <Card size="medium" />
          <Card size="medium" />
          <Card size="medium" />
          <Card size="medium" />
          <Card size="medium" />
          <Card size="medium" />
          <Card size="medium" />
        </Card.Group>
        <p>Non-wrapping group</p>
        <Card.Group size="medium" wrap={false}>
          <Card size="medium" />
          <Card size="medium" />
          <Card size="medium" />
          <Card size="medium" />
          <Card size="medium" />
          <Card size="medium" />
          <Card size="medium" />
        </Card.Group>
      </AntDCard>
    </ComponentSection>
  );
};

const LogViewerSection: React.FC = () => {
  const sampleLogs = [
    {
      id: 1,
      level: V1LogLevel.INFO,
      message: 'Determined master 0.19.7-dev0 (built with go1.18.7)',
      timestamp: '2022-06-02T21:48:07.456381-06:00',
    },
    {
      id: 2,
      level: V1LogLevel.INFO,
      message:
        'connecting to database determined-master-database-tytmqsutj5d1.cluster-csrkoc1nkoog.us-west-2.rds.amazonaws.com:5432',
      timestamp: '2022-07-02T21:48:07.456381-06:00',
    },
    {
      id: 3,
      level: V1LogLevel.INFO,
      message:
        'running DB migrations from file:///usr/share/determined/master/static/migrations; this might take a while...',
      timestamp: '2022-08-02T21:48:07.456381-06:00',
    },
    {
      id: 4,
      level: V1LogLevel.INFO,
      message: 'no migrations to apply; version: 20221026124235',
      timestamp: '2022-09-02T21:48:07.456381-06:00',
    },
    {
      id: 5,
      level: V1LogLevel.ERROR,
      message:
        'failed to aggregate resource allocation: failed to add aggregate allocation: ERROR: range lower bound must be less than or equal to range upper bound (SQLSTATE 22000)  actor-local-addr="allocation-aggregator" actor-system="master" go-type="allocationAggregator"',
      timestamp: '2022-10-02T21:48:07.456381-06:00',
    },
    {
      id: 6,
      level: V1LogLevel.WARNING,
      message:
        'received update on unknown agent  actor-local-addr="aux-pool" actor-system="master" agent-id="i-018fadb36ddbfe97a" go-type="ResourcePool" resource-pool="aux-pool"',
      timestamp: '2022-11-02T21:48:07.456381-06:00',
    },
  ];
  return (
    <ComponentSection id="LogViewer" title="LogViewer">
      <AntDCard>
        <p>
          A Logview (<code>{'<LogViewer>'}</code>) prints events that have been configured to be
          triggered and return them to the user in a running stream.
        </p>
      </AntDCard>
      <AntDCard title="Best practices">
        <strong>Content considerations</strong>
        <ul>
          <li>
            Prioritize accessibility and readability of the log entry as details can always be
            generated afterwards.
          </li>
          <li>
            Prioritize IntelliSense type of readability improvements as it helps scannability of the
            text.
          </li>
          <li>Provide the user with ways of searching & filtering down logs.</li>
        </ul>
      </AntDCard>
      <AntDCard title="Usage">
        <strong>LogViewer default</strong>
        <div style={{ height: '300px' }}>
          <LogViewer decoder={mapV1LogsResponse} initialLogs={sampleLogs} sortKey="id" />
        </div>
        <strong>Considerations</strong>
        <ul>
          <li>
            Ensure that we don&apos;t overload the users with information --&gt; we need to know
            what events we&apos;re listening to.
          </li>
          <li>Ensure the capability of searching/filtering log entries.</li>
        </ul>
      </AntDCard>
    </ComponentSection>
  );
};

const FormSection: React.FC = () => {
  return (
    <ComponentSection id="Form" title="Form">
      <AntDCard>
        <p>
          <code>{'<Form>'}</code> and <code>{'<Form.Item>'}</code> components are used for
          submitting user input. When these components wrap a user input field (such as{' '}
          <code>{'<Input>'}</code> or <code>{'<Select>'}</code>), they can show a standard label,
          indicate that the field is required, apply input validation, or display an input
          validation error.
        </p>
      </AntDCard>
      <AntDCard title="Usage">
        <Form>
          <strong>
            Form-specific{' '}
            <Link reloadDocument to={`#${ComponentTitles.Input}`}>
              Input
            </Link>{' '}
            variations
          </strong>
          <br />
          <Form.Item label="Required input" name="required_input" required>
            <Input />
          </Form.Item>
          <Form.Item
            label="Invalid input"
            name="invalid_input"
            validateMessage="Input validation error"
            validateStatus="error">
            <Input />
          </Form.Item>
          <br />
          <hr />
          <br />
          <strong>
            Form-specific{' '}
            <Link reloadDocument to={`#${ComponentTitles.Input}`}>
              TextArea
            </Link>{' '}
            variations
          </strong>
          <br />
          <Form.Item label="Required TextArea" name="required_textarea" required>
            <Input.TextArea />
          </Form.Item>
          <Form.Item
            label="Invalid TextArea"
            name="invalid_textarea"
            validateMessage="Input validation error"
            validateStatus="error">
            <Input.TextArea />
          </Form.Item>
          <br />
          <hr />
          <br />
          <strong>
            Form-specific{' '}
            <Link reloadDocument to={`#${ComponentTitles.Input}`}>
              Password
            </Link>{' '}
            variations
          </strong>
          <br />
          <Form.Item label="Required Password" name="required_label" required>
            <Input.Password />
          </Form.Item>
          <Form.Item
            label="Invalid Password"
            name="invalid_password"
            validateMessage="Input validation error"
            validateStatus="error">
            <Input.Password />
          </Form.Item>
          <br />
          <hr />
          <br />
          <strong>
            Form-specific{' '}
            <Link reloadDocument to={`#${ComponentTitles.InputNumber}`}>
              InputNumber
            </Link>{' '}
            variations
          </strong>
          <Form.Item label="Required InputNumber" name="number" required>
            <InputNumber />
          </Form.Item>
          <Form.Item
            label="Invalid InputNumber"
            validateMessage="Input validation error"
            validateStatus="error">
            <InputNumber />
          </Form.Item>
          <br />
          <hr />
          <br />
          <strong>
            Form-specific{' '}
            <Link reloadDocument to={`#${ComponentTitles.Select}`}>
              Select
            </Link>{' '}
            variations
          </strong>
          <Form.Item initialValue={1} label="Required dropdown" name="required_dropdown" required>
            <Select
              options={[
                { label: 'Option 1', value: 1 },
                { label: 'Option 2', value: 2 },
                { label: 'Option 3', value: 3 },
              ]}
            />
          </Form.Item>
          <Form.Item
            label="Invalid dropdown"
            validateMessage="Input validation error"
            validateStatus="error">
            <Select />
          </Form.Item>
        </Form>
      </AntDCard>
    </ComponentSection>
  );
};

const TagsSection: React.FC = () => {
  const tags: string[] = ['working', 'TODO'];
  const moreTags: string[] = ['working', 'TODO', 'tag1', 'tag2', 'tag3', 'tag4', 'tag5'];
  return (
    <ComponentSection id="Tags" title="Tags">
      <AntDCard>
        <p>
          The editable tags list (<code>{'<Tags>'}</code>) supports &quot;add&quot;,
          &quot;edit&quot; and &quot;remove&quot; actions on individual tags.
        </p>
      </AntDCard>
      <AntDCard title="Best practices">
        <strong>Content</strong>
        <ul>
          <li>Don&apos;t use tags of the same content within one list.</li>
          <li>Tags are ordered alphabetically.</li>
          <li>Individual tags cannot be empty.</li>
        </ul>
      </AntDCard>
      <AntDCard title="Usage">
        <strong>Tags default</strong>
        <Space>{useTags([...tags])()}</Space>
        <strong>Tags ghost</strong>
        <Space>{useTags([...tags])({ ghost: true })}</Space>
        <strong>Tags disabled</strong>
        <Space>{useTags([...tags])({ disabled: true })}</Space>
        <strong>Tags compact</strong>
        <Space>{useTags([...moreTags])({ compact: true })}</Space>
        <strong>Tags with long text</strong>
        <Space>
          {useTags([
            'very very very long text, very very very long text, very very very long text, very very very long text.',
          ])()}
        </Space>
      </AntDCard>
    </ComponentSection>
  );
};

const TypographySection: React.FC = () => {
  return (
    <ComponentSection id="Typography" title="Typography">
      <AntDCard>
        <p>
          The (<code>{'<Header>'}</code>) is a reusable header element.
        </p>
        <p>
          The (<code>{'<Paragraph>'}</code>) is a reusable simple paragraph element.
        </p>
      </AntDCard>
      <AntDCard title="Best practices">
        <strong>Content</strong>
        <ul>
          <li>
            For Headers, <code>{'<h1>'}</code> is the default.
          </li>
        </ul>
      </AntDCard>
      <AntDCard title="Usage">
        <strong>Typography - Header</strong>
        <Space>
          <Header>Header</Header>
        </Space>
        <strong>Typography - paragraph</strong>
        <Space>
          <Paragraph>this is a paragraph!</Paragraph>
        </Space>
      </AntDCard>
    </ComponentSection>
  );
};

const TooltipsSection: React.FC = () => {
  const text = 'Tooltip text';
  const buttonWidth = 70;

  return (
    <ComponentSection id="Tooltips" title="Tooltips">
      <AntDCard>
        <p>
          A good tooltip (<code>{'<Tooltip>'}</code>) briefly describes unlabeled controls or
          provides a bit of additional information about labeled controls, when this is useful. It
          can also help customers navigate the UI by offering additional—not redundant—information
          about control labels, icons, and links. A tooltip should always add valuable information;
          use sparingly.
        </p>
      </AntDCard>
      <AntDCard title="Best practices">
        <strong>Content</strong>
        <ul>
          <li>
            Don&apos;t use a tooltip to restate a button name that&apos;s already shown in the UI.
          </li>
          <li>
            When a control or UI element is unlabeled, use a simple, descriptive noun phrase. For
            Only use periods for complete sentences.italize the first word (unless a subsequent word
            is a proper noun), and don&apos;t use a period.
          </li>
          <li>
            For a disabled control that could use an explanation, provide a brief description of the
            state in which the control will be enabled. For example: “This feature is available for
            line charts.”
          </li>
          <li>Only use periods for complete sentences.</li>
        </ul>
      </AntDCard>
      <AntDCard title="Usage">
        <strong>Tooltips default</strong>
        <Space>
          <Tooltip content={text}>
            <Button>Trigger on hover</Button>
          </Tooltip>
          <Tooltip content={text} trigger="click">
            <Button>Trigger on click</Button>
          </Tooltip>
          <Tooltip content={text} trigger="contextMenu">
            <Button>Trigger on right click</Button>
          </Tooltip>
        </Space>
        <Space>
          <Tooltip content={text} placement="bottom" showArrow={false}>
            <Button>Tooltip without arrow</Button>
          </Tooltip>
        </Space>
        <strong>Considerations</strong>
        <ul>
          <li>
            Nest the tooltip where the content in a cell/text is. Don’t let it levitate in the
            nothingness.
          </li>
        </ul>
        <strong>Variations</strong>
        <div>
          <div style={{ marginLeft: buttonWidth, whiteSpace: 'nowrap' }}>
            <Tooltip content={text} placement="topLeft">
              <Button>TL</Button>
            </Tooltip>
            <Tooltip content={text} placement="top">
              <Button>Top</Button>
            </Tooltip>
            <Tooltip content={text} placement="topRight">
              <Button>TR</Button>
            </Tooltip>
          </div>
          <div style={{ float: 'left', width: buttonWidth }}>
            <Tooltip content={text} placement="leftTop">
              <Button>LT</Button>
            </Tooltip>
            <Tooltip content={text} placement="left">
              <Button>Left</Button>
            </Tooltip>
            <Tooltip content={text} placement="leftBottom">
              <Button>LB</Button>
            </Tooltip>
          </div>
          <div style={{ marginLeft: buttonWidth * 4 + 24, width: buttonWidth }}>
            <Tooltip content={text} placement="rightTop">
              <Button>RT</Button>
            </Tooltip>
            <Tooltip content={text} placement="right">
              <Button>Right</Button>
            </Tooltip>
            <Tooltip content={text} placement="rightBottom">
              <Button>RB</Button>
            </Tooltip>
          </div>
          <div style={{ clear: 'both', marginLeft: buttonWidth, whiteSpace: 'nowrap' }}>
            <Tooltip content={text} placement="bottomLeft">
              <Button>BL</Button>
            </Tooltip>
            <Tooltip content={text} placement="bottom">
              <Button>Bottom</Button>
            </Tooltip>
            <Tooltip content={text} placement="bottomRight">
              <Button>BR</Button>
            </Tooltip>
          </div>
        </div>
        <strong>Tooltip with complex content</strong>
        <p>
          <Tooltip content={<UserAvatar />}>
            <Button>{'Hover to see user avatars'}</Button>
          </Tooltip>
        </p>
      </AntDCard>
    </ComponentSection>
  );
};

const ColumnsSection: React.FC = () => {
  return (
    <ComponentSection id="Columns" title="Columns">
      <AntDCard>
        <p>
          The <code>{'<Columns>'}</code> component wraps child components to be displayed in
          multiple columns.
          <br />
          The <code>{'<Column>'}</code> component can optionally be used to wrap the content for
          each column and set its alignment.
        </p>
      </AntDCard>
      <AntDCard title="Usage">
        <p>
          With <code>{'<Columns>'}</code> wrapper only:
        </p>
        <Columns>
          <Card>{loremIpsum}</Card>
          <Card>{loremIpsum}</Card>
          <Card>{loremIpsum}</Card>
        </Columns>
        <p>With gap set to 0:</p>
        <Columns gap={0}>
          <Card>{loremIpsum}</Card>
          <Card>{loremIpsum}</Card>
          <Card>{loremIpsum}</Card>
        </Columns>
        <p>With gap set to 16:</p>
        <Columns gap={16}>
          <Card>{loremIpsum}</Card>
          <Card>{loremIpsum}</Card>
          <Card>{loremIpsum}</Card>
        </Columns>
        <p>
          With left-aligned <code>{'<Column>'}</code>s (default):
        </p>
        <Columns>
          <Column>
            <Button>Content</Button>
          </Column>
          <Column>
            <Button>Content</Button>
          </Column>
          <Column>
            <Button>Content</Button>
          </Column>
        </Columns>
        <p>
          With center-aligned <code>{'<Column>'}</code>s:
        </p>
        <Columns>
          <Column align="center">
            <Button>Content</Button>
          </Column>
          <Column align="center">
            <Button>Content</Button>
          </Column>
          <Column align="center">
            <Button>Content</Button>
          </Column>
        </Columns>
        <p>
          With right-aligned <code>{'<Column>'}</code>s:
        </p>
        <Columns>
          <Column align="right">
            <Button>Content</Button>
          </Column>
          <Column align="right">
            <Button>Content</Button>
          </Column>
          <Column align="right">
            <Button>Content</Button>
          </Column>
        </Columns>
      </AntDCard>
    </ComponentSection>
  );
};

const EmptySection: React.FC = () => {
  return (
    <ComponentSection id="Empty" title="Empty">
      <AntDCard>
        <p>
          An <code>{'<Empty>'}</code> component indicates that no content is available for a page.
          It may display an icon and a description explaining why this state is displayed.
        </p>
      </AntDCard>
      <AntDCard title="Usage">
        <Empty
          description={
            <>
              Empty component description, with a <Link to="">link to more info</Link>
            </>
          }
          icon="warning-large"
          title="Empty title"
        />
      </AntDCard>
    </ComponentSection>
  );
};

const ToggleSection: React.FC = () => {
  return (
    <ComponentSection id="Toggle" title="Toggle">
      <AntDCard>
        <p>
          A <code>{'<Toggle>'}</code> component represents switching between two states. This
          component is controlled by its parent and may optionally include a label.
        </p>
      </AntDCard>
      <AntDCard title="Usage">
        <strong>Toggle default</strong>
        <Toggle />
        <strong>Toggle variations</strong>
        <Toggle checked={true} />
        <Toggle label="Label" />
      </AntDCard>
    </ComponentSection>
  );
};

/* modal section */

const handleSubmit = async (fail?: boolean) => {
  if (fail) throw new Error('Error message');
  await new Promise((r) => setTimeout(r, 1000));
  return;
};

const SmallModalComponent: React.FC<{ value: string }> = ({ value }) => {
  return (
    <Modal size="small" title={value}>
      <div>{value}</div>
    </Modal>
  );
};

const MediumModalComponent: React.FC<{ value: string }> = ({ value }) => {
  return (
    <Modal size="medium" title={value}>
      <div>{value}</div>
    </Modal>
  );
};

const LargeModalComponent: React.FC<{ value: string }> = ({ value }) => {
  return (
    <Modal size="large" title={value}>
      <div>{value}</div>
    </Modal>
  );
};

const IconModalComponent: React.FC<{ value: string }> = ({ value }) => {
  return (
    <Modal icon="experiment" title={value}>
      <div>{value}</div>
    </Modal>
  );
};

const LinksModalComponent: React.FC<{ value: string }> = ({ value }) => {
  return (
    <Modal
      cancel
      footerLink={{ text: value, url: '/' }}
      headerLink={{ text: value, url: '/' }}
      title={value}>
      <div>{value}</div>
    </Modal>
  );
};

const FormModalComponent: React.FC<{ value: string; fail?: boolean }> = ({ value, fail }) => {
  return (
    <Modal
      cancel
      submit={{
        handler: () => handleSubmit(fail),
        text: 'Submit',
      }}
      title={value}>
      <Form>
        <Form.Item label="Workspace" name="workspaceId">
          <Select allowClear defaultValue={1} placeholder="Workspace (required)">
            <Option key="1" value="1">
              WS AS
            </Option>
            <Option key="2" value="2">
              Further
            </Option>
            <Option key="3" value="3">
              Whencelan
            </Option>
          </Select>
        </Form.Item>
        <Form.Item className={css.line} label="Template" name="template">
          <Select allowClear placeholder="No template (optional)">
            <Option key="1" value={1}>
              Default Template
            </Option>
          </Select>
        </Form.Item>
        <Form.Item className={css.line} label="Name" name="name">
          <Input defaultValue={value} placeholder="Name (optional)" />
        </Form.Item>
        <Form.Item className={css.line} label="Resource Pool" name="pool">
          <Select allowClear placeholder="Pick the best option">
            <Option key="1" value="1">
              GPU Pool
            </Option>
            <Option key="2" value="2">
              Aux Pool
            </Option>
          </Select>
        </Form.Item>
        <Form.Item className={css.line} label="Slots" name="slots">
          <InputNumber max={10} min={0} />
        </Form.Item>
      </Form>
    </Modal>
  );
};

const ValidationModalComponent: React.FC<{ value: string }> = ({ value }) => {
  const [form] = Form.useForm();
  const alias = Form.useWatch('alias', form);

  return (
    <Modal
      cancel
      submit={{
        disabled: !alias,
        handler: handleSubmit,
        text: 'Submit',
      }}
      title={value}>
      <Form form={form}>
        <Form.Item className={css.line} label="Name" name="name">
          <Input defaultValue={value} placeholder="Name (optional)" />
        </Form.Item>
        <Form.Item className={css.line} label="Alias" name="alias" required>
          <Input placeholder="Alias" />
        </Form.Item>
      </Form>
    </Modal>
  );
};

const ModalSection: React.FC = () => {
  const [text, setText] = useState('State value that gets passed to modal via props');
  const SmallModal = useModal(SmallModalComponent);
  const MediumModal = useModal(MediumModalComponent);
  const LargeModal = useModal(LargeModalComponent);
  const FormModal = useModal(FormModalComponent);
  const FormFailModal = useModal(FormModalComponent);
  const LinksModal = useModal(LinksModalComponent);
  const IconModal = useModal(IconModalComponent);
  const ValidationModal = useModal(ValidationModalComponent);

  const confirm = useConfirm();
  const config = { content: text, title: text };
  const confirmDefault = () => confirm({ ...config, onConfirm: voidPromiseFn });
  const confirmDangerous = () => confirm({ ...config, danger: true, onConfirm: voidPromiseFn });

  return (
    <ComponentSection id="Modals" title="Modals">
      <AntDCard title="Usage">
        <Label>State value that gets passed to modal via props</Label>
        <Input value={text} onChange={(s) => setText(String(s.target.value))} />
        <hr />
        <strong>Sizes</strong>
        <Space>
          <Button onClick={SmallModal.open}>Open Small Modal</Button>
          <Button onClick={MediumModal.open}>Open Medium Modal</Button>
          <Button onClick={LargeModal.open}>Open Large Modal</Button>
        </Space>
        <hr />
        <strong>Links and Icons</strong>
        <Space>
          <Button onClick={LinksModal.open}>Open Modal with Header and Footer Links</Button>
          <Button onClick={IconModal.open}>Open Modal with Title Icon</Button>
        </Space>
        <hr />
        <strong>With form submission</strong>
        <Space>
          <Button onClick={FormModal.open}>Open Form Modal (Success)</Button>
          <Button onClick={FormFailModal.open}>Open Form Modal (Failure)</Button>
        </Space>
        <hr />
        <strong>With form validation</strong>
        <Space>
          <Button onClick={ValidationModal.open}>Open Modal with Form Validation</Button>
        </Space>
        <hr />
        <strong>Variations</strong>
        <Space>
          <Button onClick={confirmDefault}>Open Confirmation</Button>
          <Button onClick={confirmDangerous}>Open Dangerous Confirmation</Button>
        </Space>
      </AntDCard>
      <SmallModal.Component value={text} />
      <MediumModal.Component value={text} />
      <LargeModal.Component value={text} />
      <FormModal.Component value={text} />
      <FormFailModal.Component fail value={text} />
      <LinksModal.Component value={text} />
      <IconModal.Component value={text} />
      <ValidationModal.Component value={text} />
    </ComponentSection>
  );
};

const LongLoadingComponent = () => {
  const [loaded, setLoaded] = useState(false);
  useEffect(() => {
    let active = true;
    setTimeout(() => {
      if (active) setLoaded(true);
    }, 5000);
    return () => {
      active = false;
    };
  }, []);

  return <div>This component is {loaded ? 'done loading!!!!!! wowza!!' : 'not loaded :('}</div>;
};

const AccordionSection: React.FC = () => {
  const [controlStateSingle, setControlStateSingle] = useState(false);
  const [controlStateGroup, setControlStateGroup] = useState(1);
  return (
    <ComponentSection id="Accordion" title="Accordion">
      <AntDCard>
        <p>
          An <code>{'<Accordion>'}</code> hides content behind a header. Typically found in forms,
          they hide complex content until the user interacts with the header.
        </p>
      </AntDCard>
      <AntDCard title="Singular usage">
        <p>
          An <code>{'<Accordion>'}</code> requires a title and content to show:
        </p>
        <Accordion title="Title">Children</Accordion>
        <p>
          By default, <code>{'<Accordion>'}</code> components control their open state themselves,
          but can be controlled externally:
        </p>
        <Checkbox
          checked={controlStateSingle}
          onChange={(e) => setControlStateSingle(e.target.checked)}>
          Check me to open the accordion below!
        </Checkbox>
        <Accordion open={controlStateSingle} title="Controlled by the above checkbox">
          Hello!
        </Accordion>
        <p>You can also render an uncontrolled accordion as open by default:</p>
        <Accordion defaultOpen title="Open by default">
          You should see me on page load.
        </Accordion>
        <p>
          By default, the content of an <code>{'<Accordion>'}</code> isn&apos;t mounted until
          opened, after which, the content stays mounted:
        </p>
        <Accordion title="Child will mount when opened and stay mounted after close">
          <LongLoadingComponent />
        </Accordion>
        <p>
          This can be changed to either mount the content along with the rest of the{' '}
          <code>{'<Accordion>'}</code> or to mount the content each time the component is opened:
        </p>
        <Accordion mountChildren="immediately" title="Child is already mounted">
          <LongLoadingComponent />
        </Accordion>
        <Accordion
          mountChildren="on-open"
          title="Child will mount when opened and unmount on close">
          <LongLoadingComponent />
        </Accordion>
      </AntDCard>
      <AntDCard title="Group usage">
        <p>
          <code>{'<Accordion>'}</code> components can be grouped together:
        </p>
        <Accordion.Group>
          <Accordion title="First child">One</Accordion>
          <Accordion title="Second child">Two</Accordion>
          <Accordion title="Third child">Three</Accordion>
        </Accordion.Group>
        <p>
          When grouped, the <code>{'<Accordion.Group>'}</code> component is responsible for keeping
          track of which component is open. As before, by default, the component keeps its own
          internal state, but can be controlled externally, as well as with a default initial state.
        </p>
        <Select value={controlStateGroup} onChange={(e) => setControlStateGroup(e as number)}>
          <Option key={1} value={1}>
            One
          </Option>
          <Option key={2} value={2}>
            Two
          </Option>
          <Option key={3} value={3}>
            Three
          </Option>
        </Select>
        <Accordion.Group openKey={controlStateGroup}>
          <Accordion key={1} title="First child">
            One
          </Accordion>
          <Accordion key={2} title="Second child">
            Two
          </Accordion>
          <Accordion key={3} title="Third child">
            Three
          </Accordion>
        </Accordion.Group>
        <Accordion.Group defaultOpenKey={3}>
          <Accordion key={1} title="First child">
            One
          </Accordion>
          <Accordion key={2} title="Second child">
            Two
          </Accordion>
          <Accordion key={3} title="Third child">
            Three! I&apos;m open by default!
          </Accordion>
        </Accordion.Group>
        <p>
          Controlled/uncontrolled <code>{'<Accordion.Group>'}</code> components can have multiple
          components open at the same time by default as well:
        </p>
        <Accordion.Group defaultOpenKey={[1, 3]}>
          <Accordion key={1} title="First child">
            One! I&apos;m open by default!
          </Accordion>
          <Accordion key={2} title="Second child">
            Two
          </Accordion>
          <Accordion key={3} title="Third child">
            Three! I&apos;m also open by default.
          </Accordion>
        </Accordion.Group>
        <p>
          You can configure an uncontrolled <code>{'<Accordion.Group>'}</code>
          component to only be able to have one child open at a time
        </p>
        <Accordion.Group exclusive>
          <Accordion key={1} title="First child">
            One! I&apos;m open by default!
          </Accordion>
          <Accordion key={2} title="Second child">
            Two
          </Accordion>
          <Accordion key={3} title="Third child">
            Three! I&apos;m also open by default.
          </Accordion>
        </Accordion.Group>
      </AntDCard>
    </ComponentSection>
  );
};

const Components = {
  Accordion: <AccordionSection />,
  Breadcrumbs: <BreadcrumbsSection />,
  Buttons: <ButtonsSection />,
  Cards: <CardsSection />,
  Charts: <ChartsSection />,
  Checkboxes: <CheckboxesSection />,
  Columns: <ColumnsSection />,
  Empty: <EmptySection />,
  Facepile: <FacepileSection />,
  Form: <FormSection />,
  Input: <InputSection />,
  InputNumber: <InputNumberSection />,
  InputSearch: <InputSearchSection />,
  Lists: <ListsSection />,
  LogViewer: <LogViewerSection />,
  Modals: <ModalSection />,
  Nameplate: <NameplateSection />,
  Pagination: <PaginationSection />,
  Pivot: <PivotSection />,
  Select: <SelectSection />,
  Tags: <TagsSection />,
  Toggle: <ToggleSection />,
  Tooltips: <TooltipsSection />,
  Typography: <TypographySection />,
  UserAvatar: <UserAvatarSection />,
};

const DesignKit: React.FC = () => {
  const { actions } = useUI();

  useEffect(() => {
    actions.hideChrome();
  }, [actions]);

  return (
    <Page bodyNoPadding docTitle="Design Kit">
      <div className={css.base}>
        <nav>
          <Link reloadDocument to={'/'}>
            <Logo branding={BrandingType.Determined} orientation="horizontal" />
          </Link>
          <ThemeToggle />
          <ul>
            {componentOrder.map((componentId) => (
              <li key={componentId}>
                <Link reloadDocument to={`#${componentId}`}>
                  {ComponentTitles[componentId]}
                </Link>
              </li>
            ))}
          </ul>
        </nav>
        <article>
          {componentOrder.map((componentId) => (
            <React.Fragment key={componentId}>{Components[componentId]}</React.Fragment>
          ))}
        </article>
      </div>
    </Page>
  );
};

export default DesignKit;<|MERGE_RESOLUTION|>--- conflicted
+++ resolved
@@ -48,11 +48,8 @@
 import { BrandingType } from 'stores/determinedInfo';
 import { MetricType, User } from 'types';
 import { NotLoaded } from 'utils/loadable';
-<<<<<<< HEAD
 import loremIpsum from 'utils/loremIpsum';
 import { generateTestProjectData, generateTestWorkspaceData } from 'utils/tests/generateTestData';
-=======
->>>>>>> 96d7d269
 
 import useConfirm, { voidPromiseFn } from '../components/kit/useConfirm';
 
