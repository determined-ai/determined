--- conflicted
+++ resolved
@@ -48,16 +48,8 @@
 import WorkspaceCard from './WorkspaceList/WorkspaceCard';
 
 const WorkspaceList: React.FC = () => {
-<<<<<<< HEAD
-  const users = Loadable.map(useUsers(), ({ users }) => users);
-  const loadableCurrentUser = useCurrentUser();
-=======
-  const users = Loadable.match(useObservable(usersStore.getUsers()), {
-    Loaded: (cUser) => cUser.users,
-    NotLoaded: () => [],
-  }); // TODO: handle loading state
+  const users = Loadable.map(useObservable(usersStore.getUsers()), ({ users }) => users);
   const loadableCurrentUser = useObservable(usersStore.getCurrentUser());
->>>>>>> e6813e10
   const user = Loadable.match(loadableCurrentUser, {
     Loaded: (cUser) => cUser,
     NotLoaded: () => undefined,
