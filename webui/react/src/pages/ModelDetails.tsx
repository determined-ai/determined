import { SorterResult } from 'antd/lib/table/interface';
import React, { useCallback, useEffect, useMemo, useRef, useState } from 'react';
import { useParams } from 'react-router-dom';

import InlineEditor from 'components/InlineEditor';
import InteractiveTable, { ColumnDef, InteractiveTableSettings } from 'components/InteractiveTable';
import MetadataCard from 'components/Metadata/MetadataCard';
import NotesCard from 'components/NotesCard';
import Page from 'components/Page';
import { defaultRowClassName, getFullPaginationConfig,
  modelVersionNameRenderer, modelVersionNumberRenderer,
  relativeTimeRenderer, userRenderer } from 'components/Table';
import TagList from 'components/TagList';
import useModalModelDownload from 'hooks/useModal/Model/useModalModelDownload';
import useModalModelVersionDelete from 'hooks/useModal/Model/useModalModelVersionDelete';
import usePolling from 'hooks/usePolling';
import useSettings, { UpdateSettings } from 'hooks/useSettings';
import {
  archiveModel, getModelDetails, isNotFound, patchModel,
  patchModelVersion, unarchiveModel,
} from 'services/api';
import { V1GetModelVersionsRequestSortBy } from 'services/api-ts-sdk';
import Message, { MessageType } from 'shared/components/Message';
import Spinner from 'shared/components/Spinner/Spinner';
import { isEqual } from 'shared/utils/data';
import { ErrorType } from 'shared/utils/error';
import { isAborted, validateDetApiEnum } from 'shared/utils/service';
import { ModelVersion, ModelVersions } from 'types';
import handleError from 'utils/error';

import css from './ModelDetails.module.scss';
import settingsConfig, {
  DEFAULT_COLUMN_WIDTHS,
  Settings,
} from './ModelDetails/ModelDetails.settings';
import ModelHeader from './ModelDetails/ModelHeader';
import ModelVersionActionDropdown from './ModelDetails/ModelVersionActionDropdown';

<<<<<<< HEAD
type Params = {
  modelName: string;
=======
interface Params {
  modelId: string;
>>>>>>> fac341c4
}

const ModelDetails: React.FC = () => {
  const [ model, setModel ] = useState<ModelVersions>();
<<<<<<< HEAD
  const modelName = decodeURIComponent(useParams<Params>().modelName!);
=======
  const modelId = decodeURIComponent(useParams<Params>().modelId);
>>>>>>> fac341c4
  const [ isLoading, setIsLoading ] = useState(true);
  const [ pageError, setPageError ] = useState<Error>();
  const [ total, setTotal ] = useState(0);
  const pageRef = useRef<HTMLElement>(null);

  const {
    settings,
    updateSettings,
  } = useSettings<Settings>(settingsConfig);

  const fetchModel = useCallback(async () => {
    try {
      const modelData = await getModelDetails(
        {
          limit: settings.tableLimit,
          modelName: modelId,
          offset: settings.tableOffset,
          orderBy: settings.sortDesc ? 'ORDER_BY_DESC' : 'ORDER_BY_ASC',
          sortBy: validateDetApiEnum(V1GetModelVersionsRequestSortBy, settings.sortKey),
        },
      );
      setTotal(modelData?.pagination.total || 0);
      setModel((prev) => !isEqual(modelData, prev) ? modelData : prev);
    } catch (e) {
      if (!pageError && !isAborted(e)) setPageError(e as Error);
    }
    setIsLoading(false);
  }, [ modelId, pageError, settings ]);

  const {
    contextHolder: modalModelDownloadContextHolder,
    modalOpen: openModelDownload,
  } = useModalModelDownload();

  const {
    contextHolder: modalModelVersionDeleteContextHolder,
    modalOpen: openModelVersionDelete,
  } = useModalModelVersionDelete();

  usePolling(fetchModel, { rerunOnNewFn: true });

  useEffect(() => {
    setIsLoading(true);
    fetchModel();
  }, [ fetchModel ]);

  const downloadModel = useCallback((version: ModelVersion) => {
    openModelDownload(version);
  }, [ openModelDownload ]);

  const deleteModelVersion = useCallback((version: ModelVersion) => {
    openModelVersionDelete(version);
  }, [ openModelVersionDelete ]);

  const saveModelVersionTags = useCallback(async (modelName, versionId, tags) => {
    try {
      setIsLoading(true);
      await patchModelVersion({ body: { labels: tags, modelName }, modelName, versionId });
      await fetchModel();
    } catch (e) {
      handleError(e, {
        publicSubject: `Unable to update model version ${versionId} tags.`,
        silent: true,
        type: ErrorType.Api,
      });
      setIsLoading(false);
    }
  }, [ fetchModel ]);

  const saveVersionDescription = useCallback(async (
    editedDescription: string,
    versionId: number,
  ) => {
    try {
      const modelName = model?.model.name;
      if (modelName) {
        await patchModelVersion({
          body: { comment: editedDescription, modelName },
          modelName,
          versionId,
        });
      }
    } catch (e) {
      handleError(e, {
        publicSubject: 'Unable to save version description.',
        silent: false,
        type: ErrorType.Api,
      });
    }
  }, [ model?.model.name ]);

  const columns = useMemo(() => {
    const tagsRenderer = (value: string, record: ModelVersion) => (
      <TagList
        compact
        disabled={record.model.archived}
        tags={record.labels ?? []}
        onChange={(tags) => saveModelVersionTags(record.model.name, record.id, tags)}
      />
    );

    const actionRenderer = (_:string, record: ModelVersion) => (
      <ModelVersionActionDropdown
        onDelete={() => deleteModelVersion(record)}
        onDownload={() => downloadModel(record)}
      />
    );

    const descriptionRenderer = (value:string, record: ModelVersion) => (
      <InlineEditor
        disabled={record.model.archived}
        placeholder={record.model.archived ? 'Archived' : 'Add description...'}
        value={record.comment ?? ''}
        onSave={(newDescription: string) => saveVersionDescription(newDescription, record.id)}
      />
    );

    return [
      {
        dataIndex: 'version',
        defaultWidth: DEFAULT_COLUMN_WIDTHS['version'],
        key: V1GetModelVersionsRequestSortBy.VERSION,
        render: modelVersionNumberRenderer,
        sorter: true,
        title: 'V',
      },
      {
        dataIndex: 'name',
        defaultWidth: DEFAULT_COLUMN_WIDTHS['name'],
        render: modelVersionNameRenderer,
        title: 'Name',
      },
      {
        dataIndex: 'description',
        defaultWidth: DEFAULT_COLUMN_WIDTHS['description'],
        render: descriptionRenderer,
        title: 'Description',
      },
      {
        dataIndex: 'lastUpdatedTime',
        defaultWidth: DEFAULT_COLUMN_WIDTHS['lastUpdatedTime'],
        render: (date: Date, record: ModelVersion) =>
          relativeTimeRenderer(date ?? record.creationTime),
        title: 'Last updated',
      },
      {
        dataIndex: 'user',
        defaultWidth: DEFAULT_COLUMN_WIDTHS['user'],
        key: 'user',
        render: userRenderer,
        title: 'User',
      },
      {
        dataIndex: 'tags',
        defaultWidth: DEFAULT_COLUMN_WIDTHS['tags'],
        render: tagsRenderer,
        title: 'Tags',
      },
      {
        dataIndex: 'action',
        defaultWidth: DEFAULT_COLUMN_WIDTHS['action'],
        render: actionRenderer,
        title: '',
      },
    ] as ColumnDef<ModelVersion>[];
  }, [
    deleteModelVersion,
    downloadModel,
    saveModelVersionTags,
    saveVersionDescription,
  ]);

  const handleTableChange = useCallback((tablePagination, tableFilters, tableSorter) => {
    if (Array.isArray(tableSorter)) return;

    const { columnKey, order } = tableSorter as SorterResult<ModelVersion>;
    if (!columnKey || !columns.find((column) => column.key === columnKey)) return;

    const newSettings = {
      sortDesc: order === 'descend',
      /* eslint-disable-next-line @typescript-eslint/no-explicit-any */
      sortKey: columnKey as any,
      tableLimit: tablePagination.pageSize,
      tableOffset: (tablePagination.current - 1) * tablePagination.pageSize,
    };
    const shouldPush = settings.tableOffset !== newSettings.tableOffset;
    updateSettings(newSettings, shouldPush);
  }, [ columns, settings.tableOffset, updateSettings ]);

  const saveMetadata = useCallback(async (editedMetadata) => {
    try {
      const modelName = model?.model.name;
      if (modelName) {
        await patchModel({
          body: { metadata: editedMetadata, name: modelName },
          modelName,
        });
      }
      await fetchModel();
    } catch (e) {
      handleError(e, {
        publicSubject: 'Unable to save metadata.',
        silent: false,
        type: ErrorType.Api,
      });
    }

  }, [ fetchModel, model?.model.name ]);

  const saveDescription = useCallback(async (editedDescription: string) => {
    try {
      const modelName = model?.model.name;
      if (modelName) {
        await patchModel({
          body: { description: editedDescription, name: modelName },
          modelName,
        });
      }
    } catch (e) {
      handleError(e, {
        publicSubject: 'Unable to save description.',
        silent: false,
        type: ErrorType.Api,
      });
      setIsLoading(false);
    }
  }, [ model?.model.name ]);

  const saveName = useCallback(async (editedName: string) => {
    try {
      const modelName = model?.model.name;
      if (modelName) {
        await patchModel({
          body: { name: editedName },
          modelName,
        });
      }
    } catch (e) {
      handleError(e, {
        publicSubject: 'Unable to save name.',
        silent: false,
        type: ErrorType.Api,
      });
    }
  }, [ model?.model.name ]);

  const saveNotes = useCallback(async (editedNotes: string) => {
    try {
      const modelName = model?.model.name;
      if (modelName) {
        await patchModel({
          body: { name: modelName, notes: editedNotes },
          modelName,
        });
      }
      await fetchModel();
    } catch (e) {
      handleError(e, {
        publicSubject: 'Unable to update notes.',
        silent: true,
        type: ErrorType.Api,
      });
    }
  }, [ model?.model.name, fetchModel ]);

  const saveModelTags = useCallback(async (editedTags) => {
    try {
      const modelName = model?.model.name;
      if (modelName) {
        await patchModel({
          body: { labels: editedTags, name: modelName },
          modelName,
        });
        fetchModel();
      }
    } catch (e) {
      handleError(e, {
        publicSubject: 'Unable to update model tags.',
        silent: true,
        type: ErrorType.Api,
      });
      setIsLoading(false);
    }
  }, [ fetchModel, model?.model.name ]);

  const switchArchive = useCallback(() => {
    const modelName = model?.model.name;
    if (modelName) {
      if (model?.model.archived) {
        unarchiveModel({ modelName });
      } else {
        archiveModel({ modelName });
      }
    }
  }, [ model?.model.archived, model?.model.name ]);

  const actionDropdown = useCallback(({ record, onVisibleChange, children }) => (
    <ModelVersionActionDropdown
      trigger={[ 'contextMenu' ]}
      onDelete={() => deleteModelVersion(record)}
      onDownload={() => downloadModel(record)}
      onVisibleChange={onVisibleChange}>
      {children}
    </ModelVersionActionDropdown>
  ), [ deleteModelVersion, downloadModel ]);

  if (!modelId) {
    return <Message title="Model name is empty" />;
  } else if (pageError) {
    const message = isNotFound(pageError) ?
      `Unable to find model ${modelId}` :
      `Unable to fetch model ${modelId}`;
    return <Message title={message} type={MessageType.Warning} />;
  } else if (!model) {
    return <Spinner tip={`Loading model ${modelId} details...`} />;
  }

  return (
    <Page
      containerRef={pageRef}
      docTitle="Model Details"
      headerComponent={(
        <ModelHeader
          model={model.model}
          onSaveDescription={saveDescription}
          onSaveName={saveName}
          onSwitchArchive={switchArchive}
          onUpdateTags={saveModelTags}
        />
      )}
      id="modelDetails">
      <div className={css.base}>
        {model.modelVersions.length === 0 ? (
          <div className={css.noVersions}>
            <p className={css.header}>No Model Versions</p>
            <p className={css.subtext}>
              Register a checkpoint from an experiment to add it to this model
            </p>
          </div>
        ) : (
          <InteractiveTable
            columns={columns}
            containerRef={pageRef}
            ContextMenu={actionDropdown}
            dataSource={model.modelVersions}
            loading={isLoading}
            pagination={getFullPaginationConfig({
              limit: settings.tableLimit,
              offset: settings.tableOffset,
            }, total)}
            rowClassName={defaultRowClassName({ clickable: false })}
            rowKey="version"
            settings={settings as InteractiveTableSettings}
            showSorterTooltip={false}
            size="small"
            updateSettings={updateSettings as UpdateSettings<InteractiveTableSettings>}
            onChange={handleTableChange}
          />
        )}
        <NotesCard
          disabled={model.model.archived}
          notes={model.model.notes ?? ''}
          onSave={saveNotes}
        />
        <MetadataCard
          disabled={model.model.archived}
          metadata={model.model.metadata}
          onSave={saveMetadata}
        />
      </div>
      {modalModelDownloadContextHolder}
      {modalModelVersionDeleteContextHolder}
    </Page>
  );
};

export default ModelDetails;<|MERGE_RESOLUTION|>--- conflicted
+++ resolved
@@ -36,22 +36,13 @@
 import ModelHeader from './ModelDetails/ModelHeader';
 import ModelVersionActionDropdown from './ModelDetails/ModelVersionActionDropdown';
 
-<<<<<<< HEAD
 type Params = {
-  modelName: string;
-=======
-interface Params {
   modelId: string;
->>>>>>> fac341c4
 }
 
 const ModelDetails: React.FC = () => {
   const [ model, setModel ] = useState<ModelVersions>();
-<<<<<<< HEAD
-  const modelName = decodeURIComponent(useParams<Params>().modelName!);
-=======
-  const modelId = decodeURIComponent(useParams<Params>().modelId);
->>>>>>> fac341c4
+  const modelId = decodeURIComponent(useParams<Params>().modelId!);
   const [ isLoading, setIsLoading ] = useState(true);
   const [ pageError, setPageError ] = useState<Error>();
   const [ total, setTotal ] = useState(0);
