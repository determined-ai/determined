--- conflicted
+++ resolved
@@ -32,27 +32,13 @@
   const user = Loadable.getOrElse(undefined, loadableUser);
 
   return (
-<<<<<<< HEAD
-    <>
-      <Card
-        actionMenu={!workspace.immutable ? menu : undefined}
-        size="small"
-        onClick={(e: AnyMouseEvent) =>
-          handlePath(e, { path: paths.workspaceDetails(workspace.id) })
-        }
-        onDropdown={onClick}>
-        <div className={workspace.archived ? css.archived : ''}>
-          <Row gap={8}>
-            <div className={css.icon}>
-              <Avatar palette="muted" size={Size.ExtraLarge} square text={workspace.name} />
-=======
     <Card
       actionMenu={!workspace.immutable ? menu : undefined}
       size="small"
       onClick={(e: AnyMouseEvent) => handlePath(e, { path: paths.workspaceDetails(workspace.id) })}
       onDropdown={onClick}>
       <div className={workspace.archived ? css.archived : ''}>
-        <Columns gap={8}>
+        <Row gap={8}>
           <div className={css.icon}>
             <Avatar palette="muted" size={Size.ExtraLarge} square text={workspace.name} />
           </div>
@@ -65,7 +51,6 @@
                 {workspace.name}
               </Typography.Title>
               {workspace.pinned && <Icon name="pin" title="Pinned" />}
->>>>>>> c1219ebd
             </div>
             <p className={css.projects}>
               {workspace.numProjects} {pluralizer(workspace.numProjects, 'project')}
@@ -78,15 +63,9 @@
               </div>
               {workspace.archived && <div className={css.archivedBadge}>Archived</div>}
             </div>
-<<<<<<< HEAD
-          </Row>
-        </div>
-      </Card>
-=======
           </div>
-        </Columns>
+        </Row>
       </div>
->>>>>>> c1219ebd
       {contextHolders}
     </Card>
   );
