import { PushpinOutlined } from '@ant-design/icons';
import { Typography } from 'antd';
import React from 'react';

import DynamicIcon from 'components/DynamicIcon';
import Card from 'components/kit/Card';
import Avatar from 'components/kit/UserAvatar';
import { paths } from 'routes/utils';
import Spinner from 'shared/components/Spinner';
import { pluralizer } from 'shared/utils/string';
import usersStore from 'stores/users';
import { Workspace } from 'types';
import { Loadable } from 'utils/loadable';
import { useObservable } from 'utils/observable';

import { useWorkspaceActionMenu } from './WorkspaceActionDropdown';
import css from './WorkspaceCard.module.scss';

interface Props {
  fetchWorkspaces?: () => void;
  workspace: Workspace;
}

const WorkspaceCard: React.FC<Props> = ({ workspace, fetchWorkspaces }: Props) => {
  const { menuProps, contextHolders } = useWorkspaceActionMenu({
    onComplete: fetchWorkspaces,
    workspace,
  });
  const loadableUser = useObservable(usersStore.getUser(workspace.userId));
  const user = Loadable.map(loadableUser, (user) => user);

  const classnames = [css.base];
  if (workspace.archived) classnames.push(css.archived);

  return (
    <>
      <Card
        actionMenu={!workspace.immutable ? menuProps : undefined}
        href={paths.workspaceDetails(workspace.id)}
        size="medium">
        <div className={classnames.join(' ')}>
          <div className={css.icon}>
            <DynamicIcon name={workspace.name} size={78} />
          </div>
<<<<<<< HEAD
          <p className={css.projects}>
            {workspace.numProjects} {pluralizer(workspace.numProjects, 'project')}
          </p>
          <div className={css.avatarRow}>
            <div className={css.avatar}>
              <Spinner conditionalRender spinning={Loadable.isLoading(user)}>
                {Loadable.isLoaded(user) && <Avatar user={user.data} />}
              </Spinner>
=======
          <div className={css.info}>
            <div className={css.nameRow}>
              <Typography.Title
                className={css.name}
                ellipsis={{ rows: 1, tooltip: true }}
                level={5}>
                {workspace.name}
              </Typography.Title>
              {workspace.pinned && <PushpinOutlined className={css.pinned} />}
            </div>
            <p className={css.projects}>
              {workspace.numProjects} {pluralizer(workspace.numProjects, 'project')}
            </p>
            <div className={css.avatarRow}>
              <div className={css.avatar}>
                <Spinner conditionalRender spinning={Loadable.isLoading(user)}>
                  {Loadable.isLoaded(user) && <Avatar user={user.data} />}
                </Spinner>
              </div>
              {workspace.archived && <div className={css.archivedBadge}>Archived</div>}
>>>>>>> 3f8bfee8
            </div>
          </div>
        </div>
      </Card>
      {contextHolders}
    </>
  );
};

export default WorkspaceCard;<|MERGE_RESOLUTION|>--- conflicted
+++ resolved
@@ -42,16 +42,6 @@
           <div className={css.icon}>
             <DynamicIcon name={workspace.name} size={78} />
           </div>
-<<<<<<< HEAD
-          <p className={css.projects}>
-            {workspace.numProjects} {pluralizer(workspace.numProjects, 'project')}
-          </p>
-          <div className={css.avatarRow}>
-            <div className={css.avatar}>
-              <Spinner conditionalRender spinning={Loadable.isLoading(user)}>
-                {Loadable.isLoaded(user) && <Avatar user={user.data} />}
-              </Spinner>
-=======
           <div className={css.info}>
             <div className={css.nameRow}>
               <Typography.Title
@@ -72,7 +62,6 @@
                 </Spinner>
               </div>
               {workspace.archived && <div className={css.archivedBadge}>Archived</div>}
->>>>>>> 3f8bfee8
             </div>
           </div>
         </div>
