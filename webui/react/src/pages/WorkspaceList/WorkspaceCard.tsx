import { PushpinOutlined } from '@ant-design/icons';
import { Typography } from 'antd';
import React from 'react';

import DynamicIcon from 'components/DynamicIcon';
import Card from 'components/kit/Card';
import Avatar from 'components/kit/UserAvatar';
import { paths } from 'routes/utils';
import Spinner from 'shared/components/Spinner';
import { pluralizer } from 'shared/utils/string';
<<<<<<< HEAD
import { useUsers } from 'stores/users';
import { DetailedUser, Workspace } from 'types';
=======
import usersStore from 'stores/users';
import { Workspace } from 'types';
>>>>>>> e6813e10
import { Loadable } from 'utils/loadable';
import { useObservable } from 'utils/observable';

import { useWorkspaceActionMenu } from './WorkspaceActionDropdown';
import css from './WorkspaceCard.module.scss';

interface Props {
  fetchWorkspaces?: () => void;
  workspace: Workspace;
}

const WorkspaceCard: React.FC<Props> = ({ workspace, fetchWorkspaces }: Props) => {
  const { menuProps, contextHolders } = useWorkspaceActionMenu({
    onComplete: fetchWorkspaces,
    workspace,
  });

<<<<<<< HEAD
  const users = Loadable.map(useUsers(), ({ users }) => users);
  let user: DetailedUser | undefined = undefined;

  if (Loadable.isLoaded(users)) {
    user = users.data.find((user) => user.id === workspace.userId);
  }
=======
  const loadableUser = useObservable(usersStore.getUser(workspace.userId));
  const user = Loadable.match(loadableUser, {
    Loaded: (user) => user,
    NotLoaded: () => undefined,
  }); // TODO: handle loading state
>>>>>>> e6813e10

  const classnames = [css.base];
  if (workspace.archived) classnames.push(css.archived);

  return (
    <Card
      actionMenu={!workspace.immutable ? menuProps : undefined}
      href={paths.workspaceDetails(workspace.id)}
      size="medium">
      <div className={classnames.join(' ')}>
        <div className={css.icon}>
          <DynamicIcon name={workspace.name} size={78} />
        </div>
        <div className={css.info}>
          <div className={css.nameRow}>
            <Typography.Title className={css.name} ellipsis={{ rows: 1, tooltip: true }} level={5}>
              {workspace.name}
            </Typography.Title>
            {workspace.pinned && <PushpinOutlined className={css.pinned} />}
          </div>
          <p className={css.projects}>
            {workspace.numProjects} {pluralizer(workspace.numProjects, 'project')}
          </p>
          <div className={css.avatarRow}>
            <div className={css.avatar}>
              <Spinner spinning={!user}>
                <Avatar user={user} />
              </Spinner>
            </div>
            {workspace.archived && <div className={css.archivedBadge}>Archived</div>}
          </div>
        </div>
      </div>
      {contextHolders}
    </Card>
  );
};

export default WorkspaceCard;<|MERGE_RESOLUTION|>--- conflicted
+++ resolved
@@ -8,13 +8,8 @@
 import { paths } from 'routes/utils';
 import Spinner from 'shared/components/Spinner';
 import { pluralizer } from 'shared/utils/string';
-<<<<<<< HEAD
-import { useUsers } from 'stores/users';
-import { DetailedUser, Workspace } from 'types';
-=======
 import usersStore from 'stores/users';
 import { Workspace } from 'types';
->>>>>>> e6813e10
 import { Loadable } from 'utils/loadable';
 import { useObservable } from 'utils/observable';
 
@@ -31,21 +26,8 @@
     onComplete: fetchWorkspaces,
     workspace,
   });
-
-<<<<<<< HEAD
-  const users = Loadable.map(useUsers(), ({ users }) => users);
-  let user: DetailedUser | undefined = undefined;
-
-  if (Loadable.isLoaded(users)) {
-    user = users.data.find((user) => user.id === workspace.userId);
-  }
-=======
   const loadableUser = useObservable(usersStore.getUser(workspace.userId));
-  const user = Loadable.match(loadableUser, {
-    Loaded: (user) => user,
-    NotLoaded: () => undefined,
-  }); // TODO: handle loading state
->>>>>>> e6813e10
+  const user = Loadable.map(useUsers(), (user) => user);
 
   const classnames = [css.base];
   if (workspace.archived) classnames.push(css.archived);
