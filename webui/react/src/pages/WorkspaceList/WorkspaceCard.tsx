import { Typography } from 'antd';
import Card from 'determined-ui/Card';
import { Columns } from 'determined-ui/Columns';
import Icon from 'determined-ui/Icon';
import Spinner from 'determined-ui/Spinner';
import { Loadable } from 'determined-ui/utils/loadable';
import React from 'react';

<<<<<<< HEAD
import Avatar, { Size } from 'components/kit/Avatar';
import Card from 'components/kit/Card';
import { Columns } from 'components/kit/Columns';
import Spinner from 'components/kit/Spinner';
import { Loadable } from 'components/kit/utils/loadable';
import UserAvatar from 'components/UserAvatar';
=======
import DynamicIcon from 'components/DynamicIcon';
import Avatar from 'components/UserAvatar';
>>>>>>> 4c593931
import { handlePath, paths } from 'routes/utils';
import userStore from 'stores/users';
import { Workspace } from 'types';
import { useObservable } from 'utils/observable';
import { AnyMouseEvent } from 'utils/routes';
import { pluralizer } from 'utils/string';

import { useWorkspaceActionMenu } from './WorkspaceActionDropdown';
import css from './WorkspaceCard.module.scss';

interface Props {
  fetchWorkspaces?: () => void;
  workspace: Workspace;
}

const WorkspaceCard: React.FC<Props> = ({ workspace, fetchWorkspaces }: Props) => {
  const { contextHolders, menu, onClick } = useWorkspaceActionMenu({
    onComplete: fetchWorkspaces,
    workspace,
  });
  const loadableUser = useObservable(userStore.getUser(workspace.userId));
  const user = Loadable.getOrElse(undefined, loadableUser);

  return (
    <>
      <Card
        actionMenu={!workspace.immutable ? menu : undefined}
        size="medium"
        onClick={(e: AnyMouseEvent) =>
          handlePath(e, { path: paths.workspaceDetails(workspace.id) })
        }
        onDropdown={onClick}>
        <div className={workspace.archived ? css.archived : ''}>
          <Columns gap={8}>
            <div className={css.icon}>
              <Avatar palette="muted" size={Size.ExtraLarge} square text={workspace.name} />
            </div>
            <div className={css.info}>
              <div className={css.nameRow}>
                <Typography.Title
                  className={css.name}
                  ellipsis={{ rows: 1, tooltip: true }}
                  level={5}>
                  {workspace.name}
                </Typography.Title>
                {workspace.pinned && <Icon name="pin" title="Pinned" />}
              </div>
              <p className={css.projects}>
                {workspace.numProjects} {pluralizer(workspace.numProjects, 'project')}
              </p>
              <div className={css.avatarRow}>
                <div className={css.avatar}>
                  <Spinner conditionalRender spinning={Loadable.isNotLoaded(loadableUser)}>
                    {Loadable.isLoaded(loadableUser) && <UserAvatar user={user} />}
                  </Spinner>
                </div>
                {workspace.archived && <div className={css.archivedBadge}>Archived</div>}
              </div>
            </div>
          </Columns>
        </div>
      </Card>
      {contextHolders}
    </>
  );
};

export default WorkspaceCard;<|MERGE_RESOLUTION|>--- conflicted
+++ resolved
@@ -1,4 +1,5 @@
 import { Typography } from 'antd';
+import Avatar, { Size } from 'determined-ui/Avatar';
 import Card from 'determined-ui/Card';
 import { Columns } from 'determined-ui/Columns';
 import Icon from 'determined-ui/Icon';
@@ -6,17 +7,7 @@
 import { Loadable } from 'determined-ui/utils/loadable';
 import React from 'react';
 
-<<<<<<< HEAD
-import Avatar, { Size } from 'components/kit/Avatar';
-import Card from 'components/kit/Card';
-import { Columns } from 'components/kit/Columns';
-import Spinner from 'components/kit/Spinner';
-import { Loadable } from 'components/kit/utils/loadable';
 import UserAvatar from 'components/UserAvatar';
-=======
-import DynamicIcon from 'components/DynamicIcon';
-import Avatar from 'components/UserAvatar';
->>>>>>> 4c593931
 import { handlePath, paths } from 'routes/utils';
 import userStore from 'stores/users';
 import { Workspace } from 'types';
