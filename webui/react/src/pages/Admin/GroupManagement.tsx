--- conflicted
+++ resolved
@@ -131,21 +131,6 @@
     [groupUsers],
   );
 
-<<<<<<< HEAD
-  const fetchUsers = useCallback(async (): Promise<void> => {
-    try {
-      const response = await getUsers({}, { signal: canceler.current.signal });
-      setUsers((prev) => {
-        if (_.isEqual(prev, response.users)) return prev;
-        return response.users;
-      });
-    } catch (e) {
-      handleError(pageRef, e, { publicSubject: 'Unable to fetch users.' });
-    }
-  }, []);
-
-=======
->>>>>>> 46b93607
   useEffect(() => {
     const currentCanceler = canceler.current;
     return () => currentCanceler.abort();
