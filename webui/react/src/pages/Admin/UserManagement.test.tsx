import { render, screen } from '@testing-library/react';
import { UIProvider } from 'determined-ui/Theme';
import React, { useCallback, useEffect } from 'react';
import { DndProvider } from 'react-dnd';
import { HTML5Backend } from 'react-dnd-html5-backend';
import { HelmetProvider } from 'react-helmet-async';
import { BrowserRouter } from 'react-router-dom';

<<<<<<< HEAD
import { ThemeProvider } from 'components/kit/Theme';
=======
>>>>>>> 47b37ebc
import { SettingsProvider } from 'hooks/useSettingsProvider';
import authStore from 'stores/auth';
import userStore from 'stores/users';
import { DetailedUser } from 'types';

import UserManagement, { CREATE_USER, USER_TITLE } from './UserManagement';

const DISPLAY_NAME = 'Test Name';
const USERNAME = 'test_username1';

const CURRENT_USER: DetailedUser = {
  displayName: DISPLAY_NAME,
  id: 1,
  isActive: true,
  isAdmin: true,
  username: USERNAME,
};
vi.mock('services/api', () => ({
  getGroups: () => Promise.resolve({ groups: [] }),
  getUserRoles: () => Promise.resolve([]),
  getUsers: () => {
    const users: Array<DetailedUser> = [CURRENT_USER];
    return Promise.resolve({ pagination: { total: 1 }, users });
  },
  getUserSetting: () => Promise.resolve({ settings: [] }),
}));

vi.mock('hooks/useTelemetry', () => ({
  telemetryInstance: {
    track: vi.fn(),
    trackPage: vi.fn(),
    updateTelemetry: vi.fn(),
  },
}));

const Container: React.FC = () => {
  const loadUsers = useCallback(() => {
    userStore.fetchUsers();
    authStore.setAuth({ isAuthenticated: true });
    authStore.setAuthChecked();
    userStore.updateCurrentUser(CURRENT_USER);
  }, []);

  useEffect(() => {
    loadUsers();
  }, [loadUsers]);

  return (
    <ThemeProvider>
      <SettingsProvider>
        <HelmetProvider>
          <BrowserRouter>
            <UserManagement />;
          </BrowserRouter>
        </HelmetProvider>
      </SettingsProvider>
    </ThemeProvider>
  );
};

const setup = () =>
  render(
    <ThemeProvider>
      <DndProvider backend={HTML5Backend}>
        <Container />
      </DndProvider>
    </ThemeProvider>,
  );

describe('UserManagement', () => {
  afterEach(() => {
    vi.clearAllTimers();
  });
  it('should render table/button correct values', async () => {
    setup();

    expect(await screen.findByText(CREATE_USER)).toBeInTheDocument();
    expect(await screen.findByText(USER_TITLE)).toBeInTheDocument();

    expect(await screen.findByText(DISPLAY_NAME)).toBeInTheDocument();
    expect(await screen.findByText(USERNAME)).toBeInTheDocument();
    // await waitFor(() => {
    //   expect(screen.getByText(DISPLAY_NAME)).toBeInTheDocument();
    //   expect(screen.getByText(USERNAME)).toBeInTheDocument();
    // });
  });

  // TODO: make this test case work
  // it('should render modal for create user when click the button', async () => {
  //   setup();
  //   const user = userEvent.setup();
  //   await user.click(await screen.findByLabelText(CREATE_USER_LABEL));
  //   await waitFor(() => {
  //     expect(screen.getByRole('heading', { name: MODAL_HEADER_LABEL_CREATE })).toBeInTheDocument();
  //   });
  // });
});<|MERGE_RESOLUTION|>--- conflicted
+++ resolved
@@ -1,15 +1,11 @@
 import { render, screen } from '@testing-library/react';
-import { UIProvider } from 'determined-ui/Theme';
+import { ThemeProvider } from 'determined-ui/Theme';
 import React, { useCallback, useEffect } from 'react';
 import { DndProvider } from 'react-dnd';
 import { HTML5Backend } from 'react-dnd-html5-backend';
 import { HelmetProvider } from 'react-helmet-async';
 import { BrowserRouter } from 'react-router-dom';
 
-<<<<<<< HEAD
-import { ThemeProvider } from 'components/kit/Theme';
-=======
->>>>>>> 47b37ebc
 import { SettingsProvider } from 'hooks/useSettingsProvider';
 import authStore from 'stores/auth';
 import userStore from 'stores/users';
