import { Dropdown, Space, Typography } from 'antd';
import type { DropDownProps, MenuProps } from 'antd';
import {
  FilterDropdownProps,
  FilterValue,
  SorterResult,
  TablePaginationConfig,
} from 'antd/lib/table/interface';
import React, { useCallback, useEffect, useMemo, useRef, useState } from 'react';

import DynamicIcon from 'components/DynamicIcon';
import FilterCounter from 'components/FilterCounter';
import Button from 'components/kit/Button';
import Empty from 'components/kit/Empty';
import Input from 'components/kit/Input';
import Tooltip from 'components/kit/Tooltip';
import Link from 'components/Link';
import Page from 'components/Page';
import InteractiveTable, {
  ColumnDef,
  InteractiveTableSettings,
  onRightClickableCell,
} from 'components/Table/InteractiveTable';
import {
  checkmarkRenderer,
  defaultRowClassName,
  getFullPaginationConfig,
  modelNameRenderer,
  relativeTimeRenderer,
  userRenderer,
} from 'components/Table/Table';
import TableFilterDropdown from 'components/Table/TableFilterDropdown';
import TableFilterSearch from 'components/Table/TableFilterSearch';
import TagList from 'components/TagList';
import Toggle from 'components/Toggle';
import WorkspaceFilter from 'components/WorkspaceFilter';
import useModalModelCreate from 'hooks/useModal/Model/useModalModelCreate';
import useModalModelDelete from 'hooks/useModal/Model/useModalModelDelete';
<<<<<<< HEAD
=======
import useModalModelMove from 'hooks/useModal/Model/useModalModelMove';
>>>>>>> d53a30c5
import usePermissions from 'hooks/usePermissions';
import { UpdateSettings, useSettings } from 'hooks/useSettings';
import { paths } from 'routes/utils';
import { archiveModel, getModelLabels, getModels, patchModel, unarchiveModel } from 'services/api';
import { V1GetModelsRequestSortBy } from 'services/api-ts-sdk';
import Icon from 'shared/components/Icon/Icon';
import usePolling from 'shared/hooks/usePolling';
import { ValueOf } from 'shared/types';
import { isEqual } from 'shared/utils/data';
import { ErrorType } from 'shared/utils/error';
import { validateDetApiEnum } from 'shared/utils/service';
import { alphaNumericSorter } from 'shared/utils/sort';
import { useCurrentUser, useEnsureUsersFetched, useUsers } from 'stores/users';
import { useEnsureWorkspacesFetched, useWorkspaces } from 'stores/workspaces';
import { ModelItem, Workspace } from 'types';
import handleError from 'utils/error';
import { Loadable } from 'utils/loadable';
import { getDisplayName } from 'utils/user';

import css from './ModelRegistry.module.scss';
import settingsConfig, {
  DEFAULT_COLUMN_WIDTHS,
  isOfSortKey,
  ModelColumnName,
  Settings,
} from './ModelRegistry.settings';

const filterKeys: Array<keyof Settings> = ['tags', 'name', 'users', 'description', 'workspace'];

interface Props {
  workspace?: Workspace;
}

const ModelRegistry: React.FC<Props> = ({ workspace }: Props) => {
  const users = Loadable.match(useUsers(), {
    Loaded: (cUser) => cUser.users,
    NotLoaded: () => [],
  }); // TODO: handle loading state
  const loadableCurrentUser = useCurrentUser();
  const user = Loadable.match(loadableCurrentUser, {
    Loaded: (cUser) => cUser,
    NotLoaded: () => undefined,
  });
  const [models, setModels] = useState<ModelItem[]>([]);
  const [tags, setTags] = useState<string[]>([]);
  const [isLoading, setIsLoading] = useState(true);
  const [canceler] = useState(new AbortController());
  const [total, setTotal] = useState(0);
  const pageRef = useRef<HTMLElement>(null);
<<<<<<< HEAD
  const { canCreateModels } = usePermissions();
=======
  const { canModifyModel } = usePermissions();
>>>>>>> d53a30c5
  const fetchWorkspaces = useEnsureWorkspacesFetched(canceler);

  const { contextHolder: modalModelCreateContextHolder, modalOpen: openModelCreate } =
    useModalModelCreate({ workspaceId: workspace?.id });

  const { contextHolder: modalModelDeleteContextHolder, modalOpen: openModelDelete } =
    useModalModelDelete();

  const { contextHolder: modalModelMoveContextHolder, modalOpen: openModelMove } =
    useModalModelMove();

  const settingConfig = useMemo(() => {
    return settingsConfig(workspace?.id.toString() ?? 'global');
  }, [workspace?.id]);
  const {
    activeSettings,
    isLoading: isLoadingSettings,
    settings,
    updateSettings,
    resetSettings,
  } = useSettings<Settings>(settingConfig);

  const filterCount = useMemo(() => activeSettings(filterKeys).length, [activeSettings]);

  const fetchUsers = useEnsureUsersFetched(canceler); // We already fetch "users" at App lvl, so, this might be enough.

  const fetchModels = useCallback(async () => {
    if (!settings) return;

    try {
      const response = await getModels(
        {
          archived: settings.archived ? undefined : false,
          description: settings.description,
          labels: settings.tags,
          limit: settings.tableLimit,
          name: settings.name,
          offset: settings.tableOffset,
          orderBy: settings.sortDesc ? 'ORDER_BY_DESC' : 'ORDER_BY_ASC',
          sortBy: validateDetApiEnum(V1GetModelsRequestSortBy, settings.sortKey),
          users: settings.users,
          workspaceId: workspace?.id,
          workspaceIds: settings.workspace,
        },
        { signal: canceler.signal },
      );
      setTotal(response.pagination.total || 0);
      setModels((prev) => {
        if (isEqual(prev, response.models)) return prev;
        return response.models;
      });
    } catch (e) {
      handleError(e, {
        publicSubject: 'Unable to fetch models.',
        silent: true,
        type: ErrorType.Api,
      });
    } finally {
      setIsLoading(false);
    }
  }, [settings, workspace?.id, canceler.signal]);

  const fetchTags = useCallback(async () => {
    try {
      const tags = await getModelLabels(
        { workspaceId: workspace?.id },
        { signal: canceler.signal },
      );
      tags.sort((a, b) => alphaNumericSorter(a, b));
      setTags(tags);
    } catch (e) {
      handleError(e);
    }
  }, [canceler.signal, workspace?.id]);

  const fetchAll = useCallback(async () => {
    await Promise.allSettled([fetchModels(), fetchTags(), fetchUsers(), fetchWorkspaces()]);
  }, [fetchModels, fetchTags, fetchUsers, fetchWorkspaces]);

  const workspaces = Loadable.match(useWorkspaces(), {
    Loaded: (ws) => ws,
    NotLoaded: () => [],
  });

  usePolling(fetchAll, { rerunOnNewFn: true });

  /**
   * Get new models based on changes to the pagination and sorter.
   */
  useEffect(() => {
    setIsLoading(true);
    fetchModels();
    // eslint-disable-next-line react-hooks/exhaustive-deps
  }, []);

  const switchArchived = useCallback(
    async (model: ModelItem) => {
      try {
        setIsLoading(true);
        if (model.archived) {
          await unarchiveModel({ modelName: model.name });
        } else {
          await archiveModel({ modelName: model.name });
        }
        await fetchModels();
      } catch (e) {
        handleError(e, {
          publicSubject: `Unable to switch model ${model.id} archive status.`,
          silent: true,
          type: ErrorType.Api,
        });
      } finally {
        setIsLoading(false);
      }
    },
    [fetchModels],
  );

  const moveModelToWorkspace = useCallback(
    (model: ModelItem) => {
      openModelMove(model);
    },
    [openModelMove],
  );

  const setModelTags = useCallback(
    async (modelName: string, tags: string[]) => {
      try {
        await patchModel({ body: { labels: tags, name: modelName }, modelName });
        await fetchModels();
      } catch (e) {
        handleError(e, {
          publicSubject: `Unable to update model ${modelName} tags.`,
          silent: true,
          type: ErrorType.Api,
        });
      }
    },
    [fetchModels],
  );

  const handleUserFilterApply = useCallback(
    (users: string[]) => {
      updateSettings({ users: users.length !== 0 ? users : undefined });
    },
    [updateSettings],
  );

  const handleUserFilterReset = useCallback(() => {
    updateSettings({ users: undefined });
  }, [updateSettings]);

  const userFilterDropdown = useCallback(
    (filterProps: FilterDropdownProps) => (
      <TableFilterDropdown
        {...filterProps}
        multiple
        searchable
        values={settings.users}
        onFilter={handleUserFilterApply}
        onReset={handleUserFilterReset}
      />
    ),
    [handleUserFilterApply, handleUserFilterReset, settings.users],
  );

  const tableSearchIcon = useCallback(() => <Icon name="search" size="tiny" />, []);

  const handleNameSearchApply = useCallback(
    (newSearch: string) => {
      updateSettings({ name: newSearch || undefined });
    },
    [updateSettings],
  );

  const handleNameSearchReset = useCallback(() => {
    updateSettings({ name: undefined });
  }, [updateSettings]);

  const nameFilterSearch = useCallback(
    (filterProps: FilterDropdownProps) => (
      <TableFilterSearch
        {...filterProps}
        value={settings.name || ''}
        onReset={handleNameSearchReset}
        onSearch={handleNameSearchApply}
      />
    ),
    [handleNameSearchApply, handleNameSearchReset, settings.name],
  );

  const handleDescriptionSearchApply = useCallback(
    (newSearch: string) => {
      updateSettings({ description: newSearch || undefined });
    },
    [updateSettings],
  );

  const handleDescriptionSearchReset = useCallback(() => {
    updateSettings({ description: undefined });
  }, [updateSettings]);

  const descriptionFilterSearch = useCallback(
    (filterProps: FilterDropdownProps) => (
      <TableFilterSearch
        {...filterProps}
        value={settings.description || ''}
        onReset={handleDescriptionSearchReset}
        onSearch={handleDescriptionSearchApply}
      />
    ),
    [handleDescriptionSearchApply, handleDescriptionSearchReset, settings.description],
  );

  const handleLabelFilterApply = useCallback(
    (tags: string[]) => {
      updateSettings({ tags: tags.length !== 0 ? tags : undefined });
    },
    [updateSettings],
  );

  const handleLabelFilterReset = useCallback(() => {
    updateSettings({ tags: undefined });
  }, [updateSettings]);

  const handleWorkspaceFilterApply = useCallback(
    (workspaces: string[]) => {
      updateSettings({
        row: undefined,
        workspace: workspaces.length !== 0 ? workspaces : undefined,
      });
    },
    [updateSettings],
  );

  const handleWorkspaceFilterReset = useCallback(() => {
    updateSettings({ row: undefined, workspace: undefined });
  }, [updateSettings]);

  const workspaceFilterDropdown = useCallback(
    (filterProps: FilterDropdownProps) => (
      <TableFilterDropdown
        {...filterProps}
        multiple
        values={settings.workspace?.map((ws) => ws.toString())}
        width={220}
        onFilter={handleWorkspaceFilterApply}
        onReset={handleWorkspaceFilterReset}
      />
    ),
    [handleWorkspaceFilterApply, handleWorkspaceFilterReset, settings.workspace],
  );

  const workspaceRenderer = useCallback(
    (record: ModelItem): React.ReactNode => {
      const workspace = workspaces.find((u) => u.id === record.workspaceId);
      const workspaceId = record.workspaceId;
      return (
        <Tooltip placement="top" title={workspace?.name}>
          <div className={`${css.centerVertically} ${css.centerHorizontally}`}>
            <Link
              path={
                workspaceId === 1
                  ? paths.projectDetails(workspaceId)
                  : paths.workspaceDetails(workspaceId)
              }>
              <DynamicIcon name={workspace?.name} size={24} />
            </Link>
          </div>
        </Tooltip>
      );
    },
    [workspaces],
  );

  const labelFilterDropdown = useCallback(
    (filterProps: FilterDropdownProps) => (
      <TableFilterDropdown
        {...filterProps}
        multiple
        searchable
        values={settings.tags}
        onFilter={handleLabelFilterApply}
        onReset={handleLabelFilterReset}
      />
    ),
    [handleLabelFilterApply, handleLabelFilterReset, settings.tags],
  );

  const showConfirmDelete = useCallback(
    (model: ModelItem) => {
      openModelDelete(model);
    },
    [openModelDelete],
  );

  const saveModelDescription = useCallback(async (modelName: string, editedDescription: string) => {
    try {
      await patchModel({
        body: { description: editedDescription, name: modelName },
        modelName,
      });
    } catch (e) {
      handleError(e, {
        publicSubject: 'Unable to save model description.',
        silent: false,
        type: ErrorType.Api,
      });
    }
  }, []);

  const resetFilters = useCallback(() => {
    resetSettings([...filterKeys, 'tableOffset']);
  }, [resetSettings]);

  const ModelActionMenu = useCallback(
    (record: ModelItem): DropDownProps['menu'] => {
      const MenuKey = {
        DeleteModel: 'delete-model',
        MoveModel: 'move-model',
        SwitchArchived: 'switch-archived',
      } as const;

      const funcs = {
        [MenuKey.SwitchArchived]: () => {
          switchArchived(record);
        },
        [MenuKey.MoveModel]: () => {
          moveModelToWorkspace(record);
        },
        [MenuKey.DeleteModel]: () => {
          showConfirmDelete(record);
        },
      };

      const onItemClick: MenuProps['onClick'] = (e) => {
        funcs[e.key as ValueOf<typeof MenuKey>]();
      };

      const menuItems: MenuProps['items'] = [
        { key: MenuKey.SwitchArchived, label: record.archived ? 'Unarchive' : 'Archive' },
      ];

      if (canModifyModel({ model: record })) {
        menuItems.push({ key: MenuKey.MoveModel, label: 'Move' });
      }
      if (user?.id === record.userId || user?.isAdmin) {
        menuItems.push({ danger: true, key: MenuKey.DeleteModel, label: 'Delete Model' });
      }

      return { items: menuItems, onClick: onItemClick };
    },
    [
      canModifyModel,
      moveModelToWorkspace,
      showConfirmDelete,
      switchArchived,
      user?.id,
      user?.isAdmin,
    ],
  );

  const columns = useMemo(() => {
    const tagsRenderer = (value: string, record: ModelItem) => (
      <div className={css.tagsRenderer}>
        <Typography.Text
          ellipsis={{
            tooltip: <TagList disabled tags={record.labels ?? []} />,
          }}>
          <div>
            <TagList
              compact
              disabled={record.archived}
              tags={record.labels ?? []}
              onChange={(tags) => setModelTags(record.name, tags)}
            />
          </div>
        </Typography.Text>
      </div>
    );

    const actionRenderer = (_: string, record: ModelItem) => (
      <Dropdown menu={ModelActionMenu(record)} trigger={['click']}>
        <Button icon={<Icon name="overflow-vertical" />} type="text" />
      </Dropdown>
    );

    const descriptionRenderer = (value: string, record: ModelItem) => (
      <Input
        className={css.descriptionRenderer}
        defaultValue={value}
        disabled={record.archived}
        placeholder={record.archived ? 'Archived' : 'Add description...'}
        title={record.archived ? 'Archived description' : 'Edit description'}
        onBlur={(e) => {
          const newDesc = e.currentTarget.value;
          saveModelDescription(record.name, newDesc);
        }}
        onPressEnter={(e) => {
          // when enter is pressed,
          // input box gets blurred and then value will be saved in onBlur
          e.currentTarget.blur();
        }}
      />
    );

    return [
      {
        dataIndex: 'name',
        defaultWidth: DEFAULT_COLUMN_WIDTHS['name'],
        filterDropdown: nameFilterSearch,
        filterIcon: tableSearchIcon,
        isFiltered: (settings: Settings) => !!settings.name,
        key: V1GetModelsRequestSortBy.NAME,
        onCell: onRightClickableCell,
        render: modelNameRenderer,
        sorter: true,
        title: 'Name',
      },
      {
        dataIndex: 'description',
        defaultWidth: DEFAULT_COLUMN_WIDTHS['description'],
        filterDropdown: descriptionFilterSearch,
        filterIcon: tableSearchIcon,
        isFiltered: (settings: Settings) => !!settings.description,
        key: V1GetModelsRequestSortBy.DESCRIPTION,
        render: descriptionRenderer,
        sorter: true,
        title: 'Description',
      },
      {
        align: 'center',
        dataIndex: 'workspace',
        defaultWidth: DEFAULT_COLUMN_WIDTHS['workspace'],
        filterDropdown: workspaceFilterDropdown,
        filters: workspaces.map((ws) => ({
          text: <WorkspaceFilter workspace={ws} />,
          value: ws.id,
        })),
        isFiltered: (settings: Settings) => !!settings.workspace,
        key: V1GetModelsRequestSortBy.WORKSPACE,
        render: (v: string, record: ModelItem) => workspaceRenderer(record),
        sorter: true,
        title: 'Workspace',
      },
      {
        align: 'right',
        dataIndex: 'numVersions',
        defaultWidth: DEFAULT_COLUMN_WIDTHS['numVersions'],
        key: V1GetModelsRequestSortBy.NUMVERSIONS,
        onCell: onRightClickableCell,
        sorter: true,
        title: 'Versions',
      },
      {
        align: 'right',
        dataIndex: 'lastUpdatedTime',
        defaultWidth: DEFAULT_COLUMN_WIDTHS['lastUpdatedTime'],
        key: V1GetModelsRequestSortBy.LASTUPDATEDTIME,
        render: (date: string) => relativeTimeRenderer(new Date(date)),
        sorter: true,
        title: 'Last updated',
      },
      {
        dataIndex: 'tags',
        defaultWidth: DEFAULT_COLUMN_WIDTHS['tags'],
        filterDropdown: labelFilterDropdown,
        filters: tags.map((tag) => ({ text: tag, value: tag })),
        isFiltered: (settings: Settings) => !!settings.tags,
        key: 'tags',
        render: tagsRenderer,
        title: 'Tags',
      },
      {
        align: 'center',
        dataIndex: 'archived',
        defaultWidth: DEFAULT_COLUMN_WIDTHS['archived'],
        key: 'archived',
        render: checkmarkRenderer,
        title: 'Archived',
      },
      {
        dataIndex: 'user',
        defaultWidth: DEFAULT_COLUMN_WIDTHS['user'],
        filterDropdown: userFilterDropdown,
        filters: users.map((user) => ({ text: getDisplayName(user), value: user.id })),
        isFiltered: (settings: Settings) => !!settings.users,
        key: 'user',
        render: (_, r) => userRenderer(users.find((u) => u.id === r.userId)),
        title: 'User',
      },
      {
        align: 'right',
        className: 'fullCell',
        dataIndex: 'action',
        defaultWidth: DEFAULT_COLUMN_WIDTHS['action'],
        fixed: 'right',
        key: 'action',
        render: actionRenderer,
        title: '',
        width: DEFAULT_COLUMN_WIDTHS['action'],
      },
    ] as ColumnDef<ModelItem>[];
  }, [
    nameFilterSearch,
    tableSearchIcon,
    descriptionFilterSearch,
    labelFilterDropdown,
    tags,
    userFilterDropdown,
    users,
    setModelTags,
    ModelActionMenu,
    saveModelDescription,
    workspaceFilterDropdown,
    workspaceRenderer,
    workspaces,
  ]);

  const handleTableChange = useCallback(
    (
      tablePagination: TablePaginationConfig,
      tableFilters: Record<string, FilterValue | null>,
      tableSorter: SorterResult<ModelItem> | SorterResult<ModelItem>[],
    ) => {
      if (Array.isArray(tableSorter)) return;

      const { columnKey, order } = tableSorter as SorterResult<ModelItem>;
      if (!columnKey || !columns.find((column) => column.key === columnKey)) return;

      const newSettings = {
        sortDesc: order === 'descend',
        sortKey: isOfSortKey(columnKey) ? columnKey : V1GetModelsRequestSortBy.UNSPECIFIED,
        tableLimit: tablePagination.pageSize,
        tableOffset: ((tablePagination.current ?? 1) - 1) * (tablePagination.pageSize ?? 0),
      };
      const shouldPush = settings.tableOffset !== newSettings.tableOffset;
      updateSettings(newSettings, shouldPush);
    },
    [columns, settings.tableOffset, updateSettings],
  );

  useEffect(() => {
    return () => canceler.abort();
  }, [canceler]);

  const showCreateModelModal = useCallback(() => openModelCreate(), [openModelCreate]);

  const switchShowArchived = useCallback(
    (showArchived: boolean) => {
      let newColumns: ModelColumnName[];
      let newColumnWidths: number[];
      const settingsColumns = settings.columns ?? [];
      const settingsColumnsWidths = settings.columnWidths ?? [];

      if (showArchived) {
        if (settings.columns?.includes('archived')) {
          // just some defensive coding: don't add archived twice
          newColumns = settings.columns;
          newColumnWidths = settings.columnWidths;
        } else {
          newColumns = [...settingsColumns, 'archived'];
          newColumnWidths = [...settingsColumnsWidths, DEFAULT_COLUMN_WIDTHS['archived']];
        }
      } else {
        const archivedIndex = settings.columns.indexOf('archived') ?? 0;
        if (archivedIndex !== -1) {
          newColumns = [...settingsColumns];
          newColumnWidths = [...settingsColumnsWidths];
          newColumns.splice(archivedIndex, 1);
          newColumnWidths.splice(archivedIndex, 1);
        } else {
          newColumns = settingsColumns;
          newColumnWidths = settingsColumnsWidths;
        }
      }
      updateSettings({
        archived: showArchived,
        columns: newColumns,
        columnWidths: newColumnWidths,
        row: undefined,
      });
    },
    [settings, updateSettings],
  );

  const ModelActionDropdown = useCallback(
    ({
      record,
      onVisibleChange,
      children,
    }: {
      children: React.ReactNode;
      onVisibleChange?: (visible: boolean) => void;
      record: ModelItem;
    }) => (
      <Dropdown
        menu={ModelActionMenu(record)}
        trigger={['contextMenu']}
        onOpenChange={onVisibleChange}>
        {children}
      </Dropdown>
    ),
    [ModelActionMenu],
  );

  return (
    <Page
      containerRef={pageRef}
      id="models"
      options={
        <Space>
          <Toggle
            checked={settings.archived}
            prefixLabel="Show Archived"
            onChange={switchShowArchived}
          />
          {filterCount > 0 && (
            <FilterCounter activeFilterCount={filterCount} onReset={resetFilters} />
          )}
          {canCreateModels ? (
            <Button onClick={showCreateModelModal}>New Model</Button>
          ) : (
            <Tooltip placement="leftBottom" title="User lacks permission to create models">
              <div>
                <Button disabled onClick={showCreateModelModal}>
                  New Model
                </Button>
              </div>
            </Tooltip>
          )}
        </Space>
      }
      title="Model Registry">
      {models.length === 0 && !isLoading && filterCount === 0 ? (
        <Empty
          description={
            <>
              Track important checkpoints and versions from your experiments.{' '}
              <Link external path={paths.docs('/post-training/model-registry.html')}>
                Learn more
              </Link>
            </>
          }
          icon="model"
          title="No Models Registered"
        />
      ) : (
        <InteractiveTable
          columns={columns}
          containerRef={pageRef}
          ContextMenu={ModelActionDropdown}
          dataSource={models}
          loading={isLoading || isLoadingSettings}
          pagination={getFullPaginationConfig(
            {
              limit: settings.tableLimit,
              offset: settings.tableOffset,
            },
            total,
          )}
          rowClassName={defaultRowClassName({ clickable: false })}
          rowKey="name"
          settings={settings as InteractiveTableSettings}
          showSorterTooltip={false}
          size="small"
          updateSettings={updateSettings as UpdateSettings}
          onChange={handleTableChange}
        />
      )}
      {modalModelCreateContextHolder}
      {modalModelDeleteContextHolder}
      {modalModelMoveContextHolder}
    </Page>
  );
};

export default ModelRegistry;<|MERGE_RESOLUTION|>--- conflicted
+++ resolved
@@ -36,10 +36,7 @@
 import WorkspaceFilter from 'components/WorkspaceFilter';
 import useModalModelCreate from 'hooks/useModal/Model/useModalModelCreate';
 import useModalModelDelete from 'hooks/useModal/Model/useModalModelDelete';
-<<<<<<< HEAD
-=======
 import useModalModelMove from 'hooks/useModal/Model/useModalModelMove';
->>>>>>> d53a30c5
 import usePermissions from 'hooks/usePermissions';
 import { UpdateSettings, useSettings } from 'hooks/useSettings';
 import { paths } from 'routes/utils';
@@ -89,11 +86,7 @@
   const [canceler] = useState(new AbortController());
   const [total, setTotal] = useState(0);
   const pageRef = useRef<HTMLElement>(null);
-<<<<<<< HEAD
-  const { canCreateModels } = usePermissions();
-=======
-  const { canModifyModel } = usePermissions();
->>>>>>> d53a30c5
+  const { canCreateModels, canModifyModel } = usePermissions();
   const fetchWorkspaces = useEnsureWorkspacesFetched(canceler);
 
   const { contextHolder: modalModelCreateContextHolder, modalOpen: openModelCreate } =
