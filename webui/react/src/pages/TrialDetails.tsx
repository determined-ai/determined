import { Tabs } from 'antd';
import React, { useCallback, useEffect, useRef, useState } from 'react';
import { useNavigate, useParams } from 'react-router-dom';

import Page from 'components/Page';
import RoutePagination from 'components/RoutePagination';
import TrialLogPreview from 'components/TrialLogPreview';
import { terminalRunStates } from 'constants/states';
import usePolling from 'hooks/usePolling';
import TrialDetailsHeader from 'pages/TrialDetails/TrialDetailsHeader';
import TrialDetailsHyperparameters from 'pages/TrialDetails/TrialDetailsHyperparameters';
import TrialDetailsLogs from 'pages/TrialDetails/TrialDetailsLogs';
import TrialDetailsOverview from 'pages/TrialDetails/TrialDetailsOverview';
import TrialDetailsProfiles from 'pages/TrialDetails/TrialDetailsProfiles';
import TrialRangeHyperparameters from 'pages/TrialDetails/TrialRangeHyperparameters';
import { paths } from 'routes/utils';
import { getExperimentDetails, getTrialDetails, isNotFound } from 'services/api';
import Message, { MessageType } from 'shared/components/Message';
import Spinner from 'shared/components/Spinner';
import { ApiState } from 'shared/types';
import { ErrorType } from 'shared/utils/error';
import { isAborted } from 'shared/utils/service';
import { ExperimentBase, TrialDetails } from 'types';
import { assertIsDefined } from 'utils/assertion';
import handleError from 'utils/error';
import { isSingleTrialExperiment } from 'utils/experiment';

const { TabPane } = Tabs;

enum TabType {
  Hyperparameters = 'hyperparameters',
  Logs = 'logs',
  Overview = 'overview',
  Profiler = 'profiler',
  Workloads = 'workloads',
}

type Params = {
  experimentId?: string;
  tab?: TabType;
  trialId: string;
}

const DEFAULT_TAB_KEY = TabType.Overview;

const TrialDetailsComp: React.FC = () => {
  const [ canceler ] = useState(new AbortController());
  const [ experiment, setExperiment ] = useState<ExperimentBase>();
<<<<<<< HEAD
  const navigate = useNavigate();
  const { experimentId, tab, trialId: trialID } = useParams<Params>();
  assertIsDefined(trialID);
  const [ tabKey, setTabKey ] = useState<TabType>(tab || DEFAULT_TAB_KEY);
  const [ trialId, setTrialId ] = useState<number>(parseInt(trialID));
=======
  const [ isFetching, setIsFetching ] = useState(false);
  const history = useHistory();
  const routeParams = useParams<Params>();
  const [ tabKey, setTabKey ] = useState<TabType>(routeParams.tab || DEFAULT_TAB_KEY);
  const [ trialId, setTrialId ] = useState<number>(parseInt(routeParams.trialId));
>>>>>>> c478c019
  const [ trialDetails, setTrialDetails ] = useState<ApiState<TrialDetails>>({
    data: undefined,
    error: undefined,
  });
  const pageRef = useRef<HTMLElement>(null);

  const basePath = paths.trialDetails(trialId, experimentId);
  const trial = trialDetails.data;

  const fetchExperimentDetails = useCallback(async () => {
    if (!trial) return;

    setIsFetching(true);
    try {
      const response = await getExperimentDetails(
        { id: trial.experimentId },
        { signal: canceler.signal },
      );

      setIsFetching(false);

      setExperiment(response);

      // Experiment id does not exist in route, reroute to the one with it
      if (!experimentId) {
        navigate(paths.trialDetails(trial.id, trial.experimentId), { replace: true });
      }
    } catch (e) {
      setIsFetching(false);

      handleError(e, {
        publicMessage: 'Failed to load experiment details.',
        publicSubject: 'Unable to fetch Trial Experiment Detail',
        silent: false,
        type: ErrorType.Api,
      });
    }
  }, [ canceler, navigate, experimentId, trial ]);

  const fetchTrialDetails = useCallback(async () => {
    try {
      const response = await getTrialDetails({ id: trialId }, { signal: canceler.signal });
      setTrialDetails((prev) => ({ ...prev, data: response }));
    } catch (e) {
      if (!trialDetails.error && !isAborted(e)) {
        setTrialDetails((prev) => ({ ...prev, error: e as Error }));
      }
    }
  }, [ canceler, trialDetails.error, trialId ]);

  const handleTabChange = useCallback((key) => {
    setIsFetching(true);
    setTabKey(key);
<<<<<<< HEAD
    navigate(key === DEFAULT_TAB_KEY ? basePath : `${basePath}/${key}`, { replace: true });
  }, [ basePath, navigate ]);
=======
    history.replace(key === DEFAULT_TAB_KEY ? basePath : `${basePath}/${key}`);
    setIsFetching(false);
  }, [ basePath, history ]);
>>>>>>> c478c019

  const handleViewLogs = useCallback(() => {
    setTabKey(TabType.Logs);
    navigate(`${basePath}/${TabType.Logs}?tail`, { replace: true });
  }, [ basePath, navigate ]);

  const { stopPolling } = usePolling(fetchTrialDetails, { rerunOnNewFn: true });

  useEffect(() => {
    setTrialId(trialId);
  }, [ trialId ]);

  useEffect(() => {
    fetchTrialDetails();
  }, [ fetchTrialDetails, trialId ]);

  useEffect(() => {
    fetchExperimentDetails();
  }, [ fetchExperimentDetails ]);

  useEffect(() => {
    if (trialDetails.data && terminalRunStates.has(trialDetails.data.state)) {
      stopPolling();
    }
  }, [ trialDetails.data, stopPolling ]);

  useEffect(() => {
    return () => canceler.abort();
  }, [ canceler ]);

  if (isNaN(trialId)) {
    return <Message title={`Invalid Trial ID ${trialId}`} />;
  }

  if (trialDetails.error !== undefined) {
    const message = isNotFound(trialDetails.error) ?
      `Unable to find Trial ${trialId}` :
      `Unable to fetch Trial ${trialId}`;
    return (
      <Message
        message={trialDetails.error.message}
        title={message}
        type={MessageType.Warning}
      />
    );
  }

  if (!trial || !experiment) {
    return <Spinner tip={`Fetching ${trial ? 'experiment' : 'trial'} information...`} />;
  }

  return (
    <Page
      bodyNoPadding
      containerRef={pageRef}
      headerComponent={(
        <TrialDetailsHeader
          experiment={experiment}
          fetchTrialDetails={fetchTrialDetails}
          trial={trial}
        />
      )}
      stickyHeader
      title={`Trial ${trialId}`}>
      <TrialLogPreview
        hidePreview={tabKey === TabType.Logs}
        trial={trial}
        onViewLogs={handleViewLogs}>
<<<<<<< HEAD
        <Tabs
          activeKey={tabKey}
          className="no-padding"
          tabBarExtraContent={(
            <RoutePagination
              currentId={trialId}
              ids={experiment.trialIds ?? []}
              tooltipLabel="Trial"
              onSelectId={(selectedTrialId) => {
                navigate(paths.trialDetails(selectedTrialId, experiment?.id));
              }}
            />
          )}
          onChange={handleTabChange}>
          <TabPane key={TabType.Overview} tab="Overview">
            <TrialDetailsOverview experiment={experiment} trial={trial} />
          </TabPane>
          <TabPane key={TabType.Hyperparameters} tab="Hyperparameters">
            {isSingleTrialExperiment(experiment) ?
              <TrialDetailsHyperparameters pageRef={pageRef} trial={trial} /> :
              <TrialRangeHyperparameters experiment={experiment} trial={trial} />
            }
          </TabPane>
          <TabPane key={TabType.Profiler} tab="Profiler">
            <TrialDetailsProfiles experiment={experiment} trial={trial} />
          </TabPane>
          <TabPane key={TabType.Logs} tab="Logs">
            <TrialDetailsLogs experiment={experiment} trial={trial} />
          </TabPane>
        </Tabs>
=======
        <Spinner spinning={isFetching}>
          <Tabs
            activeKey={tabKey}
            className="no-padding"
            tabBarExtraContent={(
              <RoutePagination
                currentId={trialId}
                ids={experiment.trialIds ?? []}
                tooltipLabel="Trial"
                onSelectId={(selectedTrialId) => {
                  history.push(paths.trialDetails(selectedTrialId, experiment?.id));
                }}
              />
            )}
            onChange={handleTabChange}>
            <TabPane key={TabType.Overview} tab="Overview">
              <TrialDetailsOverview experiment={experiment} trial={trial} />
            </TabPane>
            <TabPane key={TabType.Hyperparameters} tab="Hyperparameters">
              {isSingleTrialExperiment(experiment) ?
                <TrialDetailsHyperparameters pageRef={pageRef} trial={trial} /> :
                <TrialRangeHyperparameters experiment={experiment} trial={trial} />
              }
            </TabPane>
            <TabPane key={TabType.Profiler} tab="Profiler">
              <TrialDetailsProfiles experiment={experiment} trial={trial} />
            </TabPane>
            <TabPane key={TabType.Logs} tab="Logs">
              <TrialDetailsLogs experiment={experiment} trial={trial} />
            </TabPane>
          </Tabs>
        </Spinner>
>>>>>>> c478c019
      </TrialLogPreview>
    </Page>
  );
};

export default TrialDetailsComp;<|MERGE_RESOLUTION|>--- conflicted
+++ resolved
@@ -46,19 +46,12 @@
 const TrialDetailsComp: React.FC = () => {
   const [ canceler ] = useState(new AbortController());
   const [ experiment, setExperiment ] = useState<ExperimentBase>();
-<<<<<<< HEAD
+  const [ isFetching, setIsFetching ] = useState(false);
   const navigate = useNavigate();
   const { experimentId, tab, trialId: trialID } = useParams<Params>();
   assertIsDefined(trialID);
   const [ tabKey, setTabKey ] = useState<TabType>(tab || DEFAULT_TAB_KEY);
   const [ trialId, setTrialId ] = useState<number>(parseInt(trialID));
-=======
-  const [ isFetching, setIsFetching ] = useState(false);
-  const history = useHistory();
-  const routeParams = useParams<Params>();
-  const [ tabKey, setTabKey ] = useState<TabType>(routeParams.tab || DEFAULT_TAB_KEY);
-  const [ trialId, setTrialId ] = useState<number>(parseInt(routeParams.trialId));
->>>>>>> c478c019
   const [ trialDetails, setTrialDetails ] = useState<ApiState<TrialDetails>>({
     data: undefined,
     error: undefined,
@@ -112,14 +105,8 @@
   const handleTabChange = useCallback((key) => {
     setIsFetching(true);
     setTabKey(key);
-<<<<<<< HEAD
     navigate(key === DEFAULT_TAB_KEY ? basePath : `${basePath}/${key}`, { replace: true });
   }, [ basePath, navigate ]);
-=======
-    history.replace(key === DEFAULT_TAB_KEY ? basePath : `${basePath}/${key}`);
-    setIsFetching(false);
-  }, [ basePath, history ]);
->>>>>>> c478c019
 
   const handleViewLogs = useCallback(() => {
     setTabKey(TabType.Logs);
@@ -188,38 +175,6 @@
         hidePreview={tabKey === TabType.Logs}
         trial={trial}
         onViewLogs={handleViewLogs}>
-<<<<<<< HEAD
-        <Tabs
-          activeKey={tabKey}
-          className="no-padding"
-          tabBarExtraContent={(
-            <RoutePagination
-              currentId={trialId}
-              ids={experiment.trialIds ?? []}
-              tooltipLabel="Trial"
-              onSelectId={(selectedTrialId) => {
-                navigate(paths.trialDetails(selectedTrialId, experiment?.id));
-              }}
-            />
-          )}
-          onChange={handleTabChange}>
-          <TabPane key={TabType.Overview} tab="Overview">
-            <TrialDetailsOverview experiment={experiment} trial={trial} />
-          </TabPane>
-          <TabPane key={TabType.Hyperparameters} tab="Hyperparameters">
-            {isSingleTrialExperiment(experiment) ?
-              <TrialDetailsHyperparameters pageRef={pageRef} trial={trial} /> :
-              <TrialRangeHyperparameters experiment={experiment} trial={trial} />
-            }
-          </TabPane>
-          <TabPane key={TabType.Profiler} tab="Profiler">
-            <TrialDetailsProfiles experiment={experiment} trial={trial} />
-          </TabPane>
-          <TabPane key={TabType.Logs} tab="Logs">
-            <TrialDetailsLogs experiment={experiment} trial={trial} />
-          </TabPane>
-        </Tabs>
-=======
         <Spinner spinning={isFetching}>
           <Tabs
             activeKey={tabKey}
@@ -230,7 +185,7 @@
                 ids={experiment.trialIds ?? []}
                 tooltipLabel="Trial"
                 onSelectId={(selectedTrialId) => {
-                  history.push(paths.trialDetails(selectedTrialId, experiment?.id));
+                  navigate(paths.trialDetails(selectedTrialId, experiment?.id));
                 }}
               />
             )}
@@ -252,7 +207,6 @@
             </TabPane>
           </Tabs>
         </Spinner>
->>>>>>> c478c019
       </TrialLogPreview>
     </Page>
   );
