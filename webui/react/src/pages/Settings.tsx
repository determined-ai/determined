--- conflicted
+++ resolved
@@ -1,16 +1,9 @@
 import { Tabs } from 'antd';
 import queryString from 'query-string';
-<<<<<<< HEAD
-import React, { useCallback, useState } from 'react';
+import React, { useCallback, useMemo, useState } from 'react';
 import { useLocation, useNavigate, useParams } from 'react-router-dom';
-=======
-import React, { useCallback, useMemo, useState } from 'react';
-import { useHistory, useParams } from 'react-router';
-import { useLocation } from 'react-router-dom';
->>>>>>> fac341c4
 
 import Page from 'components/Page';
-import { useStore } from 'contexts/Store';
 import SettingsAccount from 'pages/Settings/SettingsAccount';
 import UserManagement from 'pages/Settings/UserManagement';
 import { paths } from 'routes/utils';
@@ -29,16 +22,10 @@
 const DEFAULT_TAB_KEY = TabType.Account;
 
 const SettingsContent: React.FC = () => {
-  const { auth: { user } } = useStore();
   const { tab } = useParams<Params>();
   const location = useLocation();
   const [ tabKey, setTabKey ] = useState<TabType>(tab || DEFAULT_TAB_KEY);
-<<<<<<< HEAD
-  const basePath = paths.settings();
   const navigate = useNavigate();
-=======
-  const history = useHistory();
->>>>>>> fac341c4
 
   const rbacEnabled = queryString.parse(location.search).rbac !== undefined;
 
@@ -46,21 +33,16 @@
     // TODO: Enable tabs for admin once user management finishes.
     // return user?.isAdmin || rbacEnabled;
     return rbacEnabled;
-  }, [ rbacEnabled, user?.isAdmin ]);
+  }, [ rbacEnabled ]);
 
   const handleTabChange = useCallback((key) => {
     setTabKey(key);
-<<<<<<< HEAD
-    navigate(key === DEFAULT_TAB_KEY ? basePath : `${basePath}/${key}`, { replace: true });
-  }, [ basePath, navigate ]);
-=======
->>>>>>> fac341c4
 
     const basePath = paths.settings(key);
     const query = rbacEnabled ? 'rbac' : '';
     const newPath = key === DEFAULT_TAB_KEY ? basePath : `${basePath}/${key}`;
-    history.replace(`${newPath}?${query}`);
-  }, [ history, rbacEnabled ]);
+    navigate(`${newPath}?${query}`, { replace: true });
+  }, [ navigate, rbacEnabled ]);
 
   return showTabs ? (
     <Tabs className="no-padding" defaultActiveKey={tabKey} onChange={handleTabChange}>
