import { Button, notification } from 'antd';
import queryString from 'query-string';
import React, { useEffect, useMemo, useState } from 'react';
import { useLocation } from 'react-router-dom';

import AuthToken from 'components/AuthToken';
import DeterminedAuth from 'components/DeterminedAuth';
import Logo, { Orientation } from 'components/Logo';
import Page from 'components/Page';
import PageMessage from 'components/PageMessage';
import { useStore } from 'contexts/Store';
import { handleRelayState, samlUrl } from 'ee/SamlAuth';
import useAuthCheck from 'hooks/useAuthCheck';
import useFeature from 'hooks/useFeature';
import { defaultRoute, rbacDefaultRoute } from 'routes';
import { routeAll } from 'routes/utils';
import LogoGoogle from 'shared/assets/images/logo-sso-google-white.svg';
import LogoOkta from 'shared/assets/images/logo-sso-okta-white.svg';
import useUI from 'shared/contexts/stores/UI';
import usePolling from 'shared/hooks/usePolling';
import { RecordKey } from 'shared/types';
import { locationToPath, routeToReactUrl } from 'shared/utils/routes';
import { capitalize } from 'shared/utils/string';
<<<<<<< HEAD
import { useAuth } from 'stores/auth';
=======
import { initInfo, useDeterminedInfo } from 'stores/determinedInfo';
>>>>>>> 05c27544
import { BrandingType } from 'types';
import { Loadable } from 'utils/loadable';

import css from './SignIn.module.scss';

interface Queries {
  cli?: boolean;
  jwt?: string;
  redirect?: string;
}

const logoConfig: Record<RecordKey, string> = {
  google: LogoGoogle,
  okta: LogoOkta,
};

const SignIn: React.FC = () => {
  const { actions: uiActions } = useUI();
  const location = useLocation();
<<<<<<< HEAD
  const loadableAuth = useAuth();
  const authChecked = Loadable.match(loadableAuth.auth, {
    Loaded: (auth) => auth.checked,
    NotLoaded: () => false,
  });
  const isAuthenticated = Loadable.match(loadableAuth.auth, {
    Loaded: (auth) => auth.isAuthenticated,
    NotLoaded: () => false,
  });
  const { info } = useStore();
=======
  const { auth } = useStore();
  const info = Loadable.getOrElse(initInfo, useDeterminedInfo());
>>>>>>> 05c27544
  const [canceler] = useState(new AbortController());
  const rbacEnabled = useFeature().isOn('rbac');

  const queries: Queries = queryString.parse(location.search);
  const ssoQueries = handleRelayState(queries) as Record<string, boolean | string | undefined>;
  const ssoQueryString = queryString.stringify(ssoQueries);

  const externalAuthError = useMemo(() => {
    return authChecked && !isAuthenticated && !info.externalLoginUri && queries.jwt;
  }, [authChecked, isAuthenticated, info.externalLoginUri, queries.jwt]);

  /*
   * Check every so often to see if the user is authenticated.
   * For example, the user can authenticate in a different session,info
   * and this will pick up that auth and automatically redirect them into
   * their previous app. We don't run immediately because the router also
   * performs an auth check there as well upon the first page load.
   */
  usePolling(useAuthCheck(canceler), { interval: 1000, runImmediately: false });

  /*
   * Check for when `isAuthenticated` becomes true and redirect
   * the user to the most recent requested page.
   */
  useEffect(() => {
    if (isAuthenticated) {
      // Stop the spinner, prepping for user redirect.
      uiActions.hideSpinner();

      // Show auth token via notification if requested via query parameters.
      if (queries.cli) notification.open({ description: <AuthToken />, duration: 0, message: '' });

      // Reroute the authenticated user to the app.
      if (!queries.redirect) {
        routeToReactUrl(
          locationToPath(location.state?.loginRedirect) ||
            (rbacEnabled ? rbacDefaultRoute.path : defaultRoute.path),
        );
      } else {
        routeAll(queries.redirect);
      }
    } else if (authChecked) {
      uiActions.hideSpinner();
    }
  }, [isAuthenticated, authChecked, info, location, queries, uiActions, rbacEnabled]);

  useEffect(() => {
    uiActions.hideChrome();
    return uiActions.showChrome;
  }, [uiActions]);

  // Stop the polling upon a dismount of this page.
  useEffect(() => {
    return () => canceler.abort();
  }, [canceler]);

  /*
   * Don't render sign in page if...
   *   1. jwt query param detected
   *   2. cluster has `externalLoginUri` defined
   *   3. authentication hasn't occurred yet
   * This will prevent the form from showing for a split second when
   * accessing a page from the browser when the user is already verified.
   */
  if (queries.jwt || info.externalLoginUri || !authChecked) return null;

  /*
   * An external auth error occurs when there are external auth urls,
   * auth fails with a jwt.
   */
  if (externalAuthError)
    return (
      <PageMessage title="Cluster Not Available">
        <p>Cluster is not ready. Please try again later.</p>
      </PageMessage>
    );

  return (
    <Page docTitle="Sign In">
      <div className={css.base}>
        <div className={css.content}>
          <Logo
            branding={info.branding || BrandingType.Determined}
            orientation={Orientation.Vertical}
          />
          <DeterminedAuth canceler={canceler} />
          {info.ssoProviders?.map((ssoProvider) => {
            const key = ssoProvider.name.toLowerCase();
            const logo = logoConfig[key] ? <img alt={key} src={logoConfig[key]} /> : '';
            return (
              <Button
                className={css.ssoButton}
                href={samlUrl(ssoProvider.ssoUrl, ssoQueryString)}
                key={key}
                size="large"
                type="primary">
                Sign in with {logo} {capitalize(key)}
              </Button>
            );
          })}
        </div>
      </div>
    </Page>
  );
};

export default SignIn;<|MERGE_RESOLUTION|>--- conflicted
+++ resolved
@@ -21,11 +21,8 @@
 import { RecordKey } from 'shared/types';
 import { locationToPath, routeToReactUrl } from 'shared/utils/routes';
 import { capitalize } from 'shared/utils/string';
-<<<<<<< HEAD
 import { useAuth } from 'stores/auth';
-=======
 import { initInfo, useDeterminedInfo } from 'stores/determinedInfo';
->>>>>>> 05c27544
 import { BrandingType } from 'types';
 import { Loadable } from 'utils/loadable';
 
@@ -45,7 +42,6 @@
 const SignIn: React.FC = () => {
   const { actions: uiActions } = useUI();
   const location = useLocation();
-<<<<<<< HEAD
   const loadableAuth = useAuth();
   const authChecked = Loadable.match(loadableAuth.auth, {
     Loaded: (auth) => auth.checked,
@@ -55,11 +51,7 @@
     Loaded: (auth) => auth.isAuthenticated,
     NotLoaded: () => false,
   });
-  const { info } = useStore();
-=======
-  const { auth } = useStore();
   const info = Loadable.getOrElse(initInfo, useDeterminedInfo());
->>>>>>> 05c27544
   const [canceler] = useState(new AbortController());
   const rbacEnabled = useFeature().isOn('rbac');
 
