--- conflicted
+++ resolved
@@ -74,14 +74,10 @@
 
       // Reroute the authenticated user to the app.
       if (!queries.redirect) {
-<<<<<<< HEAD
         routeToReactUrl(
-          locationToPath(loginRedirect) ||
+          locationToPath(location.state?.loginRedirect) ||
             (rbacEnabled ? rbacDefaultRoute.path : defaultRoute.path),
         );
-=======
-        routeToReactUrl(locationToPath(location.state?.loginRedirect) || defaultRoute.path);
->>>>>>> 7c20754b
       } else {
         routeAll(queries.redirect);
       }
