import { Tabs } from 'antd';
import React, { useCallback, useEffect, useRef, useState } from 'react';
import { useHistory, useLocation, useParams } from 'react-router';

<<<<<<< HEAD
import Page from 'components/Page';
import PageNotFound from 'components/PageNotFound';
=======
import Grid, { GridMode } from 'components/Grid';
import GridListRadioGroup, { GridListView } from 'components/GridListRadioGroup';
import InlineEditor from 'components/InlineEditor';
import InteractiveTable, {
  ColumnDef,
  InteractiveTableSettings,
  onRightClickableCell,
} from 'components/InteractiveTable';
import Link from 'components/Link';
import Page from 'components/Page';
import PageNotFound from 'components/PageNotFound';
import SelectFilter from 'components/SelectFilter';
import {
  checkmarkRenderer,
  GenericRenderer,
  getFullPaginationConfig,
  relativeTimeRenderer,
  stateRenderer,
  userRenderer,
} from 'components/Table';
import Toggle from 'components/Toggle';
>>>>>>> de9b47c3
import { useStore } from 'contexts/Store';
import { useFetchUsers } from 'hooks/useFetch';
import usePermissions from 'hooks/usePermissions';
import usePolling from 'hooks/usePolling';
import { paths } from 'routes/utils';
import { getWorkspace } from 'services/api';
import Message, { MessageType } from 'shared/components/Message';
import Spinner from 'shared/components/Spinner';
import { isNotFound } from 'shared/utils/service';
import { Workspace } from 'types';

import css from './WorkspaceDetails.module.scss';
<<<<<<< HEAD
=======
import settingsConfig, {
  DEFAULT_COLUMN_WIDTHS,
  ProjectColumnName,
  WhoseProjects,
  WorkspaceDetailsSettings,
} from './WorkspaceDetails.settings';
import ProjectActionDropdown from './WorkspaceDetails/ProjectActionDropdown';
import ProjectCard from './WorkspaceDetails/ProjectCard';
>>>>>>> de9b47c3
import WorkspaceDetailsHeader from './WorkspaceDetails/WorkspaceDetailsHeader';
import WorkspaceMembers from './WorkspaceDetails/WorkspaceMembers';
import WorkspaceProjects from './WorkspaceDetails/WorkspaceProjects';

interface Params {
  tab: string;
  workspaceId: string;
}

export enum WorkspaceDetailsTab {
  Members = 'members',
  Projects = 'projects'
}

// Temporary Mock for rbacEnabled functionality
const rbacEnabled = false;

const WorkspaceDetails: React.FC = () => {
<<<<<<< HEAD
  const { users } = useStore();
  const { workspaceId } = useParams<Params>();
  const [ workspace, setWorkspace ] = useState<Workspace>();
  const [ pageError, setPageError ] = useState<Error>();
  const [ canceler ] = useState(new AbortController());
  const [ tabKey, setTabKey ] = useState<WorkspaceDetailsTab>(WorkspaceDetailsTab.Projects);
  const pageRef = useRef<HTMLElement>(null);
  const id = parseInt(workspaceId);
  const history = useHistory();
  const location = useLocation();
  const basePath = paths.workspaceDetails(workspaceId);
=======
  const {
    users,
    auth: { user },
  } = useStore();
  const { workspaceId } = useParams<Params>();
  const [workspace, setWorkspace] = useState<Workspace>();
  const [projects, setProjects] = useState<Project[]>([]);
  const [pageError, setPageError] = useState<Error>();
  const [isLoading, setIsLoading] = useState(true);
  const [total, setTotal] = useState(0);
  const [canceler] = useState(new AbortController());
  const pageRef = useRef<HTMLElement>(null);
  const { canViewWorkspace } = usePermissions();

  const id = parseInt(workspaceId);

  const { settings, updateSettings } = useSettings<WorkspaceDetailsSettings>(settingsConfig);

>>>>>>> de9b47c3
  const fetchWorkspace = useCallback(async () => {
    try {
      const response = await getWorkspace({ id }, { signal: canceler.signal });
      setWorkspace(response);
    } catch (e) {
      if (!pageError) setPageError(e as Error);
    }
  }, [canceler.signal, id, pageError]);

<<<<<<< HEAD
  const fetchUsers = useFetchUsers(canceler);

  const fetchAll = useCallback(async () => {
    await Promise.allSettled([ fetchWorkspace(), fetchUsers() ]);
  }, [ fetchWorkspace, fetchUsers ]);

  usePolling(fetchAll, { rerunOnNewFn: true });

  const handleTabChange = useCallback((activeTab) => {
    const tab = activeTab as WorkspaceDetailsTab;
    history.replace(`${basePath}/${tab}`);
    setTabKey(tab);
  }, [ basePath, history ]);

  useEffect(() => {

    // Set the correct pathname to ensure
    // that user settings will save.

    if (!location.pathname.includes(WorkspaceDetailsTab.Projects) &&
    !location.pathname.includes(WorkspaceDetailsTab.Members))
      history.replace(`${basePath}/${tabKey}`);
  }, [basePath, history, location.pathname, tabKey]);
=======
  const fetchProjects = useCallback(async () => {
    try {
      const response = await getWorkspaceProjects(
        {
          archived: workspace?.archived ? undefined : settings.archived ? undefined : false,
          id,
          limit: settings.view === GridListView.Grid ? 0 : settings.tableLimit,
          name: settings.name,
          offset: settings.view === GridListView.Grid ? 0 : settings.tableOffset,
          orderBy: settings.sortDesc ? 'ORDER_BY_DESC' : 'ORDER_BY_ASC',
          sortBy: validateDetApiEnum(V1GetWorkspaceProjectsRequestSortBy, settings.sortKey),
          users: settings.user,
        },
        { signal: canceler.signal },
      );
      setTotal(response.pagination.total ?? 0);
      setProjects((prev) => {
        if (isEqual(prev, response.projects)) return prev;
        return response.projects;
      });
    } catch (e) {
      handleError(e, { publicSubject: 'Unable to fetch projects.' });
    } finally {
      setIsLoading(false);
    }
  }, [
    canceler.signal,
    id,
    settings.archived,
    settings.name,
    settings.sortDesc,
    settings.sortKey,
    settings.tableLimit,
    settings.tableOffset,
    settings.user,
    settings.view,
    workspace?.archived,
  ]);

  const fetchUsers = useFetchUsers(canceler);

  const fetchAll = useCallback(async () => {
    await Promise.allSettled([fetchWorkspace(), fetchProjects(), fetchUsers()]);
  }, [fetchWorkspace, fetchProjects, fetchUsers]);

  usePolling(fetchAll, { rerunOnNewFn: true });

  const handleViewSelect = useCallback(
    (value) => {
      updateSettings({ whose: value });
    },
    [updateSettings],
  );

  const handleSortSelect = useCallback(
    (value) => {
      updateSettings({
        sortDesc:
          value === V1GetWorkspaceProjectsRequestSortBy.NAME ||
          value === V1GetWorkspaceProjectsRequestSortBy.LASTEXPERIMENTSTARTTIME
            ? false
            : true,
        sortKey: value,
      });
    },
    [updateSettings],
  );

  const handleViewChange = useCallback(
    (value: GridListView) => {
      updateSettings({ view: value });
    },
    [updateSettings],
  );

  useEffect(() => {
    switch (settings.whose) {
      case WhoseProjects.All:
        updateSettings({ user: undefined });
        break;
      case WhoseProjects.Mine:
        updateSettings({ user: user ? [user.username] : undefined });
        break;
      case WhoseProjects.Others:
        updateSettings({ user: users.filter((u) => u.id !== user?.id).map((u) => u.username) });
        break;
    }
  }, [settings.whose, updateSettings, user, users]);

  const saveProjectDescription = useCallback(async (newDescription, projectId: number) => {
    try {
      await patchProject({ description: newDescription, id: projectId });
    } catch (e) {
      handleError(e, {
        level: ErrorLevel.Error,
        publicMessage: 'Please try again later.',
        publicSubject: 'Unable to edit project.',
        silent: false,
        type: ErrorType.Server,
      });
    }
  }, []);

  const columns = useMemo(() => {
    const projectNameRenderer = (value: string, record: Project) => (
      <Link path={paths.projectDetails(record.id)}>{value}</Link>
    );

    const actionRenderer: GenericRenderer<Project> = (_, record) => (
      <ProjectActionDropdown
        curUser={user}
        project={record}
        workspaceArchived={workspace?.archived}
        onComplete={fetchProjects}
      />
    );

    const descriptionRenderer = (value: string, record: Project) => (
      <InlineEditor
        disabled={record.archived}
        placeholder={record.archived ? 'Archived' : 'Add description...'}
        value={value}
        onSave={(newDescription: string) => saveProjectDescription(newDescription, record.id)}
      />
    );

    return [
      {
        dataIndex: 'name',
        defaultWidth: DEFAULT_COLUMN_WIDTHS['name'],
        key: V1GetWorkspaceProjectsRequestSortBy.NAME,
        onCell: onRightClickableCell,
        render: projectNameRenderer,
        title: 'Name',
      },
      {
        dataIndex: 'description',
        defaultWidth: DEFAULT_COLUMN_WIDTHS['description'],
        key: V1GetWorkspaceProjectsRequestSortBy.DESCRIPTION,
        onCell: onRightClickableCell,
        render: descriptionRenderer,
        title: 'Description',
      },
      {
        dataIndex: 'numExperiments',
        defaultWidth: DEFAULT_COLUMN_WIDTHS['numExperiments'],
        title: 'Experiments',
      },
      {
        dataIndex: 'lastUpdated',
        defaultWidth: DEFAULT_COLUMN_WIDTHS['lastUpdated'],
        render: (_: number, record: Project): React.ReactNode =>
          record.lastExperimentStartedAt
            ? relativeTimeRenderer(new Date(record.lastExperimentStartedAt))
            : null,
        title: 'Last Experiment Started',
      },
      {
        dataIndex: 'userId',
        defaultWidth: DEFAULT_COLUMN_WIDTHS['userId'],
        render: userRenderer,
        title: 'User',
      },
      {
        dataIndex: 'archived',
        defaultWidth: DEFAULT_COLUMN_WIDTHS['archived'],
        key: 'archived',
        render: checkmarkRenderer,
        title: 'Archived',
      },
      {
        dataIndex: 'state',
        defaultWidth: DEFAULT_COLUMN_WIDTHS['state'],
        key: 'state',
        render: stateRenderer,
        title: 'State',
      },
      {
        align: 'right',
        dataIndex: 'action',
        defaultWidth: DEFAULT_COLUMN_WIDTHS['action'],
        fixed: 'right',
        key: 'action',
        onCell: onRightClickableCell,
        render: actionRenderer,
        title: '',
      },
    ] as ColumnDef<Project>[];
  }, [fetchProjects, saveProjectDescription, user, workspace?.archived]);

  const switchShowArchived = useCallback(
    (showArchived: boolean) => {
      let newColumns: ProjectColumnName[];
      let newColumnWidths: number[];

      if (showArchived) {
        if (settings.columns?.includes('archived')) {
          // just some defensive coding: don't add archived twice
          newColumns = settings.columns;
          newColumnWidths = settings.columnWidths;
        } else {
          newColumns = [...settings.columns, 'archived'];
          newColumnWidths = [...settings.columnWidths, DEFAULT_COLUMN_WIDTHS['archived']];
        }
      } else {
        const archivedIndex = settings.columns.indexOf('archived');
        if (archivedIndex !== -1) {
          newColumns = [...settings.columns];
          newColumnWidths = [...settings.columnWidths];
          newColumns.splice(archivedIndex, 1);
          newColumnWidths.splice(archivedIndex, 1);
        } else {
          newColumns = settings.columns;
          newColumnWidths = settings.columnWidths;
        }
      }
      updateSettings({
        archived: showArchived,
        columns: newColumns,
        columnWidths: newColumnWidths,
      });
    },
    [settings, updateSettings],
  );

  const actionDropdown = useCallback(
    ({ record, onVisibleChange, children }) => (
      <ProjectActionDropdown
        curUser={user}
        project={record}
        trigger={['contextMenu']}
        workspaceArchived={workspace?.archived}
        onComplete={fetchProjects}
        onVisibleChange={onVisibleChange}>
        {children}
      </ProjectActionDropdown>
    ),
    [fetchProjects, user, workspace?.archived],
  );

  const projectsList = useMemo(() => {
    switch (settings.view) {
      case GridListView.Grid:
        return (
          <Grid gap={ShirtSize.medium} minItemWidth={250} mode={GridMode.AutoFill}>
            {projects.map((project) => (
              <ProjectCard
                curUser={user}
                fetchProjects={fetchProjects}
                key={project.id}
                project={project}
                workspaceArchived={workspace?.archived}
              />
            ))}
          </Grid>
        );
      case GridListView.List:
        return (
          <InteractiveTable
            columns={columns}
            containerRef={pageRef}
            ContextMenu={actionDropdown}
            dataSource={projects}
            loading={isLoading}
            pagination={getFullPaginationConfig(
              {
                limit: settings.tableLimit,
                offset: settings.tableOffset,
              },
              total,
            )}
            rowKey="id"
            settings={settings}
            size="small"
            updateSettings={updateSettings as UpdateSettings<InteractiveTableSettings>}
          />
        );
    }
  }, [
    actionDropdown,
    columns,
    fetchProjects,
    isLoading,
    projects,
    settings,
    total,
    updateSettings,
    user,
    workspace?.archived,
  ]);

  useEffect(() => {
    fetchWorkspace();
  }, [fetchWorkspace]);

  useEffect(() => {
    fetchProjects();
  }, [fetchProjects]);
>>>>>>> de9b47c3

  useEffect(() => {
    return () => canceler.abort();
  }, [canceler]);

  if (isNaN(id)) {
    return <Message title={`Invalid Workspace ID ${workspaceId}`} />;
  } else if (pageError) {
    if (isNotFound(pageError)) return <PageNotFound />;
    const message = `Unable to fetch Workspace ${workspaceId}`;
    return <Message title={message} type={MessageType.Warning} />;
  } else if (!workspace) {
    return <Spinner tip={`Loading workspace ${workspaceId} details...`} />;
  }

  if (!canViewWorkspace({ workspace: { id } })) {
    return <PageNotFound />;
  }

  return (
    <Page
      className={css.base}
      containerRef={pageRef}
      headerComponent={<WorkspaceDetailsHeader fetchWorkspace={fetchAll} workspace={workspace} />}
      id="workspaceDetails">
<<<<<<< HEAD
      {
        rbacEnabled ? (
          <Tabs
            activeKey={tabKey}
            destroyInactiveTabPane
            onChange={handleTabChange}>
            <Tabs.TabPane
              destroyInactiveTabPane
              key={WorkspaceDetailsTab.Projects}
              tab="Projects">
              <WorkspaceProjects id={id} pageRef={pageRef} workspace={workspace} />
            </Tabs.TabPane>
            <Tabs.TabPane
              destroyInactiveTabPane
              key={WorkspaceDetailsTab.Members}
              tab="Members">
              <WorkspaceMembers pageRef={pageRef} users={users} workspace={workspace} />
            </Tabs.TabPane>
          </Tabs>
        ) : (<WorkspaceProjects id={id} pageRef={pageRef} workspace={workspace} />)
      }
=======
      <div className={css.controls}>
        <SelectFilter
          dropdownMatchSelectWidth={140}
          showSearch={false}
          value={settings.whose}
          onSelect={handleViewSelect}>
          <Option value={WhoseProjects.All}>All Projects</Option>
          <Option value={WhoseProjects.Mine}>My Projects</Option>
          <Option value={WhoseProjects.Others}>Others&apos; Projects</Option>
        </SelectFilter>
        <Space wrap>
          {!workspace.archived && (
            <Toggle
              checked={settings.archived}
              prefixLabel="Show Archived"
              onChange={switchShowArchived}
            />
          )}
          <SelectFilter
            dropdownMatchSelectWidth={150}
            showSearch={false}
            value={settings.sortKey}
            onSelect={handleSortSelect}>
            <Option value={V1GetWorkspaceProjectsRequestSortBy.NAME}>Alphabetical</Option>
            <Option value={V1GetWorkspaceProjectsRequestSortBy.LASTEXPERIMENTSTARTTIME}>
              Last Updated
            </Option>
            <Option value={V1GetWorkspaceProjectsRequestSortBy.CREATIONTIME}>
              Newest to Oldest
            </Option>
          </SelectFilter>
          <GridListRadioGroup value={settings.view} onChange={handleViewChange} />
        </Space>
      </div>
      <Spinner spinning={isLoading}>
        {projects.length !== 0 ? (
          projectsList
        ) : workspace.numProjects === 0 ? (
          <Message
            message='Create a project with the "New Project" button or in the CLI.'
            title="Workspace contains no projects. "
            type={MessageType.Empty}
          />
        ) : (
          <Message title="No projects matching the current filters" type={MessageType.Empty} />
        )}
      </Spinner>
>>>>>>> de9b47c3
    </Page>
  );
};

export default WorkspaceDetails;<|MERGE_RESOLUTION|>--- conflicted
+++ resolved
@@ -2,32 +2,8 @@
 import React, { useCallback, useEffect, useRef, useState } from 'react';
 import { useHistory, useLocation, useParams } from 'react-router';
 
-<<<<<<< HEAD
 import Page from 'components/Page';
 import PageNotFound from 'components/PageNotFound';
-=======
-import Grid, { GridMode } from 'components/Grid';
-import GridListRadioGroup, { GridListView } from 'components/GridListRadioGroup';
-import InlineEditor from 'components/InlineEditor';
-import InteractiveTable, {
-  ColumnDef,
-  InteractiveTableSettings,
-  onRightClickableCell,
-} from 'components/InteractiveTable';
-import Link from 'components/Link';
-import Page from 'components/Page';
-import PageNotFound from 'components/PageNotFound';
-import SelectFilter from 'components/SelectFilter';
-import {
-  checkmarkRenderer,
-  GenericRenderer,
-  getFullPaginationConfig,
-  relativeTimeRenderer,
-  stateRenderer,
-  userRenderer,
-} from 'components/Table';
-import Toggle from 'components/Toggle';
->>>>>>> de9b47c3
 import { useStore } from 'contexts/Store';
 import { useFetchUsers } from 'hooks/useFetch';
 import usePermissions from 'hooks/usePermissions';
@@ -40,17 +16,6 @@
 import { Workspace } from 'types';
 
 import css from './WorkspaceDetails.module.scss';
-<<<<<<< HEAD
-=======
-import settingsConfig, {
-  DEFAULT_COLUMN_WIDTHS,
-  ProjectColumnName,
-  WhoseProjects,
-  WorkspaceDetailsSettings,
-} from './WorkspaceDetails.settings';
-import ProjectActionDropdown from './WorkspaceDetails/ProjectActionDropdown';
-import ProjectCard from './WorkspaceDetails/ProjectCard';
->>>>>>> de9b47c3
 import WorkspaceDetailsHeader from './WorkspaceDetails/WorkspaceDetailsHeader';
 import WorkspaceMembers from './WorkspaceDetails/WorkspaceMembers';
 import WorkspaceProjects from './WorkspaceDetails/WorkspaceProjects';
@@ -69,7 +34,6 @@
 const rbacEnabled = false;
 
 const WorkspaceDetails: React.FC = () => {
-<<<<<<< HEAD
   const { users } = useStore();
   const { workspaceId } = useParams<Params>();
   const [ workspace, setWorkspace ] = useState<Workspace>();
@@ -81,26 +45,8 @@
   const history = useHistory();
   const location = useLocation();
   const basePath = paths.workspaceDetails(workspaceId);
-=======
-  const {
-    users,
-    auth: { user },
-  } = useStore();
-  const { workspaceId } = useParams<Params>();
-  const [workspace, setWorkspace] = useState<Workspace>();
-  const [projects, setProjects] = useState<Project[]>([]);
-  const [pageError, setPageError] = useState<Error>();
-  const [isLoading, setIsLoading] = useState(true);
-  const [total, setTotal] = useState(0);
-  const [canceler] = useState(new AbortController());
-  const pageRef = useRef<HTMLElement>(null);
   const { canViewWorkspace } = usePermissions();
-
-  const id = parseInt(workspaceId);
-
-  const { settings, updateSettings } = useSettings<WorkspaceDetailsSettings>(settingsConfig);
-
->>>>>>> de9b47c3
+  
   const fetchWorkspace = useCallback(async () => {
     try {
       const response = await getWorkspace({ id }, { signal: canceler.signal });
@@ -110,7 +56,6 @@
     }
   }, [canceler.signal, id, pageError]);
 
-<<<<<<< HEAD
   const fetchUsers = useFetchUsers(canceler);
 
   const fetchAll = useCallback(async () => {
@@ -134,306 +79,6 @@
     !location.pathname.includes(WorkspaceDetailsTab.Members))
       history.replace(`${basePath}/${tabKey}`);
   }, [basePath, history, location.pathname, tabKey]);
-=======
-  const fetchProjects = useCallback(async () => {
-    try {
-      const response = await getWorkspaceProjects(
-        {
-          archived: workspace?.archived ? undefined : settings.archived ? undefined : false,
-          id,
-          limit: settings.view === GridListView.Grid ? 0 : settings.tableLimit,
-          name: settings.name,
-          offset: settings.view === GridListView.Grid ? 0 : settings.tableOffset,
-          orderBy: settings.sortDesc ? 'ORDER_BY_DESC' : 'ORDER_BY_ASC',
-          sortBy: validateDetApiEnum(V1GetWorkspaceProjectsRequestSortBy, settings.sortKey),
-          users: settings.user,
-        },
-        { signal: canceler.signal },
-      );
-      setTotal(response.pagination.total ?? 0);
-      setProjects((prev) => {
-        if (isEqual(prev, response.projects)) return prev;
-        return response.projects;
-      });
-    } catch (e) {
-      handleError(e, { publicSubject: 'Unable to fetch projects.' });
-    } finally {
-      setIsLoading(false);
-    }
-  }, [
-    canceler.signal,
-    id,
-    settings.archived,
-    settings.name,
-    settings.sortDesc,
-    settings.sortKey,
-    settings.tableLimit,
-    settings.tableOffset,
-    settings.user,
-    settings.view,
-    workspace?.archived,
-  ]);
-
-  const fetchUsers = useFetchUsers(canceler);
-
-  const fetchAll = useCallback(async () => {
-    await Promise.allSettled([fetchWorkspace(), fetchProjects(), fetchUsers()]);
-  }, [fetchWorkspace, fetchProjects, fetchUsers]);
-
-  usePolling(fetchAll, { rerunOnNewFn: true });
-
-  const handleViewSelect = useCallback(
-    (value) => {
-      updateSettings({ whose: value });
-    },
-    [updateSettings],
-  );
-
-  const handleSortSelect = useCallback(
-    (value) => {
-      updateSettings({
-        sortDesc:
-          value === V1GetWorkspaceProjectsRequestSortBy.NAME ||
-          value === V1GetWorkspaceProjectsRequestSortBy.LASTEXPERIMENTSTARTTIME
-            ? false
-            : true,
-        sortKey: value,
-      });
-    },
-    [updateSettings],
-  );
-
-  const handleViewChange = useCallback(
-    (value: GridListView) => {
-      updateSettings({ view: value });
-    },
-    [updateSettings],
-  );
-
-  useEffect(() => {
-    switch (settings.whose) {
-      case WhoseProjects.All:
-        updateSettings({ user: undefined });
-        break;
-      case WhoseProjects.Mine:
-        updateSettings({ user: user ? [user.username] : undefined });
-        break;
-      case WhoseProjects.Others:
-        updateSettings({ user: users.filter((u) => u.id !== user?.id).map((u) => u.username) });
-        break;
-    }
-  }, [settings.whose, updateSettings, user, users]);
-
-  const saveProjectDescription = useCallback(async (newDescription, projectId: number) => {
-    try {
-      await patchProject({ description: newDescription, id: projectId });
-    } catch (e) {
-      handleError(e, {
-        level: ErrorLevel.Error,
-        publicMessage: 'Please try again later.',
-        publicSubject: 'Unable to edit project.',
-        silent: false,
-        type: ErrorType.Server,
-      });
-    }
-  }, []);
-
-  const columns = useMemo(() => {
-    const projectNameRenderer = (value: string, record: Project) => (
-      <Link path={paths.projectDetails(record.id)}>{value}</Link>
-    );
-
-    const actionRenderer: GenericRenderer<Project> = (_, record) => (
-      <ProjectActionDropdown
-        curUser={user}
-        project={record}
-        workspaceArchived={workspace?.archived}
-        onComplete={fetchProjects}
-      />
-    );
-
-    const descriptionRenderer = (value: string, record: Project) => (
-      <InlineEditor
-        disabled={record.archived}
-        placeholder={record.archived ? 'Archived' : 'Add description...'}
-        value={value}
-        onSave={(newDescription: string) => saveProjectDescription(newDescription, record.id)}
-      />
-    );
-
-    return [
-      {
-        dataIndex: 'name',
-        defaultWidth: DEFAULT_COLUMN_WIDTHS['name'],
-        key: V1GetWorkspaceProjectsRequestSortBy.NAME,
-        onCell: onRightClickableCell,
-        render: projectNameRenderer,
-        title: 'Name',
-      },
-      {
-        dataIndex: 'description',
-        defaultWidth: DEFAULT_COLUMN_WIDTHS['description'],
-        key: V1GetWorkspaceProjectsRequestSortBy.DESCRIPTION,
-        onCell: onRightClickableCell,
-        render: descriptionRenderer,
-        title: 'Description',
-      },
-      {
-        dataIndex: 'numExperiments',
-        defaultWidth: DEFAULT_COLUMN_WIDTHS['numExperiments'],
-        title: 'Experiments',
-      },
-      {
-        dataIndex: 'lastUpdated',
-        defaultWidth: DEFAULT_COLUMN_WIDTHS['lastUpdated'],
-        render: (_: number, record: Project): React.ReactNode =>
-          record.lastExperimentStartedAt
-            ? relativeTimeRenderer(new Date(record.lastExperimentStartedAt))
-            : null,
-        title: 'Last Experiment Started',
-      },
-      {
-        dataIndex: 'userId',
-        defaultWidth: DEFAULT_COLUMN_WIDTHS['userId'],
-        render: userRenderer,
-        title: 'User',
-      },
-      {
-        dataIndex: 'archived',
-        defaultWidth: DEFAULT_COLUMN_WIDTHS['archived'],
-        key: 'archived',
-        render: checkmarkRenderer,
-        title: 'Archived',
-      },
-      {
-        dataIndex: 'state',
-        defaultWidth: DEFAULT_COLUMN_WIDTHS['state'],
-        key: 'state',
-        render: stateRenderer,
-        title: 'State',
-      },
-      {
-        align: 'right',
-        dataIndex: 'action',
-        defaultWidth: DEFAULT_COLUMN_WIDTHS['action'],
-        fixed: 'right',
-        key: 'action',
-        onCell: onRightClickableCell,
-        render: actionRenderer,
-        title: '',
-      },
-    ] as ColumnDef<Project>[];
-  }, [fetchProjects, saveProjectDescription, user, workspace?.archived]);
-
-  const switchShowArchived = useCallback(
-    (showArchived: boolean) => {
-      let newColumns: ProjectColumnName[];
-      let newColumnWidths: number[];
-
-      if (showArchived) {
-        if (settings.columns?.includes('archived')) {
-          // just some defensive coding: don't add archived twice
-          newColumns = settings.columns;
-          newColumnWidths = settings.columnWidths;
-        } else {
-          newColumns = [...settings.columns, 'archived'];
-          newColumnWidths = [...settings.columnWidths, DEFAULT_COLUMN_WIDTHS['archived']];
-        }
-      } else {
-        const archivedIndex = settings.columns.indexOf('archived');
-        if (archivedIndex !== -1) {
-          newColumns = [...settings.columns];
-          newColumnWidths = [...settings.columnWidths];
-          newColumns.splice(archivedIndex, 1);
-          newColumnWidths.splice(archivedIndex, 1);
-        } else {
-          newColumns = settings.columns;
-          newColumnWidths = settings.columnWidths;
-        }
-      }
-      updateSettings({
-        archived: showArchived,
-        columns: newColumns,
-        columnWidths: newColumnWidths,
-      });
-    },
-    [settings, updateSettings],
-  );
-
-  const actionDropdown = useCallback(
-    ({ record, onVisibleChange, children }) => (
-      <ProjectActionDropdown
-        curUser={user}
-        project={record}
-        trigger={['contextMenu']}
-        workspaceArchived={workspace?.archived}
-        onComplete={fetchProjects}
-        onVisibleChange={onVisibleChange}>
-        {children}
-      </ProjectActionDropdown>
-    ),
-    [fetchProjects, user, workspace?.archived],
-  );
-
-  const projectsList = useMemo(() => {
-    switch (settings.view) {
-      case GridListView.Grid:
-        return (
-          <Grid gap={ShirtSize.medium} minItemWidth={250} mode={GridMode.AutoFill}>
-            {projects.map((project) => (
-              <ProjectCard
-                curUser={user}
-                fetchProjects={fetchProjects}
-                key={project.id}
-                project={project}
-                workspaceArchived={workspace?.archived}
-              />
-            ))}
-          </Grid>
-        );
-      case GridListView.List:
-        return (
-          <InteractiveTable
-            columns={columns}
-            containerRef={pageRef}
-            ContextMenu={actionDropdown}
-            dataSource={projects}
-            loading={isLoading}
-            pagination={getFullPaginationConfig(
-              {
-                limit: settings.tableLimit,
-                offset: settings.tableOffset,
-              },
-              total,
-            )}
-            rowKey="id"
-            settings={settings}
-            size="small"
-            updateSettings={updateSettings as UpdateSettings<InteractiveTableSettings>}
-          />
-        );
-    }
-  }, [
-    actionDropdown,
-    columns,
-    fetchProjects,
-    isLoading,
-    projects,
-    settings,
-    total,
-    updateSettings,
-    user,
-    workspace?.archived,
-  ]);
-
-  useEffect(() => {
-    fetchWorkspace();
-  }, [fetchWorkspace]);
-
-  useEffect(() => {
-    fetchProjects();
-  }, [fetchProjects]);
->>>>>>> de9b47c3
 
   useEffect(() => {
     return () => canceler.abort();
@@ -459,7 +104,6 @@
       containerRef={pageRef}
       headerComponent={<WorkspaceDetailsHeader fetchWorkspace={fetchAll} workspace={workspace} />}
       id="workspaceDetails">
-<<<<<<< HEAD
       {
         rbacEnabled ? (
           <Tabs
@@ -481,55 +125,6 @@
           </Tabs>
         ) : (<WorkspaceProjects id={id} pageRef={pageRef} workspace={workspace} />)
       }
-=======
-      <div className={css.controls}>
-        <SelectFilter
-          dropdownMatchSelectWidth={140}
-          showSearch={false}
-          value={settings.whose}
-          onSelect={handleViewSelect}>
-          <Option value={WhoseProjects.All}>All Projects</Option>
-          <Option value={WhoseProjects.Mine}>My Projects</Option>
-          <Option value={WhoseProjects.Others}>Others&apos; Projects</Option>
-        </SelectFilter>
-        <Space wrap>
-          {!workspace.archived && (
-            <Toggle
-              checked={settings.archived}
-              prefixLabel="Show Archived"
-              onChange={switchShowArchived}
-            />
-          )}
-          <SelectFilter
-            dropdownMatchSelectWidth={150}
-            showSearch={false}
-            value={settings.sortKey}
-            onSelect={handleSortSelect}>
-            <Option value={V1GetWorkspaceProjectsRequestSortBy.NAME}>Alphabetical</Option>
-            <Option value={V1GetWorkspaceProjectsRequestSortBy.LASTEXPERIMENTSTARTTIME}>
-              Last Updated
-            </Option>
-            <Option value={V1GetWorkspaceProjectsRequestSortBy.CREATIONTIME}>
-              Newest to Oldest
-            </Option>
-          </SelectFilter>
-          <GridListRadioGroup value={settings.view} onChange={handleViewChange} />
-        </Space>
-      </div>
-      <Spinner spinning={isLoading}>
-        {projects.length !== 0 ? (
-          projectsList
-        ) : workspace.numProjects === 0 ? (
-          <Message
-            message='Create a project with the "New Project" button or in the CLI.'
-            title="Workspace contains no projects. "
-            type={MessageType.Empty}
-          />
-        ) : (
-          <Message title="No projects matching the current filters" type={MessageType.Empty} />
-        )}
-      </Spinner>
->>>>>>> de9b47c3
     </Page>
   );
 };
