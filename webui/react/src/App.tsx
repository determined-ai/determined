import { Button, notification } from 'antd';
import React, { useEffect, useLayoutEffect, useMemo, useState } from 'react';
import { DndProvider } from 'react-dnd';
import { HTML5Backend } from 'react-dnd-html5-backend';
import { HelmetProvider } from 'react-helmet-async';

import Link from 'components/Link';
import Navigation from 'components/Navigation';
import PageMessage from 'components/PageMessage';
import Router from 'components/Router';
import StoreProvider, { useStore } from 'contexts/Store';
import useAuthCheck from 'hooks/useAuthCheck';
<<<<<<< HEAD
import { useFetchInfo } from 'hooks/useFetch';
import { useFetchUsers } from 'hooks/useFetch';
import useKeyTracker from 'hooks/useKeyTracker';
=======
import useKeyTracker, { KeyCode, keyEmitter, KeyEvent } from 'hooks/useKeyTracker';
>>>>>>> 4efa6a2e
import usePageVisibility from 'hooks/usePageVisibility';
import useResize from 'hooks/useResize';
import useRouteTracker from 'hooks/useRouteTracker';
import { SettingsProvider } from 'hooks/useSettingsProvider';
import useTelemetry from 'hooks/useTelemetry';
import useTheme from 'hooks/useTheme';
import Omnibar from 'omnibar/Omnibar';
import appRoutes from 'routes';
import { paths, serverAddress } from 'routes/utils';
import Spinner from 'shared/components/Spinner/Spinner';
import usePolling from 'shared/hooks/usePolling';
import { StoreContext } from 'stores';
import { useAuth } from 'stores/auth';
import { initInfo, useDeterminedInfo, useEnsureInfoFetched } from 'stores/determinedInfo';
import { useFetchUsers } from 'stores/users';
import { correctViewportHeight, refreshPage } from 'utils/browser';
import { Loadable } from 'utils/loadable';

import css from './App.module.scss';

const AppView: React.FC = () => {
  const resize = useResize();
<<<<<<< HEAD
  const { auth, info } = useStore();
=======
  const storeDispatch = useStoreDispatch();
  const { ui } = useStore();
  const auth = useAuth().auth;
  const isAuthenticated = Loadable.match(auth, {
    Loaded: (auth) => auth.isAuthenticated,
    NotLoaded: () => false,
  });
  const infoLoadable = useDeterminedInfo();
  const info = Loadable.getOrElse(initInfo, infoLoadable);
>>>>>>> 4efa6a2e
  const [canceler] = useState(new AbortController());
  const { updateTelemetry } = useTelemetry();
  const checkAuth = useAuthCheck(canceler);

  const isServerReachable = useMemo(() => {
    return Loadable.match(infoLoadable, {
      Loaded: (info) => !!info.clusterId,
      NotLoaded: () => undefined,
    });
  }, [infoLoadable]);

  const fetchInfo = useEnsureInfoFetched(canceler);
  const fetchUsers = useFetchUsers(canceler);

  useEffect(() => {
    if (isServerReachable) checkAuth();
  }, [checkAuth, isServerReachable]);

  useTheme();
  useKeyTracker();
  usePageVisibility();
  useRouteTracker();

  // Poll every 10 minutes
  usePolling(fetchInfo, { interval: 600000 });

  useEffect(() => {
    if (isAuthenticated) {
      fetchUsers();
    }
  }, [isAuthenticated, fetchUsers]);

  useEffect(() => {
    /*
     * Check to make sure the WebUI version matches the platform version.
     * Skip this check for development version.
     */

    if (!process.env.IS_DEV && info.version !== process.env.VERSION) {
      const btn = (
        <Button type="primary" onClick={refreshPage}>
          Update Now
        </Button>
      );
      const message = 'New WebUI Version';
      const description = (
        <div>
          WebUI version <b>v{info.version}</b> is available. Check out what&apos;s new in our&nbsp;
          <Link external path={paths.docs('/release-notes.html')}>
            release notes
          </Link>
          .
        </div>
      );
      notification.warn({
        btn,
        description,
        duration: 0,
        key: 'version-mismatch',
        message,
        placement: 'bottomRight',
      });
    }
  }, [info]);

  // Detect telemetry settings changes and update telemetry library.
  useEffect(() => {
    updateTelemetry(auth, info);
  }, [auth, info, updateTelemetry]);

  // Abort cancel signal when app unmounts.
  useEffect(() => {
    return () => canceler.abort();
  }, [canceler]);

  // Correct the viewport height size when window resize occurs.
  useLayoutEffect(() => correctViewportHeight(), [resize]);

  return Loadable.match(infoLoadable, {
    Loaded: () => (
      <div className={css.base}>
        {isServerReachable ? (
          <SettingsProvider>
            <Navigation>
              <main>
                <Router routes={appRoutes} />
              </main>
            </Navigation>
          </SettingsProvider>
        ) : (
          <PageMessage title="Server is Unreachable">
            <p>
              Unable to communicate with the server at &quot;{serverAddress()}&quot;. Please check
              the firewall and cluster settings.
            </p>
            <Button onClick={refreshPage}>Try Again</Button>
          </PageMessage>
        )}
        <Omnibar />
      </div>
    ),
    NotLoaded: () => <Spinner center />,
  });
};

const App: React.FC = () => {
  return (
    <HelmetProvider>
      <StoreProvider>
        <StoreContext>
          <DndProvider backend={HTML5Backend}>
            <AppView />
          </DndProvider>
        </StoreContext>
      </StoreProvider>
    </HelmetProvider>
  );
};

export default App;<|MERGE_RESOLUTION|>--- conflicted
+++ resolved
@@ -10,13 +10,7 @@
 import Router from 'components/Router';
 import StoreProvider, { useStore } from 'contexts/Store';
 import useAuthCheck from 'hooks/useAuthCheck';
-<<<<<<< HEAD
-import { useFetchInfo } from 'hooks/useFetch';
-import { useFetchUsers } from 'hooks/useFetch';
 import useKeyTracker from 'hooks/useKeyTracker';
-=======
-import useKeyTracker, { KeyCode, keyEmitter, KeyEvent } from 'hooks/useKeyTracker';
->>>>>>> 4efa6a2e
 import usePageVisibility from 'hooks/usePageVisibility';
 import useResize from 'hooks/useResize';
 import useRouteTracker from 'hooks/useRouteTracker';
@@ -39,11 +33,6 @@
 
 const AppView: React.FC = () => {
   const resize = useResize();
-<<<<<<< HEAD
-  const { auth, info } = useStore();
-=======
-  const storeDispatch = useStoreDispatch();
-  const { ui } = useStore();
   const auth = useAuth().auth;
   const isAuthenticated = Loadable.match(auth, {
     Loaded: (auth) => auth.isAuthenticated,
@@ -51,7 +40,6 @@
   });
   const infoLoadable = useDeterminedInfo();
   const info = Loadable.getOrElse(initInfo, infoLoadable);
->>>>>>> 4efa6a2e
   const [canceler] = useState(new AbortController());
   const { updateTelemetry } = useTelemetry();
   const checkAuth = useAuthCheck(canceler);
