--- conflicted
+++ resolved
@@ -10,11 +10,6 @@
 import Router from 'components/Router';
 import StoreProvider, { StoreAction, useStore, useStoreDispatch } from 'contexts/Store';
 import useAuthCheck from 'hooks/useAuthCheck';
-<<<<<<< HEAD
-import { useFetchInfo } from 'hooks/useFetch';
-=======
-import { useFetchUsers } from 'hooks/useFetch';
->>>>>>> 05c27544
 import useKeyTracker, { KeyCode, keyEmitter, KeyEvent } from 'hooks/useKeyTracker';
 import usePageVisibility from 'hooks/usePageVisibility';
 import useResize from 'hooks/useResize';
@@ -28,12 +23,9 @@
 import Spinner from 'shared/components/Spinner/Spinner';
 import usePolling from 'shared/hooks/usePolling';
 import { StoreContext } from 'stores';
-<<<<<<< HEAD
 import { useAuth } from 'stores/auth';
 import { useFetchUsers } from 'stores/users';
-=======
 import { initInfo, useDeterminedInfo, useEnsureInfoFetched } from 'stores/determinedInfo';
->>>>>>> 05c27544
 import { correctViewportHeight, refreshPage } from 'utils/browser';
 import { Loadable } from 'utils/loadable';
 
@@ -42,18 +34,14 @@
 const AppView: React.FC = () => {
   const resize = useResize();
   const storeDispatch = useStoreDispatch();
-<<<<<<< HEAD
-  const { info, ui } = useStore();
+  const { ui } = useStore();
   const auth = useAuth().auth;
   const isAuthenticated = Loadable.match(auth, {
     Loaded: (auth) => auth.isAuthenticated,
     NotLoaded: () => false,
   });
-=======
-  const { auth, ui } = useStore();
   const infoLoadable = useDeterminedInfo();
   const info = Loadable.getOrElse(initInfo, infoLoadable);
->>>>>>> 05c27544
   const [canceler] = useState(new AbortController());
   const { updateTelemetry } = useTelemetry();
   const checkAuth = useAuthCheck(canceler);
