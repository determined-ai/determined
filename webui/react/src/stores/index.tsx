import React, { ReactElement, ReactNode } from 'react';

import { AgentsProvider } from './agents';
import { DeterminedInfoProvider } from './determinedInfo';
import { ExperimentsProvider } from './experiments';
import { ProjectsProvider } from './projects';
import { ResourcePoolsProvider } from './resourcePools';
import { TasksProvider } from './tasks';
import { UserRolesProvider } from './userRoles';
import { WorkspacesProvider } from './workspaces';

export const StoreContext = ({ children }: { children: ReactNode }): ReactElement => (
  <AgentsProvider>
    <ExperimentsProvider>
      <TasksProvider>
        <WorkspacesProvider>
          <ResourcePoolsProvider>
<<<<<<< HEAD
            <ProjectsProvider>
              <UserRolesProvider>{children}</UserRolesProvider>
            </ProjectsProvider>
=======
            <DeterminedInfoProvider>
              <ProjectsProvider>{children}</ProjectsProvider>
            </DeterminedInfoProvider>
>>>>>>> 1854b050
          </ResourcePoolsProvider>
        </WorkspacesProvider>
      </TasksProvider>
    </ExperimentsProvider>
  </AgentsProvider>
);<|MERGE_RESOLUTION|>--- conflicted
+++ resolved
@@ -15,15 +15,11 @@
       <TasksProvider>
         <WorkspacesProvider>
           <ResourcePoolsProvider>
-<<<<<<< HEAD
-            <ProjectsProvider>
-              <UserRolesProvider>{children}</UserRolesProvider>
-            </ProjectsProvider>
-=======
             <DeterminedInfoProvider>
+            <UserRolesProvider>
               <ProjectsProvider>{children}</ProjectsProvider>
+              </UserRolesProvider>
             </DeterminedInfoProvider>
->>>>>>> 1854b050
           </ResourcePoolsProvider>
         </WorkspacesProvider>
       </TasksProvider>
