import React, { ReactElement, ReactNode } from 'react';

import { AgentsProvider } from './agents';
<<<<<<< HEAD
import { OmnibarProvider } from './omnibar';
=======
import { ExperimentsProvider } from './experiments';
>>>>>>> 6bb1b355
import { ProjectsProvider } from './projects';
import { ResourcePoolsProvider } from './resourcePools';
import { TasksProvider } from './tasks';
import { WorkspacesProvider } from './workspaces';

export const StoreContext = ({ children }: { children: ReactNode }): ReactElement => (
<<<<<<< HEAD
  <OmnibarProvider>
    <AgentsProvider>
      <WorkspacesProvider>
        <ProjectsProvider>{children}</ProjectsProvider>
      </WorkspacesProvider>
    </AgentsProvider>
  </OmnibarProvider>
=======
  <AgentsProvider>
    <ExperimentsProvider>
      <TasksProvider>
        <WorkspacesProvider>
          <ResourcePoolsProvider>
            <ProjectsProvider>{children}</ProjectsProvider>
          </ResourcePoolsProvider>
        </WorkspacesProvider>
      </TasksProvider>
    </ExperimentsProvider>
  </AgentsProvider>
>>>>>>> 6bb1b355
);<|MERGE_RESOLUTION|>--- conflicted
+++ resolved
@@ -1,36 +1,25 @@
 import React, { ReactElement, ReactNode } from 'react';
 
 import { AgentsProvider } from './agents';
-<<<<<<< HEAD
+import { ExperimentsProvider } from './experiments';
 import { OmnibarProvider } from './omnibar';
-=======
-import { ExperimentsProvider } from './experiments';
->>>>>>> 6bb1b355
 import { ProjectsProvider } from './projects';
 import { ResourcePoolsProvider } from './resourcePools';
 import { TasksProvider } from './tasks';
 import { WorkspacesProvider } from './workspaces';
 
 export const StoreContext = ({ children }: { children: ReactNode }): ReactElement => (
-<<<<<<< HEAD
   <OmnibarProvider>
     <AgentsProvider>
-      <WorkspacesProvider>
-        <ProjectsProvider>{children}</ProjectsProvider>
-      </WorkspacesProvider>
+      <ExperimentsProvider>
+        <TasksProvider>
+          <WorkspacesProvider>
+            <ResourcePoolsProvider>
+              <ProjectsProvider>{children}</ProjectsProvider>
+            </ResourcePoolsProvider>
+          </WorkspacesProvider>
+        </TasksProvider>
+      </ExperimentsProvider>
     </AgentsProvider>
   </OmnibarProvider>
-=======
-  <AgentsProvider>
-    <ExperimentsProvider>
-      <TasksProvider>
-        <WorkspacesProvider>
-          <ResourcePoolsProvider>
-            <ProjectsProvider>{children}</ProjectsProvider>
-          </ResourcePoolsProvider>
-        </WorkspacesProvider>
-      </TasksProvider>
-    </ExperimentsProvider>
-  </AgentsProvider>
->>>>>>> 6bb1b355
 );