import { Map } from 'immutable';

import { getCurrentUser, getUsers } from 'services/api';
import { V1Pagination } from 'services/api-ts-sdk';
import type { GetUsersParams as FetchUsersConfig } from 'services/types';
import { DetailedUser, DetailedUserList } from 'types';
import handleError from 'utils/error';
import { Loadable, Loaded, NotLoaded } from 'utils/loadable';
import { Observable, observable, WritableObservable } from 'utils/observable';
import { encodeParams } from 'utils/store';

type UsersPagination = {
  pagination: V1Pagination;
  users: number[];
};

class UsersService {
  #users: WritableObservable<Map<number, DetailedUser>> = observable(Map());
  #usersByKey: WritableObservable<Map<string, UsersPagination>> = observable(Map());
  #currentUserId: WritableObservable<Loadable<number>> = observable(NotLoaded);

  public getUser = (id: number): Observable<Loadable<DetailedUser>> => {
    return this.#users.select((map) => {
      const user = map.get(id);
      return user ? Loaded(user) : NotLoaded;
    });
  };

  public getCurrentUser = (): Observable<Loadable<DetailedUser>> => {
    return this.#users.select((map) => {
      const id = this.#currentUserId.get();
      // eslint-disable-next-line @typescript-eslint/no-non-null-assertion
      return Loadable.map(id, (id) => map.get(id)!);
    });
  };

<<<<<<< HEAD
  public ensureCurrentUserFetched = (canceler: AbortController, hard = false) => {
    if (!hard && this.#currentUserId.get() !== NotLoaded) return;
=======
  public ensureCurrentUserFetched = (canceler: AbortController, refresh = false) => {
    if (!refresh && this.#currentUserId.get() !== NotLoaded) return;
>>>>>>> 75662c21

    getCurrentUser({ signal: canceler.signal })
      .then((response) => {
        this.updateUsers([response]);
        this.#currentUserId.set(Loaded(response.id));
      })
      .catch((e) => handleError(e, { publicSubject: 'Unable to fetch current user.' }));
  };

  public updateCurrentUser = (id: number | null) => {
    if (id === null) this.#currentUserId.set(NotLoaded);
    else this.#currentUserId.set(Loaded(id));
  };

  public getUsers = (cfg?: FetchUsersConfig): Observable<Loadable<DetailedUserList>> => {
    const config = cfg ?? {};

    return this.#usersByKey.select((map) => {
      const usersPagination = map.get(encodeParams(config));

      if (!usersPagination) return NotLoaded;

      const userPage: DetailedUserList = {
        pagination: usersPagination.pagination,
        users: usersPagination.users.flatMap((userId) => {
          const user = this.#users.get().get(userId);

          return user ? [user] : [];
        }),
      };

      return Loaded(userPage);
    });
  };

<<<<<<< HEAD
  public ensureUsersFetched = (canceler: AbortController, cfg?: FetchUsersConfig, hard = false) => {
    const config = cfg ?? {};
    const usersPagination = this.#usersByKey.get().get(encodeParams(config));

    if (!hard && usersPagination) return;
=======
  public ensureUsersFetched = (
    canceler: AbortController,
    cfg?: FetchUsersConfig,
    refresh = false,
  ) => {
    const config = cfg ?? {};
    const usersPagination = this.#usersByKey.get().get(encodeParams(config));

    if (!refresh && usersPagination) return;
>>>>>>> 75662c21

    getUsers(config, { signal: canceler?.signal })
      .then((response) => {
        this.updateUsersByKey(config, response);
        this.updateUsers(response.users);
      })
      .catch((e) => handleError(e, { publicSubject: 'Unable to fetch users.' }));
  };

  public updateUsers = (users: DetailedUser | DetailedUser[]) => {
    this.#users.update((map) => {
      return map.withMutations((map) => {
        if (Array.isArray(users)) users.forEach((user) => map.set(user.id, user));
        else map.set(users.id, users);
      });
    });
  };

  private updateUsersByKey = (
    config: FetchUsersConfig | Record<string, never>,
    usersList: DetailedUserList,
  ) => {
    const usersPages = {
      pagination: usersList.pagination,
      users: usersList.users.map((user) => user.id),
    };

    this.#usersByKey.update((map) => map.set(encodeParams(config), usersPages));
  };
}

const usersStore = new UsersService();

export { FetchUsersConfig };

export default usersStore;<|MERGE_RESOLUTION|>--- conflicted
+++ resolved
@@ -34,13 +34,8 @@
     });
   };
 
-<<<<<<< HEAD
-  public ensureCurrentUserFetched = (canceler: AbortController, hard = false) => {
-    if (!hard && this.#currentUserId.get() !== NotLoaded) return;
-=======
   public ensureCurrentUserFetched = (canceler: AbortController, refresh = false) => {
     if (!refresh && this.#currentUserId.get() !== NotLoaded) return;
->>>>>>> 75662c21
 
     getCurrentUser({ signal: canceler.signal })
       .then((response) => {
@@ -76,13 +71,6 @@
     });
   };
 
-<<<<<<< HEAD
-  public ensureUsersFetched = (canceler: AbortController, cfg?: FetchUsersConfig, hard = false) => {
-    const config = cfg ?? {};
-    const usersPagination = this.#usersByKey.get().get(encodeParams(config));
-
-    if (!hard && usersPagination) return;
-=======
   public ensureUsersFetched = (
     canceler: AbortController,
     cfg?: FetchUsersConfig,
@@ -92,7 +80,6 @@
     const usersPagination = this.#usersByKey.get().get(encodeParams(config));
 
     if (!refresh && usersPagination) return;
->>>>>>> 75662c21
 
     getUsers(config, { signal: canceler?.signal })
       .then((response) => {
