import crypto from 'crypto';
import fs from 'fs';
import path from 'path';

import react from '@vitejs/plugin-react-swc';
import { Plugin, UserConfig } from 'vite';
import checker from 'vite-plugin-checker';
import tsconfigPaths from 'vite-tsconfig-paths';
import { configDefaults, defineConfig } from 'vitest/config';

import { cspHtml } from './src/shared/configs/vite-plugin-csp';

// want to fallback in case of empty string, hence no ??
const webpackProxyUrl = process.env.DET_WEBPACK_PROXY_URL || 'http://localhost:8080';

<<<<<<< HEAD
=======
// https://github.com/swagger-api/swagger-codegen/issues/10027
const portableFetchFix = (): Plugin => ({
  name: 'fix-portable-fetch',
  transform: (source: string, id: string) => {
    if (id.endsWith('api-ts-sdk/api.ts')) {
      const newSource = new MagicString(source);
      newSource.replace(
        'import * as portableFetch from "portable-fetch"',
        'import portableFetch from "portable-fetch"',
      );
      return {
        code: newSource.toString(),
        map: newSource.generateMap(),
      };
    }
  },
});

const devServerRedirects = (redirects: Record<string, string>): Plugin => {
  let config: UserConfig;
    return ({
      config(c) {
        config = c;
      },
        configureServer(server) {
          Object.entries(redirects).forEach(([from, to]) => {
            const fromUrl = `${config.base || ''}${from}`;
            server.middlewares.use(fromUrl, (req, res, next) => {
              if (req.originalUrl === fromUrl) {
                res.writeHead(302, {
                  Location: `${config.base || ''}${to}`,
                });
                res.end();
              } else {
                next();
              }
            });
          });
        },
        name: 'dev-server-redirects',
    });
};

>>>>>>> 65864900
const publicUrlBaseHref = (): Plugin => {
  let config: UserConfig;
  return {
    config(c) {
      config = c;
    },
    name: 'public-url-base-href',
    transformIndexHtml: {
      handler() {
        return config.base
          ? [
              {
                attrs: {
                  href: config.base,
                },
                tag: 'meta',
              },
            ]
          : [];
      },
    },
  };
};

// public_url as / breaks the link component -- assuming that CRA did something
// to prevent that, idk
const publicUrl = (process.env.PUBLIC_URL || '') === '/' ? undefined : process.env.PUBLIC_URL;

// https://vitejs.dev/config/
export default defineConfig(({ mode }) => ({
  base: publicUrl,
  build: {
    commonjsOptions: {
      include: [/node_modules/, /notebook/],
    },
    outDir: 'build',
    rollupOptions: {
      input: {
        design: path.resolve(__dirname, 'design', 'index.html'),
        main: path.resolve(__dirname, 'index.html'),
      },
      output: {
        manualChunks: (id) => {
          if (id.includes('node_modules')) {
            return 'vendor';
          }
        },
      },
    },
    sourcemap: mode === 'production',
  },
  css: {
    modules: {
      generateScopedName: (name, filename) => {
        const basename = path.basename(filename).split('.')[0];
        const hashable = `${basename}_${name}`;
        const hash = crypto.createHash('sha256').update(filename).digest('hex').substring(0, 5);

        return `${hashable}_${hash}`;
      },
    },
    preprocessorOptions: {
      scss: {
        additionalData: fs.readFileSync('./src/shared/styles/global.scss'),
      },
    },
  },
  define: {
    'process.env.IS_DEV': JSON.stringify(mode === 'development'),
    'process.env.PUBLIC_URL': JSON.stringify((mode !== 'test' && publicUrl) || ''),
    'process.env.SERVER_ADDRESS': JSON.stringify(process.env.SERVER_ADDRESS),
    'process.env.VERSION': '"0.21.3-dev0"',
  },
  optimizeDeps: {
    include: ['notebook'],
  },
  plugins: [
    tsconfigPaths(),
    react(),
    publicUrlBaseHref(),
    mode !== 'test' &&
      checker({
        typescript: true,
      }),
    devServerRedirects({
      '/design': '/design/',
    }),
    cspHtml({
      cspRules: {
        'frame-src': ["'self'", 'netlify.determined.ai'],
        'object-src': ["'none'"],
        'script-src': ["'self'", 'cdn.segment.com'],
        'style-src': ["'self'", "'unsafe-inline'"],
      },
      hashEnabled: {
        'script-src': true,
        'style-src': false,
      },
    }),
  ],
  preview: {
    port: 3001,
    strictPort: true,
  },
  resolve: {
    alias: {
      // needed for react-dnd
      'react/jsx-runtime.js': 'react/jsx-runtime',
    },
  },
  server: {
    open: true,
    port: 3000,
    proxy: {
      '/api': { target: webpackProxyUrl },
      '/proxy': { target: webpackProxyUrl },
    },
    strictPort: true,
  },
  test: {
    css: {
      modules: {
        classNameStrategy: 'non-scoped',
      },
    },
    deps: {
      // necessary to fix react-dnd jsx runtime issue
      registerNodeLoader: true,
    },
    environment: 'jsdom',
    exclude: [...configDefaults.exclude, './src/e2e/*'],
    globals: true,
    setupFiles: ['./src/setupTests.ts'],
  },
}));<|MERGE_RESOLUTION|>--- conflicted
+++ resolved
@@ -13,25 +13,6 @@
 // want to fallback in case of empty string, hence no ??
 const webpackProxyUrl = process.env.DET_WEBPACK_PROXY_URL || 'http://localhost:8080';
 
-<<<<<<< HEAD
-=======
-// https://github.com/swagger-api/swagger-codegen/issues/10027
-const portableFetchFix = (): Plugin => ({
-  name: 'fix-portable-fetch',
-  transform: (source: string, id: string) => {
-    if (id.endsWith('api-ts-sdk/api.ts')) {
-      const newSource = new MagicString(source);
-      newSource.replace(
-        'import * as portableFetch from "portable-fetch"',
-        'import portableFetch from "portable-fetch"',
-      );
-      return {
-        code: newSource.toString(),
-        map: newSource.generateMap(),
-      };
-    }
-  },
-});
 
 const devServerRedirects = (redirects: Record<string, string>): Plugin => {
   let config: UserConfig;
@@ -58,7 +39,6 @@
     });
 };
 
->>>>>>> 65864900
 const publicUrlBaseHref = (): Plugin => {
   let config: UserConfig;
   return {
