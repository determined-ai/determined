--- conflicted
+++ resolved
@@ -151,15 +151,12 @@
   bool unmanaged = 40;
   // Time in seconds which experiment ran or has been running.
   optional int32 duration = 41;
-<<<<<<< HEAD
-  // Size of model definition file, for unmanaged experiments this should be 0.
-  optional int32 model_definition_size = 45;
-=======
   // The id of external experiment
   optional string external_experiment_id = 43;
   // The id of external trial
   optional string external_trial_id = 44;
->>>>>>> d8c7bd24
+  // Size of model definition file, for unmanaged experiments this should be 0.
+  optional int32 model_definition_size = 45;
 }
 
 // PatchExperiment is a partial update to an experiment with only id required.
