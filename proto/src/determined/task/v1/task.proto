--- conflicted
+++ resolved
@@ -119,13 +119,9 @@
   // ID of parent task (empty if root task)
   optional string parent_id = 8;
   // State of task execution.
-<<<<<<< HEAD
-  optional string task_state = 9;
+  optional GenericTaskState task_state = 9;
   // Flag for whether task can be paused or not.
   optional bool no_pause = 10;
-=======
-  optional GenericTaskState task_state = 9;
->>>>>>> 1bffab5c
 }
 
 // Address represents an exposed port on a container.
