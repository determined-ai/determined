--- conflicted
+++ resolved
@@ -99,92 +99,102 @@
     };
   }
 
-<<<<<<< HEAD
-  // Resume a search.
-  rpc ResumeSearch(ResumeSearchRequest) returns (ResumeSearchResponse) {
-    option (google.api.http) = {
-      post: "/api/v1/searches/{id}/resume"
-=======
   // Get the list of searcher events.
   rpc GetSearcherEventsV2(GetSearcherEventsV2Request)
       returns (GetSearcherEventsV2Response) {
     option (google.api.http) = {
       get: "/api/v2/searches/{search_id}/searcher_events"
->>>>>>> 41107a30
-    };
-    option (grpc.gateway.protoc_gen_swagger.options.openapiv2_operation) = {
-      tags: "Searches"
-    };
-  }
-
-<<<<<<< HEAD
-  // Resume multiple searches.
-  rpc ResumeSearches(ResumeSearchesRequest) returns (ResumeSearchesResponse) {
-    option (google.api.http) = {
-      post: "/api/v1/projects/{project_id}/searches/resume"
-=======
+    };
+    option (grpc.gateway.protoc_gen_swagger.options.openapiv2_operation) = {
+      tags: "Searches"
+    };
+  }
+
   // Submit operations to a custom searcher.
   rpc PostSearcherOperationsV2(PostSearcherOperationsV2Request)
       returns (PostSearcherOperationsV2Response) {
     option (google.api.http) = {
       post: "/api/v2/searches/{search_id}/searcher_operations"
->>>>>>> 41107a30
-      body: "*"
-    };
-    option (grpc.gateway.protoc_gen_swagger.options.openapiv2_operation) = {
-      tags: "Searches"
-    };
-  }
-
-<<<<<<< HEAD
-  // Pause an search.
-  rpc PauseSearch(PauseSearchRequest) returns (PauseSearchResponse) {
-    option (google.api.http) = {
-      post: "/api/v1/searches/{id}/pause"
-    };
-    option (grpc.gateway.protoc_gen_swagger.options.openapiv2_operation) = {
-      tags: "Searches"
-    };
-  }
-  // Pause multiple searches.
-  rpc PauseSearches(PauseSearchesRequest) returns (PauseSearchesResponse) {
-    option (google.api.http) = {
-      post: "/api/v1/projects/{project_id}/searches/pause"
-      body: "*"
-    };
-    option (grpc.gateway.protoc_gen_swagger.options.openapiv2_operation) = {
-      tags: "Searches"
-    };
-  }
-
-  // Cancel an search.
-  rpc CancelSearch(CancelSearchRequest) returns (CancelSearchResponse) {
-    option (google.api.http) = {
-      post: "/api/v1/searches/{id}/cancel"
-    };
-    option (grpc.gateway.protoc_gen_swagger.options.openapiv2_operation) = {
-      tags: "Searches"
-    };
-  }
-
-  // Cancel multiple searches.
-  rpc CancelSearches(CancelSearchesRequest) returns (CancelSearchesResponse) {
-    option (google.api.http) = {
-      post: "/api/v1/projects/{project_id}/searches/cancel"
-=======
+      body: "*"
+    };
+    option (grpc.gateway.protoc_gen_swagger.options.openapiv2_operation) = {
+      tags: "Searches"
+    };
+  }
+
   // Retain logs for a search.
   rpc PutSearchRetainLogs(PutSearchRetainLogsRequest)
       returns (PutSearchRetainLogsResponse) {
     option (google.api.http) = {
       put: "/api/v1/search/{search_id}/retain_logs"
->>>>>>> 41107a30
-      body: "*"
-    };
-    option (grpc.gateway.protoc_gen_swagger.options.openapiv2_operation) = {
-      tags: "Searches"
-    };
-  }
-<<<<<<< HEAD
+      body: "*"
+    };
+    option (grpc.gateway.protoc_gen_swagger.options.openapiv2_operation) = {
+      tags: "Searches"
+    };
+  }
+
+  // Resume a search.
+  rpc ResumeSearch(ResumeSearchRequest) returns (ResumeSearchResponse) {
+    option (google.api.http) = {
+      post: "/api/v1/searches/{id}/resume"
+    };
+    option (grpc.gateway.protoc_gen_swagger.options.openapiv2_operation) = {
+      tags: "Searches"
+    };
+  }
+
+  // Resume multiple searches.
+  rpc ResumeSearches(ResumeSearchesRequest) returns (ResumeSearchesResponse) {
+    option (google.api.http) = {
+      post: "/api/v1/projects/{project_id}/searches/resume"
+      body: "*"
+    };
+    option (grpc.gateway.protoc_gen_swagger.options.openapiv2_operation) = {
+      tags: "Searches"
+    };
+  }
+
+  // Pause an search.
+  rpc PauseSearch(PauseSearchRequest) returns (PauseSearchResponse) {
+    option (google.api.http) = {
+      post: "/api/v1/searches/{id}/pause"
+    };
+    option (grpc.gateway.protoc_gen_swagger.options.openapiv2_operation) = {
+      tags: "Searches"
+    };
+  }
+  // Pause multiple searches.
+  rpc PauseSearches(PauseSearchesRequest) returns (PauseSearchesResponse) {
+    option (google.api.http) = {
+      post: "/api/v1/projects/{project_id}/searches/pause"
+      body: "*"
+    };
+    option (grpc.gateway.protoc_gen_swagger.options.openapiv2_operation) = {
+      tags: "Searches"
+    };
+  }
+
+  // Cancel an search.
+  rpc CancelSearch(CancelSearchRequest) returns (CancelSearchResponse) {
+    option (google.api.http) = {
+      post: "/api/v1/searches/{id}/cancel"
+    };
+    option (grpc.gateway.protoc_gen_swagger.options.openapiv2_operation) = {
+      tags: "Searches"
+    };
+  }
+
+  // Cancel multiple searches.
+  rpc CancelSearches(CancelSearchesRequest) returns (CancelSearchesResponse) {
+    option (google.api.http) = {
+      post: "/api/v1/projects/{project_id}/searches/cancel"
+      body: "*"
+    };
+    option (grpc.gateway.protoc_gen_swagger.options.openapiv2_operation) = {
+      tags: "Searches"
+    };
+  }
 
   // Kill an search.
   rpc KillSearch(KillSearchRequest) returns (KillSearchResponse) {
@@ -272,6 +282,4 @@
       tags: "Searches"
     };
   }
-=======
->>>>>>> 41107a30
 }