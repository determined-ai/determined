syntax = "proto3";

package determined.api.v1;
option go_package = "github.com/determined-ai/determined/proto/pkg/apiv1";

import "google/protobuf/timestamp.proto";
import "determined/checkpoint/v1/checkpoint.proto";
import "determined/api/v1/command.proto";
import "determined/api/v1/pagination.proto";
import "determined/task/v1/task.proto";
import "determined/api/v1/trial.proto";
import "determined/log/v1/log.proto";
import "determined/util/v1/util.proto";
import "protoc-gen-swagger/options/annotations.proto";

// Request to create a new generic task.
message CreateGenericTaskRequest {
  option (grpc.gateway.protoc_gen_swagger.options.openapiv2_schema) = {
    json_schema: { required: [ "context_directory", "config", "project_id" ] }
  };
  // Generic task context.
  repeated determined.util.v1.File context_directory = 1;
  // Generic task config (YAML).
  string config = 2;
  // Project id to contain the experiment.
  optional int32 project_id = 3;
<<<<<<< HEAD
  // Parent ID of new task
  optional string parent_id = 4;
  // Unmanaged experiments are detached. Maybe?
  // optional bool unmanaged = 40;
=======
>>>>>>> 99d771b5
}

// Response to CreateExperimentRequest.
message CreateGenericTaskResponse {
  option (grpc.gateway.protoc_gen_swagger.options.openapiv2_schema) = {
    json_schema: { required: [ "task_id" ] }
  };
  // The created generic taskID.
  string task_id = 1;
  // List of any related warnings.
  repeated LaunchWarning warnings = 2;
}

// Get the requested task.
message GetTaskRequest {
  option (grpc.gateway.protoc_gen_swagger.options.openapiv2_schema) = {
    json_schema: { required: [ "task_id" ] }
  };
  // The requested task id.
  string task_id = 1;
}

// Response to GetTaskRequest.
message GetTaskResponse {
  option (grpc.gateway.protoc_gen_swagger.options.openapiv2_schema) = {
    json_schema: { required: [ "task" ] }
  };

  // The requested task.
  determined.task.v1.Task task = 1;
}

// Request for an task's context directory.
message GetTaskContextDirectoryRequest {
  // The id of the experiment.
  string task_id = 1;
}

// Response to GetTaskContextDirectoryRequest.
message GetTaskContextDirectoryResponse {
  option (grpc.gateway.protoc_gen_swagger.options.openapiv2_schema) = {
    json_schema: { required: [ "b64_tgz" ] }
  };
  // The base64-encoded, gzipped, tarball.
  string b64_tgz = 1;
}

// Request to PostTaskLogs.
message PostTaskLogsRequest {
  option (grpc.gateway.protoc_gen_swagger.options.openapiv2_schema) = {
    json_schema: { required: [ "logs" ] }
  };
  // The logs to persist.
  repeated task.v1.TaskLog logs = 1;
}

// Response to PostTaskLogs.
message PostTaskLogsResponse {}

// Request a count of active tasks by type.
message GetActiveTasksCountRequest {}

// Response to GetActiveTasksCountRequest.
message GetActiveTasksCountResponse {
  option (grpc.gateway.protoc_gen_swagger.options.openapiv2_schema) = {
    json_schema: {
      required: [ "commands", "notebooks", "shells", "tensorboards" ]
    }
  };

  // The count of commands.
  int32 commands = 1;
  // The count of notebooks.
  int32 notebooks = 2;
  // The count of shells.
  int32 shells = 3;
  // The count of TensorBoards.
  int32 tensorboards = 4;
}

// Mark the given task as ready.
message AllocationReadyRequest {
  // The id of the allocation.
  string allocation_id = 1;
}
// Response to AllocationReadyRequest.
message AllocationReadyResponse {}

// Mark the given task as waiting.
message AllocationWaitingRequest {
  // The id of the allocation.
  string allocation_id = 1;
}
// Response to AllocationWaitingRequest.
message AllocationWaitingResponse {}

// Stream task logs.
message TaskLogsRequest {
  option (grpc.gateway.protoc_gen_swagger.options.openapiv2_schema) = {
    json_schema: { required: [ "task_id" ] }
  };
  // The id of the task.
  string task_id = 1;
  // Limit the number of trial logs. A value of 0 denotes no limit.
  int32 limit = 4;
  // Continue following logs until the trial stops.
  bool follow = 5;
  // Limit the task logs to particular allocations.
  repeated string allocation_ids = 6;
  // Limit the trial logs to a subset of agents.
  repeated string agent_ids = 7;
  // Limit the trial logs to a subset of containers.
  repeated string container_ids = 8;
  // Limit the trial logs to a subset of ranks.
  repeated int32 rank_ids = 9;
  // Limit the trial logs to a subset of agents.
  repeated determined.log.v1.LogLevel levels = 10;
  // Limit the trial logs to a subset of output streams.
  repeated string stdtypes = 11;
  // Limit the trial logs to a subset of sources.
  repeated string sources = 12;
  // Limit the trial logs to ones with a timestamp before a given time.
  google.protobuf.Timestamp timestamp_before = 13;
  // Limit the trial logs to ones with a timestamp after a given time.
  google.protobuf.Timestamp timestamp_after = 14;
  // Order logs in either ascending or descending order by timestamp.
  OrderBy order_by = 15;
  // Search the logs by whether the text contains a substring.
  string search_text = 16;
}

// Response to TaskLogsRequest.
message TaskLogsResponse {
  option (grpc.gateway.protoc_gen_swagger.options.openapiv2_schema) = {
    json_schema: {
      required: [ "id", "level", "log", "message", "task_id", "timestamp" ]
    }
  };
  // The ID of the log.
  string id = 1;
  // The timestamp of the log.
  google.protobuf.Timestamp timestamp = 2;
  // The flat version of the log that UIs have shown historically.
  string message = 3 [deprecated = true];
  // The level of the log.
  determined.log.v1.LogLevel level = 4;
  // The ID of the task.
  string task_id = 5;
  // The ID of the allocation.
  optional string allocation_id = 6;
  // The agent the logs came from.
  optional string agent_id = 7;
  // The ID of the container or, in the case of k8s, the pod name.
  optional string container_id = 8;
  // The rank ID.
  optional int32 rank_id = 9;
  // The text of the log entry.
  string log = 10;
  // The source of the log entry.
  optional string source = 11;
  // The output stream (e.g. stdout, stderr).
  optional string stdtype = 12;
}

// Stream distinct task log fields.
message TaskLogsFieldsRequest {
  option (grpc.gateway.protoc_gen_swagger.options.openapiv2_schema) = {
    json_schema: { required: [ "task_id" ] }
  };
  // The ID of the task.
  string task_id = 1;
  // Continue following fields until the task stops.
  bool follow = 2;
}

// Response to TaskLogsFieldsRequest.
message TaskLogsFieldsResponse {
  option (grpc.gateway.protoc_gen_swagger.options.openapiv2_schema) = {
    json_schema: { required: [] }
  };
  // The distint allocation IDs present in the logs.
  repeated string allocation_ids = 1;
  // The distinct agent IDs present in the logs.
  repeated string agent_ids = 2;
  // The distinct container IDs present in the logs.
  repeated string container_ids = 3;
  // The distinct rank IDs present in the logs.
  repeated int32 rank_ids = 4;
  // The distinct stdtypes present in the logs.
  repeated string stdtypes = 5;
  // The distinct sources present in the logs.
  repeated string sources = 6;
}

// Report the given checkpoint for the task.
message ReportCheckpointRequest {
  option (grpc.gateway.protoc_gen_swagger.options.openapiv2_schema) = {
    json_schema: { required: [ "checkpoint" ] }
  };
  // The training metrics to persist.
  determined.checkpoint.v1.Checkpoint checkpoint = 1;
}
// Response to ReportCheckpointRequest.
message ReportCheckpointResponse {}

// Request the information of all tasks.
message GetTasksRequest {}

// Response to GetTasksRequest.
message GetTasksResponse {
  // Information about a task for external display.
  map<string, determined.task.v1.AllocationSummary> allocation_id_to_summary =
      1;
}

// Get the accelerator data for each allocation associated with a task.
message GetTaskAcceleratorDataRequest {
  option (grpc.gateway.protoc_gen_swagger.options.openapiv2_schema) = {
    json_schema: { required: [ "task_id" ] }
  };
  // The id of the task.
  string task_id = 1;
}
// Response to GetTaskAcceleratorDataResponse
message GetTaskAcceleratorDataResponse {
  option (grpc.gateway.protoc_gen_swagger.options.openapiv2_schema) = {
    json_schema: { required: [ "accelerator_data" ] }
  };
  // The accelerator data for each allocation associated with the task.
  repeated AcceleratorData accelerator_data = 1;
}

// Gets some allocation.
message GetAllocationRequest {
  option (grpc.gateway.protoc_gen_swagger.options.openapiv2_schema) = {
    json_schema: { required: [ "allocation_id" ] }
  };
  // The id of the allocation.
  string allocation_id = 1;
}
// Response to GetAllocationRequest
message GetAllocationResponse {
  option (grpc.gateway.protoc_gen_swagger.options.openapiv2_schema) = {
    json_schema: { required: [ "allocation" ] }
  };
  // The id of the allocation.
  determined.task.v1.Allocation allocation = 1;
}

// Gets task configuration JSON
message GetGenericTaskConfigRequest {
  option (grpc.gateway.protoc_gen_swagger.options.openapiv2_schema) = {
    json_schema: { required: [ "task_id" ] }
  };
  // The id of the task.
  string task_id = 1;
}

// Response to GetTaskConfigRequest
message GetGenericTaskConfigResponse {
  option (grpc.gateway.protoc_gen_swagger.options.openapiv2_schema) = {
    json_schema: { required: [ "config" ] }
  };
  // The config of the task
  string config = 1;
}<|MERGE_RESOLUTION|>--- conflicted
+++ resolved
@@ -24,13 +24,8 @@
   string config = 2;
   // Project id to contain the experiment.
   optional int32 project_id = 3;
-<<<<<<< HEAD
   // Parent ID of new task
   optional string parent_id = 4;
-  // Unmanaged experiments are detached. Maybe?
-  // optional bool unmanaged = 40;
-=======
->>>>>>> 99d771b5
 }
 
 // Response to CreateExperimentRequest.
