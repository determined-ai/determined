syntax = "proto3";

package determined.api.v1;
option go_package = "github.com/determined-ai/determined/proto/pkg/apiv1";

import "google/api/annotations.proto";
import "protoc-gen-swagger/options/annotations.proto";

import "determined/api/v1/agent.proto";
import "determined/api/v1/auth.proto";
import "determined/api/v1/checkpoint.proto";
import "determined/api/v1/command.proto";
import "determined/api/v1/experiment.proto";
import "determined/api/v1/group.proto";
import "determined/api/v1/job.proto";
import "determined/api/v1/master.proto";
import "determined/api/v1/model.proto";
import "determined/api/v1/notebook.proto";
import "determined/api/v1/project.proto";
import "determined/api/v1/rbac.proto";
import "determined/api/v1/run.proto";
import "determined/api/v1/task.proto";
import "determined/api/v1/template.proto";
import "determined/api/v1/tensorboard.proto";
import "determined/api/v1/trial.proto";
import "determined/api/v1/shell.proto";
import "determined/api/v1/user.proto";
import "determined/api/v1/webhook.proto";
import "determined/api/v1/workspace.proto";
import "determined/api/v1/resourcepool.proto";

option (grpc.gateway.protoc_gen_swagger.options.openapiv2_swagger) = {
  info: {
    title: "Determined API (Beta)"
    description: "Determined helps deep learning teams train models more "
                 "quickly, easily share GPU resources, and effectively "
                 "collaborate. Determined allows deep learning engineers to "
                 "focus on building and training models at scale, without "
                 "needing to worry about DevOps or writing custom code for "
                 "common tasks like fault tolerance or experiment "
                 "tracking.\n\nYou can think of Determined as a platform that "
                 "bridges the gap between tools like TensorFlow and PyTorch "
                 "--- which work great for a single researcher with a single "
                 "GPU --- to the challenges that arise when doing deep "
                 "learning at scale, as teams, clusters, and data sets all "
                 "increase in size."
    version: "0.1"
    contact: {
      name: "Determined AI"
      url: "https://determined.ai/"
      email: "community@determined.ai"
    }
    license: {
      name: "Apache 2.0"
      url: "http://www.apache.org/licenses/LICENSE-2.0.html"
    }
  }
  schemes: [ HTTP, HTTPS ]
  external_docs: { description: "Determined AI Documentation" url: "/docs" }
  security_definitions: {
    security: {
      key: "BearerToken"
      value: {
        type: TYPE_API_KEY
        description: "Bearer token authentication strategy"
        name: "Authorization"
        in: IN_HEADER
      }
    }
  }
  security: {
    security_requirement: {
      key: "BearerToken"
      value: {}
    }
  }
};

// Determined is the official v1 of the Determined API.
service Determined {
  // Login the user.
  rpc Login(LoginRequest) returns (LoginResponse) {
    option (google.api.http) = {
      post: "/api/v1/auth/login"
      body: "*"
    };
    option (grpc.gateway.protoc_gen_swagger.options.openapiv2_operation) = {
      tags: "Authentication"
      security: {}
    };
  }
  // Get the current user.
  rpc CurrentUser(CurrentUserRequest) returns (CurrentUserResponse) {
    option (google.api.http) = {
      get: "/api/v1/auth/user"
    };
    option (grpc.gateway.protoc_gen_swagger.options.openapiv2_operation) = {
      tags: "Authentication"
    };
  }
  // Logout the user.
  rpc Logout(LogoutRequest) returns (LogoutResponse) {
    option (google.api.http) = {
      post: "/api/v1/auth/logout"
    };
    option (grpc.gateway.protoc_gen_swagger.options.openapiv2_operation) = {
      tags: "Authentication"
    };
  }

  // Get a list of users.
  rpc GetUsers(GetUsersRequest) returns (GetUsersResponse) {
    option (google.api.http) = {
      get: "/api/v1/users"
    };
    option (grpc.gateway.protoc_gen_swagger.options.openapiv2_operation) = {
      tags: "Users"
    };
  }
  // Get a user's settings for website
  rpc GetUserSetting(GetUserSettingRequest) returns (GetUserSettingResponse) {
    option (google.api.http) = {
      get: "/api/v1/users/setting",
    };
    option (grpc.gateway.protoc_gen_swagger.options.openapiv2_operation) = {
      tags: "Users"
    };
  }
  // Reset a user's settings for website
  rpc ResetUserSetting(ResetUserSettingRequest)
      returns (ResetUserSettingResponse) {
    option (google.api.http) = {
      post: "/api/v1/users/setting/reset",
    };
    option (grpc.gateway.protoc_gen_swagger.options.openapiv2_operation) = {
      tags: "Users"
    };
  }
  // Post a user's settings for website
  rpc PostUserSetting(PostUserSettingRequest)
      returns (PostUserSettingResponse) {
    option (google.api.http) = {
      post: "/api/v1/users/setting",
      body: "*"
    };
    option (grpc.gateway.protoc_gen_swagger.options.openapiv2_operation) = {
      tags: "Users"
    };
  }
  // Get the requested user.
  rpc GetUser(GetUserRequest) returns (GetUserResponse) {
    option (google.api.http) = {
      get: "/api/v1/users/{user_id}"
    };
    option (grpc.gateway.protoc_gen_swagger.options.openapiv2_operation) = {
      tags: "Users"
    };
  }

  // Get the requested user with username.
  rpc GetUserByUsername(GetUserByUsernameRequest)
      returns (GetUserByUsernameResponse) {
    option (google.api.http) = {
      get: "/api/v1/users/{username}/by-username"
    };
    option (grpc.gateway.protoc_gen_swagger.options.openapiv2_operation) = {
      tags: "Users"
    };
  }

  // Get the current user.
  rpc GetMe(GetMeRequest) returns (GetMeResponse) {
    option (google.api.http) = {
      get: "/api/v1/me"
    };
    option (grpc.gateway.protoc_gen_swagger.options.openapiv2_operation) = {
      tags: "Users"
    };
  }

  // Create a new user.
  rpc PostUser(PostUserRequest) returns (PostUserResponse) {
    option (google.api.http) = {
      post: "/api/v1/users"
      body: "*"
    };
    option (grpc.gateway.protoc_gen_swagger.options.openapiv2_operation) = {
      tags: "Users"
    };
  }
  // Set the requested user's password.
  rpc SetUserPassword(SetUserPasswordRequest)
      returns (SetUserPasswordResponse) {
    option (google.api.http) = {
      post: "/api/v1/users/{user_id}/password"
      body: "password"
    };
    option (grpc.gateway.protoc_gen_swagger.options.openapiv2_operation) = {
      tags: "Users"
    };
  }
  // Assign multiple users to multiple groups.
  rpc AssignMultipleGroups(AssignMultipleGroupsRequest)
      returns (AssignMultipleGroupsResponse) {
    option (google.api.http) = {
      patch: "/api/v1/users/assignments",
      body: "*"
    };
    option (grpc.gateway.protoc_gen_swagger.options.openapiv2_operation) = {
      tags: "Internal"
    };
  }
  // Patch a user's fields.
  rpc PatchUser(PatchUserRequest) returns (PatchUserResponse) {
    option (google.api.http) = {
      patch: "/api/v1/users/{user_id}",
      body: "user"
    };
    option (grpc.gateway.protoc_gen_swagger.options.openapiv2_operation) = {
      tags: "Users"
    };
  }
  // Patch multiple users' activation status.
  rpc PatchUsers(PatchUsersRequest) returns (PatchUsersResponse) {
    option (google.api.http) = {
      patch: "/api/v1/users",
      body: "*"
    };
    option (grpc.gateway.protoc_gen_swagger.options.openapiv2_operation) = {
      tags: "Internal"
    };
  }
  // Get telemetry information.
  rpc GetTelemetry(GetTelemetryRequest) returns (GetTelemetryResponse) {
    option (google.api.http) = {
      get: "/api/v1/master/telemetry"
    };
    option (grpc.gateway.protoc_gen_swagger.options.openapiv2_operation) = {
      tags: "Internal"
      security: {}
    };
  }
  // Get master information.
  rpc GetMaster(GetMasterRequest) returns (GetMasterResponse) {
    option (google.api.http) = {
      get: "/api/v1/master"
    };
    option (grpc.gateway.protoc_gen_swagger.options.openapiv2_operation) = {
      tags: "Cluster"
      security: {}
    };
  }
  // Get master config.
  rpc GetMasterConfig(GetMasterConfigRequest)
      returns (GetMasterConfigResponse) {
    option (google.api.http) = {
      get: "/api/v1/master/config"
    };
    option (grpc.gateway.protoc_gen_swagger.options.openapiv2_operation) = {
      tags: "Cluster"
    };
  }
  // Patch master config.
  rpc PatchMasterConfig(PatchMasterConfigRequest)
      returns (PatchMasterConfigResponse) {
    option (google.api.http) = {
      patch: "/api/v1/master/config"
      body: "*"
    };
    option (grpc.gateway.protoc_gen_swagger.options.openapiv2_operation) = {
      tags: "Cluster"
    };
  }
  // Stream master logs.
  rpc MasterLogs(MasterLogsRequest) returns (stream MasterLogsResponse) {
    option (google.api.http) = {
      get: "/api/v1/master/logs"
    };
    option (grpc.gateway.protoc_gen_swagger.options.openapiv2_operation) = {
      tags: "Cluster"
    };
  }
  // Get a set of agents from the cluster.
  rpc GetAgents(GetAgentsRequest) returns (GetAgentsResponse) {
    option (google.api.http) = {
      get: "/api/v1/agents"
    };
    option (grpc.gateway.protoc_gen_swagger.options.openapiv2_operation) = {
      tags: "Cluster"
    };
  }
  // Get the requested agent.
  rpc GetAgent(GetAgentRequest) returns (GetAgentResponse) {
    option (google.api.http) = {
      get: "/api/v1/agents/{agent_id}"
    };
    option (grpc.gateway.protoc_gen_swagger.options.openapiv2_operation) = {
      tags: "Cluster"
    };
  }
  // Get all the slots for an agent.
  rpc GetSlots(GetSlotsRequest) returns (GetSlotsResponse) {
    option (google.api.http) = {
      get: "/api/v1/agents/{agent_id}/slots"
    };
    option (grpc.gateway.protoc_gen_swagger.options.openapiv2_operation) = {
      tags: "Cluster"
    };
  }
  // Get the requested slot for an agent.
  rpc GetSlot(GetSlotRequest) returns (GetSlotResponse) {
    option (google.api.http) = {
      get: "/api/v1/agents/{agent_id}/slots/{slot_id}"
    };
    option (grpc.gateway.protoc_gen_swagger.options.openapiv2_operation) = {
      tags: "Cluster"
    };
  }
  // Enable the agent.
  rpc EnableAgent(EnableAgentRequest) returns (EnableAgentResponse) {
    option (google.api.http) = {
      post: "/api/v1/agents/{agent_id}/enable"
    };
    option (grpc.gateway.protoc_gen_swagger.options.openapiv2_operation) = {
      tags: "Cluster"
    };
  }
  // Disable the agent.
  rpc DisableAgent(DisableAgentRequest) returns (DisableAgentResponse) {
    option (google.api.http) = {
      post: "/api/v1/agents/{agent_id}/disable"
      body: "*"
    };
    option (grpc.gateway.protoc_gen_swagger.options.openapiv2_operation) = {
      tags: "Cluster"
    };
  }
  // Enable the slot.
  rpc EnableSlot(EnableSlotRequest) returns (EnableSlotResponse) {
    option (google.api.http) = {
      post: "/api/v1/agents/{agent_id}/slots/{slot_id}/enable"
    };
    option (grpc.gateway.protoc_gen_swagger.options.openapiv2_operation) = {
      tags: "Cluster"
    };
  }
  // Disable the slot.
  rpc DisableSlot(DisableSlotRequest) returns (DisableSlotResponse) {
    option (google.api.http) = {
      post: "/api/v1/agents/{agent_id}/slots/{slot_id}/disable"
      body: "*"
    };
    option (grpc.gateway.protoc_gen_swagger.options.openapiv2_operation) = {
      tags: "Cluster"
    };
  }

  // Create an experiment.
  rpc CreateGenericTask(CreateGenericTaskRequest)
      returns (CreateGenericTaskResponse) {
    option (google.api.http) = {
      post: "/api/v1/generic-tasks"
      body: "*"
    };
    option (grpc.gateway.protoc_gen_swagger.options.openapiv2_operation) = {
      tags: "Internal"
    };
  }

  // Create an experiment.
  rpc CreateExperiment(CreateExperimentRequest)
      returns (CreateExperimentResponse) {
    option (google.api.http) = {
      post: "/api/v1/experiments"
      body: "*"
    };
    option (grpc.gateway.protoc_gen_swagger.options.openapiv2_operation) = {
      tags: "Internal"
    };
  }
  // Put an experiment by external id.
  rpc PutExperiment(PutExperimentRequest) returns (PutExperimentResponse) {
    option (google.api.http) = {
      put: "/api/v1/experiments/by-external-id/{external_experiment_id}"
      body: "create_experiment_request"
    };
    option (grpc.gateway.protoc_gen_swagger.options.openapiv2_operation) = {
      tags: "Internal"
    };
  }
  // Continues an experiment either to make the existing experiment train longer
  // or to retry it.
  rpc ContinueExperiment(ContinueExperimentRequest)
      returns (ContinueExperimentResponse) {
    option (google.api.http) = {
      post: "/api/v1/experiments/continue"
      body: "*"
    };
    option (grpc.gateway.protoc_gen_swagger.options.openapiv2_operation) = {
      tags: "Internal"
    };
  }
  // Get the requested experiment.
  rpc GetExperiment(GetExperimentRequest) returns (GetExperimentResponse) {
    option (google.api.http) = {
      get: "/api/v1/experiments/{experiment_id}"
    };
    option (grpc.gateway.protoc_gen_swagger.options.openapiv2_operation) = {
      tags: "Experiments"
    };
  }
  // Get a list of experiments.
  rpc GetExperiments(GetExperimentsRequest) returns (GetExperimentsResponse) {
    option (google.api.http) = {
      get: "/api/v1/experiments"
    };
    option (grpc.gateway.protoc_gen_swagger.options.openapiv2_operation) = {
      tags: "Experiments"
    };
  }
  // Get the model definition of an experiment.
  rpc GetModelDef(GetModelDefRequest) returns (GetModelDefResponse) {
    option (google.api.http) = {
      get: "/api/v1/experiments/{experiment_id}/model_def"
    };
    option (grpc.gateway.protoc_gen_swagger.options.openapiv2_operation) = {
      tags: "Experiments"
    };
    option deprecated = true;  // Use GetTaskModelDef instead.
  }
  // Get the model definition of a task.
  rpc GetTaskContextDirectory(GetTaskContextDirectoryRequest)
      returns (GetTaskContextDirectoryResponse) {
    option (google.api.http) = {
      get: "/api/v1/tasks/{task_id}/context_directory"
    };
    option (grpc.gateway.protoc_gen_swagger.options.openapiv2_operation) = {
      tags: "Tasks"
    };
  }
  // Get the model definition file tree of an experiment.
  rpc GetModelDefTree(GetModelDefTreeRequest)
      returns (GetModelDefTreeResponse) {
    option (google.api.http) = {
      get: "/api/v1/experiments/{experiment_id}/file_tree"
    };
    option (grpc.gateway.protoc_gen_swagger.options.openapiv2_operation) = {
      tags: "Experiments"
    };
  }
  // Get one file content of model definition of an experiment.
  rpc GetModelDefFile(GetModelDefFileRequest)
      returns (GetModelDefFileResponse) {
    option (google.api.http) = {
      post: "/api/v1/experiments/{experiment_id}/file"
      body: "*"
    };
    option (grpc.gateway.protoc_gen_swagger.options.openapiv2_operation) = {
      tags: "Experiments"
    };
  }
  // Get a list of unique experiment labels (sorted by popularity).
  rpc GetExperimentLabels(GetExperimentLabelsRequest)
      returns (GetExperimentLabelsResponse) {
    option (google.api.http) = {
      get: "/api/v1/experiment/labels"
    };
    option (grpc.gateway.protoc_gen_swagger.options.openapiv2_operation) = {
      tags: "Experiments"
    };
  }
  // Get the validation history for an experiment.
  rpc GetExperimentValidationHistory(GetExperimentValidationHistoryRequest)
      returns (GetExperimentValidationHistoryResponse) {
    option (google.api.http) = {
      get: "/api/v1/experiments/{experiment_id}/validation-history"
    };
    option (grpc.gateway.protoc_gen_swagger.options.openapiv2_operation) = {
      tags: "Experiments"
    };
  }
  // Activate an experiment.
  rpc ActivateExperiment(ActivateExperimentRequest)
      returns (ActivateExperimentResponse) {
    option (google.api.http) = {
      post: "/api/v1/experiments/{id}/activate"
    };
    option (grpc.gateway.protoc_gen_swagger.options.openapiv2_operation) = {
      tags: "Experiments"
    };
  }
  // Activate multiple experiments.
  rpc ActivateExperiments(ActivateExperimentsRequest)
      returns (ActivateExperimentsResponse) {
    option (google.api.http) = {
      post: "/api/v1/experiments/activate"
      body: "*"
    };
    option (grpc.gateway.protoc_gen_swagger.options.openapiv2_operation) = {
      tags: "Experiments"
    };
  }
  // Pause an experiment.
  rpc PauseExperiment(PauseExperimentRequest)
      returns (PauseExperimentResponse) {
    option (google.api.http) = {
      post: "/api/v1/experiments/{id}/pause"
    };
    option (grpc.gateway.protoc_gen_swagger.options.openapiv2_operation) = {
      tags: "Experiments"
    };
  }
  // Pause multiple experiments.
  rpc PauseExperiments(PauseExperimentsRequest)
      returns (PauseExperimentsResponse) {
    option (google.api.http) = {
      post: "/api/v1/experiments/pause"
      body: "*"
    };
    option (grpc.gateway.protoc_gen_swagger.options.openapiv2_operation) = {
      tags: "Experiments"
    };
  }
  // Cancel an experiment.
  rpc CancelExperiment(CancelExperimentRequest)
      returns (CancelExperimentResponse) {
    option (google.api.http) = {
      post: "/api/v1/experiments/{id}/cancel"
    };
    option (grpc.gateway.protoc_gen_swagger.options.openapiv2_operation) = {
      tags: "Experiments"
    };
  }
  // Cancel multiple experiments.
  rpc CancelExperiments(CancelExperimentsRequest)
      returns (CancelExperimentsResponse) {
    option (google.api.http) = {
      post: "/api/v1/experiments/cancel"
      body: "*"
    };
    option (grpc.gateway.protoc_gen_swagger.options.openapiv2_operation) = {
      tags: "Experiments"
    };
  }
  // Kill an experiment.
  rpc KillExperiment(KillExperimentRequest) returns (KillExperimentResponse) {
    option (google.api.http) = {
      post: "/api/v1/experiments/{id}/kill"
    };
    option (grpc.gateway.protoc_gen_swagger.options.openapiv2_operation) = {
      tags: "Experiments"
    };
  }
  // Kill multiple experiments.
  rpc KillExperiments(KillExperimentsRequest)
      returns (KillExperimentsResponse) {
    option (google.api.http) = {
      post: "/api/v1/experiments/kill"
      body: "*"
    };
    option (grpc.gateway.protoc_gen_swagger.options.openapiv2_operation) = {
      tags: "Experiments"
    };
  }
  // Archive an experiment.
  rpc ArchiveExperiment(ArchiveExperimentRequest)
      returns (ArchiveExperimentResponse) {
    option (google.api.http) = {
      post: "/api/v1/experiments/{id}/archive"
    };
    option (grpc.gateway.protoc_gen_swagger.options.openapiv2_operation) = {
      tags: "Experiments"
    };
  }
  // Archive multiple experiments.
  rpc ArchiveExperiments(ArchiveExperimentsRequest)
      returns (ArchiveExperimentsResponse) {
    option (google.api.http) = {
      post: "/api/v1/experiments/archive"
      body: "*"
    };
    option (grpc.gateway.protoc_gen_swagger.options.openapiv2_operation) = {
      tags: "Experiments"
    };
  }
  // Unarchive an experiment.
  rpc UnarchiveExperiment(UnarchiveExperimentRequest)
      returns (UnarchiveExperimentResponse) {
    option (google.api.http) = {
      post: "/api/v1/experiments/{id}/unarchive"
    };
    option (grpc.gateway.protoc_gen_swagger.options.openapiv2_operation) = {
      tags: "Experiments"
    };
  }
  // Unarchive multiple experiments.
  rpc UnarchiveExperiments(UnarchiveExperimentsRequest)
      returns (UnarchiveExperimentsResponse) {
    option (google.api.http) = {
      post: "/api/v1/experiments/unarchive"
      body: "*"
    };
    option (grpc.gateway.protoc_gen_swagger.options.openapiv2_operation) = {
      tags: "Experiments"
    };
  }
  // Patch an experiment's fields.
  rpc PatchExperiment(PatchExperimentRequest)
      returns (PatchExperimentResponse) {
    option (google.api.http) = {
      patch: "/api/v1/experiments/{experiment.id}"
      body: "experiment"
    };
    option (grpc.gateway.protoc_gen_swagger.options.openapiv2_operation) = {
      tags: "Experiments"
    };
  }
  // Delete multiple experiments.
  rpc DeleteExperiments(DeleteExperimentsRequest)
      returns (DeleteExperimentsResponse) {
    option (google.api.http) = {
      delete: "/api/v1/experiments/delete"
      body: "*"
    };
    option (grpc.gateway.protoc_gen_swagger.options.openapiv2_operation) = {
      tags: "Experiments"
    };
  }
  // Delete the requested experiment.
  rpc DeleteExperiment(DeleteExperimentRequest)
      returns (DeleteExperimentResponse) {
    option (google.api.http) = {
      delete: "/api/v1/experiments/{experiment_id}"
    };
    option (grpc.gateway.protoc_gen_swagger.options.openapiv2_operation) = {
      tags: "Experiments"
    };
  }
  // Get the best searcher validation for an experiment by the given metric.
  rpc GetBestSearcherValidationMetric(GetBestSearcherValidationMetricRequest)
      returns (GetBestSearcherValidationMetricResponse) {
    option (google.api.http) = {
      get: "/api/v1/experiments/{experiment_id}/searcher/best_searcher_validation_metric"
    };
    option (grpc.gateway.protoc_gen_swagger.options.openapiv2_operation) = {
      tags: "Internal"
    };
  }

  // Get a list of checkpoints for an experiment.
  rpc GetExperimentCheckpoints(GetExperimentCheckpointsRequest)
      returns (GetExperimentCheckpointsResponse) {
    option (google.api.http) = {
      get: "/api/v1/experiments/{id}/checkpoints"
    };
    option (grpc.gateway.protoc_gen_swagger.options.openapiv2_operation) = {
      tags: "Experiments"
    };
  }

  // Put a new label on the experiment.
  rpc PutExperimentLabel(PutExperimentLabelRequest)
      returns (PutExperimentLabelResponse) {
    option (google.api.http) = {
      put: "/api/v1/experiments/{experiment_id}/labels/{label}"
    };
    option (grpc.gateway.protoc_gen_swagger.options.openapiv2_operation) = {
      tags: "Experiments"
    };
  }

  // Delete a label from the experiment.
  rpc DeleteExperimentLabel(DeleteExperimentLabelRequest)
      returns (DeleteExperimentLabelResponse) {
    option (google.api.http) = {
      delete: "/api/v1/experiments/{experiment_id}/labels/{label}"
    };
    option (grpc.gateway.protoc_gen_swagger.options.openapiv2_operation) = {
      tags: "Experiments"
    };
  }

  // Preview hyperparameter search.
  rpc PreviewHPSearch(PreviewHPSearchRequest)
      returns (PreviewHPSearchResponse) {
    option (google.api.http) = {
      post: "/api/v1/preview-hp-search"
      body: "*"
    };
    option (grpc.gateway.protoc_gen_swagger.options.openapiv2_operation) = {
      tags: "Experiments"
    };
  }

  // Get the list of trials for an experiment.
  rpc GetExperimentTrials(GetExperimentTrialsRequest)
      returns (GetExperimentTrialsResponse) {
    option (google.api.http) = {
      get: "/api/v1/experiments/{experiment_id}/trials"
    };
    option (grpc.gateway.protoc_gen_swagger.options.openapiv2_operation) = {
      tags: [ "Trials", "Experiments" ]
    };
  }

  // Return a downsampled time series of metrics from multiple trials to compare
  // them side-by-side.
  rpc CompareTrials(CompareTrialsRequest) returns (CompareTrialsResponse) {
    option (google.api.http) = {
      get: "/api/v1/trials/time-series"
    };
    option (grpc.gateway.protoc_gen_swagger.options.openapiv2_operation) = {
      tags: "Experiments"
    };
  }

  // Reports a TrialSourceInfo entry for tracking inference or fine-tuning runs
  rpc ReportTrialSourceInfo(ReportTrialSourceInfoRequest)
      returns (ReportTrialSourceInfoResponse) {
    option (google.api.http) = {
      post: "/api/v1/trial-source-info"
      body: "*"
    };
    option (grpc.gateway.protoc_gen_swagger.options.openapiv2_operation) = {
      tags: [ "Internal" ]
    };
  }

  // Create unmanaged trial.
  rpc CreateTrial(CreateTrialRequest) returns (CreateTrialResponse) {
    option (google.api.http) = {
      post: "/api/v1/trials"
      body: "*"
    };
    option (grpc.gateway.protoc_gen_swagger.options.openapiv2_operation) = {
      tags: [ "Internal" ]
    };
  }

  // Put a trial.
  rpc PutTrial(PutTrialRequest) returns (PutTrialResponse) {
    option (google.api.http) = {
      put: "/api/v1/trials"
      body: "*"
    };
    option (grpc.gateway.protoc_gen_swagger.options.openapiv2_operation) = {
      tags: [ "Internal" ]
    };
  }

  // Patch (an unmanaged) trial.
  rpc PatchTrial(PatchTrialRequest) returns (PatchTrialResponse) {
    option (google.api.http) = {
      patch: "/api/v1/trials/{trial_id}"
      body: "*"
    };
    option (grpc.gateway.protoc_gen_swagger.options.openapiv2_operation) = {
      tags: [ "Internal" ]
    };
  }

  // Start (an unmanaged) trial.
  rpc StartTrial(StartTrialRequest) returns (StartTrialResponse) {
    option (google.api.http) = {
      post: "/api/v1/trials/{trial_id}/start"
      body: "*"
    };
    option (grpc.gateway.protoc_gen_swagger.options.openapiv2_operation) = {
      tags: [ "Internal" ]
    };
  }

  // Start syncing and prepare to be able to report to a run.
  // This should be called once per task that will report to the run.
  rpc RunPrepareForReporting(RunPrepareForReportingRequest)
      returns (RunPrepareForReportingResponse) {
    option (google.api.http) = {
      post: "/api/v1/runs/start"
      body: "*"
    };
    option (grpc.gateway.protoc_gen_swagger.options.openapiv2_operation) = {
      tags: [ "Internal" ]
    };
  }

  // Get a single trial.
  rpc GetTrial(GetTrialRequest) returns (GetTrialResponse) {
    option (google.api.http) = {
      get: "/api/v1/trials/{trial_id}"
    };
    option (grpc.gateway.protoc_gen_swagger.options.openapiv2_operation) = {
      tags: [ "Trials", "Experiments" ]
    };
  }

  // Get a single trial by external id.
  rpc GetTrialByExternalID(GetTrialByExternalIDRequest)
      returns (GetTrialByExternalIDResponse) {
    option (google.api.http) = {
      get: "/api/v1/trials/by-external-id/{external_experiment_id}/{external_trial_id}"
    };
    option (grpc.gateway.protoc_gen_swagger.options.openapiv2_operation) = {
      tags: [ "Internal" ]
    };
  }

  // Get the list of workloads for a trial.
  rpc GetTrialWorkloads(GetTrialWorkloadsRequest)
      returns (GetTrialWorkloadsResponse) {
    option (google.api.http) = {
      get: "/api/v1/trials/{trial_id}/workloads"
    };
    option (grpc.gateway.protoc_gen_swagger.options.openapiv2_operation) = {
      tags: [ "Trials", "Internal" ]
    };
  }
  // Stream trial logs.
  rpc TrialLogs(TrialLogsRequest) returns (stream TrialLogsResponse) {
    option (google.api.http) = {
      get: "/api/v1/trials/{trial_id}/logs"
    };
    option (grpc.gateway.protoc_gen_swagger.options.openapiv2_operation) = {
      tags: [ "Experiments", "Trials" ]
    };
    option deprecated = true;
  }
  // Stream trial log fields.
  rpc TrialLogsFields(TrialLogsFieldsRequest)
      returns (stream TrialLogsFieldsResponse) {
    option (google.api.http) = {
      get: "/api/v1/trials/{trial_id}/logs/fields"
    };
    option (grpc.gateway.protoc_gen_swagger.options.openapiv2_operation) = {
      tags: [ "Experiments", "Trials" ]
    };
    option deprecated = true;
  }
  // Set allocation to ready state.
  rpc AllocationReady(AllocationReadyRequest)
      returns (AllocationReadyResponse) {
    option (google.api.http) = {
      post: "/api/v1/allocations/{allocation_id}/ready"
      body: "*"
    };
    option (grpc.gateway.protoc_gen_swagger.options.openapiv2_operation) = {
      tags: "Internal"
    };
  }
  // Get details about an Allocation.
  rpc GetAllocation(GetAllocationRequest) returns (GetAllocationResponse) {
    option (google.api.http) = {
      get: "/api/v1/allocations/{allocation_id}"
    };
    option (grpc.gateway.protoc_gen_swagger.options.openapiv2_operation) = {
      tags: "Internal"
    };
  }
  // Set allocation to waiting state.
  rpc AllocationWaiting(AllocationWaitingRequest)
      returns (AllocationWaitingResponse) {
    option (google.api.http) = {
      post: "/api/v1/allocations/{allocation_id}/waiting"
      body: "*"
    };
    option (grpc.gateway.protoc_gen_swagger.options.openapiv2_operation) = {
      tags: "Internal"
    };
  }

  // Persist the given task logs.
  rpc PostTaskLogs(PostTaskLogsRequest) returns (PostTaskLogsResponse) {
    option (google.api.http) = {
      post: "/api/v1/task/logs"
      body: "*"
    };
    option (grpc.gateway.protoc_gen_swagger.options.openapiv2_operation) = {
      tags: "Internal"
    };
  }

  // Stream task logs.
  rpc TaskLogs(TaskLogsRequest) returns (stream TaskLogsResponse) {
    option (google.api.http) = {
      get: "/api/v1/tasks/{task_id}/logs"
    };
    option (grpc.gateway.protoc_gen_swagger.options.openapiv2_operation) = {
      tags: [ "Jobs", "Tasks" ]
    };
  }
  // Stream task log fields.
  rpc TaskLogsFields(TaskLogsFieldsRequest)
      returns (stream TaskLogsFieldsResponse) {
    option (google.api.http) = {
      get: "/api/v1/tasks/{task_id}/logs/fields"
    };
    option (grpc.gateway.protoc_gen_swagger.options.openapiv2_operation) = {
      tags: [ "Jobs", "Tasks" ]
    };
  }
  // Stream trial profiler metrics.
  rpc GetTrialProfilerMetrics(GetTrialProfilerMetricsRequest)
      returns (stream GetTrialProfilerMetricsResponse) {
    option (google.api.http) = {
      get: "/api/v1/trials/{labels.trial_id}/profiler/metrics"
    };
    option (grpc.gateway.protoc_gen_swagger.options.openapiv2_operation) = {
      tags: [ "Profiler" ]
    };
  }
  // Stream the available series in a trial's profiler metrics.
  rpc GetTrialProfilerAvailableSeries(GetTrialProfilerAvailableSeriesRequest)
      returns (stream GetTrialProfilerAvailableSeriesResponse) {
    option (google.api.http) = {
      get: "/api/v1/trials/{trial_id}/profiler/available_series"
    };
    option (grpc.gateway.protoc_gen_swagger.options.openapiv2_operation) = {
      tags: [ "Profiler" ]
    };
  }
  // Persist the given TrialProfilerMetricsBatch. The trial ID is in the labels.
  rpc PostTrialProfilerMetricsBatch(PostTrialProfilerMetricsBatchRequest)
      returns (PostTrialProfilerMetricsBatchResponse) {
    option (google.api.http) = {
      post: "/api/v1/trials/profiler/metrics"
      body: "*"
    };
    option (grpc.gateway.protoc_gen_swagger.options.openapiv2_operation) = {
      tags: [ "Internal" ]
    };
  }
  // Stream one or more trial's metrics.
  rpc GetMetrics(GetMetricsRequest) returns (stream GetMetricsResponse) {
    option (google.api.http) = {
      get: "/api/v1/trials/metrics/trial_metrics"
    };
    option (grpc.gateway.protoc_gen_swagger.options.openapiv2_operation) = {
      tags: [ "Trials" ]
    };
  }
  // Stream one or more trial's training metrics.
  rpc GetTrainingMetrics(GetTrainingMetricsRequest)
      returns (stream GetTrainingMetricsResponse) {
    option (google.api.http) = {
      get: "/api/v1/trials/metrics/training_metrics"
    };
    option (grpc.gateway.protoc_gen_swagger.options.openapiv2_operation) = {
      tags: [ "Trials" ]
    };
  }
  // Stream one or more trial's validation metrics.
  rpc GetValidationMetrics(GetValidationMetricsRequest)
      returns (stream GetValidationMetricsResponse) {
    option (google.api.http) = {
      get: "/api/v1/trials/metrics/validation_metrics"
    };
    option (grpc.gateway.protoc_gen_swagger.options.openapiv2_operation) = {
      tags: [ "Trials" ]
    };
  }

  // Kill a trial.
  rpc KillTrial(KillTrialRequest) returns (KillTrialResponse) {
    option (google.api.http) = {
      post: "/api/v1/trials/{id}/kill"
    };
    option (grpc.gateway.protoc_gen_swagger.options.openapiv2_operation) = {
      tags: [ "Experiments", "Trials" ]
    };
  }

  // Get a list of checkpoints for a trial.
  rpc GetTrialCheckpoints(GetTrialCheckpointsRequest)
      returns (GetTrialCheckpointsResponse) {
    option (google.api.http) = {
      get: "/api/v1/trials/{id}/checkpoints"
    };
    option (grpc.gateway.protoc_gen_swagger.options.openapiv2_operation) = {
      tags: "Experiments"
    };
  }
  // Long poll preemption signals for the given allocation. If the allocation
  // has been preempted when called, it will return so immediately. Otherwise,
  // the connection will be kept open until the timeout is reached or
  // the allocation is preempted.
  rpc AllocationPreemptionSignal(AllocationPreemptionSignalRequest)
      returns (AllocationPreemptionSignalResponse) {
    option (google.api.http) = {
      get: "/api/v1/allocations/{allocation_id}/signals/preemption"
    };
    option (grpc.gateway.protoc_gen_swagger.options.openapiv2_operation) = {
      tags: "Internal"
    };
  }
  // Report the receipt of a signal to stop the given allocation early.
  // This is used to communicate back from a SLURM job that it has been
  // notified of a pending preememption. Upon a call to this API
  // the RM should then trigger a checkpoint and immediate exit.
  rpc AllocationPendingPreemptionSignal(
      AllocationPendingPreemptionSignalRequest)
      returns (AllocationPendingPreemptionSignalResponse) {
    option (google.api.http) = {
      post: "/api/v1/allocations/{allocation_id}/signals/pending_preemption"
      body: "*"
    };
    option (grpc.gateway.protoc_gen_swagger.options.openapiv2_operation) = {
      tags: "Internal"
    };
  }
  // Acknowledge the receipt of a signal to stop the given allocation early.
  // This is used indicate and exit 0 isn't final; specifically, it is used
  // for HP search directed early stops and preemption signals (not necessarily
  // just scheduler preemption).
  rpc AckAllocationPreemptionSignal(AckAllocationPreemptionSignalRequest)
      returns (AckAllocationPreemptionSignalResponse) {
    option (google.api.http) = {
      post: "/api/v1/allocations/{allocation_id}/signals/ack_preemption"
      body: "*"
    };
    option (grpc.gateway.protoc_gen_swagger.options.openapiv2_operation) = {
      tags: "Internal"
    };
  }
  // Mark the given reservation (container, pod, etc) within an allocation as
  // a daemon reservation. In the exit of a successful exit, Determined will
  // wait for all resources to exit - unless they are marked as daemon
  // resources, in which case Determined will clean them up regardless of
  // exit status after all non-daemon resources have exited.
  rpc MarkAllocationResourcesDaemon(MarkAllocationResourcesDaemonRequest)
      returns (MarkAllocationResourcesDaemonResponse) {
    option (google.api.http) = {
      post: "/api/v1/allocations/{allocation_id}/resources/{resources_id}/daemon"
      body: "*"
    };
    option (grpc.gateway.protoc_gen_swagger.options.openapiv2_operation) = {
      tags: "Internal"
    };
  }
  // Gather an allocation's rendezvous info. Blocks until all trial containers
  // connect to gather their rendezvous information and responds to them all at
  // once.
  rpc AllocationRendezvousInfo(AllocationRendezvousInfoRequest)
      returns (AllocationRendezvousInfoResponse) {
    option (google.api.http) = {
      get: "/api/v1/allocations/{allocation_id}/resources/{resources_id}/rendezvous"
    };
    option (grpc.gateway.protoc_gen_swagger.options.openapiv2_operation) = {
      tags: "Internal"
    };
  }
  // PostAllocationProxyAddress sets the proxy address to use when proxying to
  // services provided by an allocation. Upon receipt, the master will also
  // register any proxies specified by the task.
  rpc PostAllocationProxyAddress(PostAllocationProxyAddressRequest)
      returns (PostAllocationProxyAddressResponse) {
    option (google.api.http) = {
      post: "/api/v1/allocations/{allocation_id}/proxy_address"
      body: "*"
    };
    option (grpc.gateway.protoc_gen_swagger.options.openapiv2_operation) = {
      tags: "Internal"
    };
  }

  // GetTaskAcceleratorData gets the accelerator data for each allocation
  // associated with a task.
  rpc GetTaskAcceleratorData(GetTaskAcceleratorDataRequest)
      returns (GetTaskAcceleratorDataResponse) {
    option (google.api.http) = {
      get: "/api/v1/tasks/{task_id}/acceleratorData"
    };
    option (grpc.gateway.protoc_gen_swagger.options.openapiv2_operation) = {
      tags: "Internal"
    };
  }

  // PostAllocationAcceleratorData sets the accelerator for a given allocation.
  rpc PostAllocationAcceleratorData(PostAllocationAcceleratorDataRequest)
      returns (PostAllocationAcceleratorDataResponse) {
    option (google.api.http) = {
      post: "/api/v1/allocations/{allocation_id}/acceleratorData"
      body: "*"
    };
    option (grpc.gateway.protoc_gen_swagger.options.openapiv2_operation) = {
      tags: "Internal"
    };
  }

  // AllocationAllGather performs an all gather through the master. An
  // allocation can only perform once all gather at a time.
  rpc AllocationAllGather(AllocationAllGatherRequest)
      returns (AllocationAllGatherResponse) {
    option (google.api.http) = {
      post: "/api/v1/allocations/{allocation_id}/all_gather"
      body: "*"
    };
    option (grpc.gateway.protoc_gen_swagger.options.openapiv2_operation) = {
      tags: "Internal"
    };
  }

  // NotifyContainterRunning is used to notify the master that the container
  // is running.  On HPC, the launcher will report a state of "Running" as
  // soon as Slurm starts the job, but the container may be in the process
  // of getting pulled down from the Internet, so the experiment is not
  // really considered to be in a "Running" state until all the containers
  // that are part of the experiment are running and not being pulled.
  rpc NotifyContainerRunning(NotifyContainerRunningRequest)
      returns (NotifyContainerRunningResponse) {
    option (google.api.http) = {
      post: "/api/v1/allocations/{allocation_id}/notify_container_running"
      body: "*"
    };
    option (grpc.gateway.protoc_gen_swagger.options.openapiv2_operation) = {
      tags: "Internal"
    };
  }

  // Get the current searcher operation.
  rpc GetCurrentTrialSearcherOperation(GetCurrentTrialSearcherOperationRequest)
      returns (GetCurrentTrialSearcherOperationResponse) {
    option (google.api.http) = {
      get: "/api/v1/trials/{trial_id}/searcher/operation"
    };
    option (grpc.gateway.protoc_gen_swagger.options.openapiv2_operation) = {
      tags: "Internal"
    };
  }
  // Reports to the searcher that the trial has completed the given searcher
  // operation.
  rpc CompleteTrialSearcherValidation(CompleteTrialSearcherValidationRequest)
      returns (CompleteTrialSearcherValidationResponse) {
    option (google.api.http) = {
      post: "/api/v1/trials/{trial_id}/searcher/completed_operation"
      body: "completed_operation"
    };
    option (grpc.gateway.protoc_gen_swagger.options.openapiv2_operation) = {
      tags: "Internal"
    };
  }
  // Reports to the searcher that the trial has completed the current
  // requested amount of training with the given searcher validation
  // metric.
  rpc ReportTrialSearcherEarlyExit(ReportTrialSearcherEarlyExitRequest)
      returns (ReportTrialSearcherEarlyExitResponse) {
    option (google.api.http) = {
      post: "/api/v1/trials/{trial_id}/early_exit"
      body: "early_exit"
    };
    option (grpc.gateway.protoc_gen_swagger.options.openapiv2_operation) = {
      tags: "Internal"
    };
  }
  // For bookkeeping, updates the progress towards to current requested searcher
  // training length.
  rpc ReportTrialProgress(ReportTrialProgressRequest)
      returns (ReportTrialProgressResponse) {
    option (google.api.http) = {
      post: "/api/v1/trials/{trial_id}/progress"
      body: "progress"
    };
    option (grpc.gateway.protoc_gen_swagger.options.openapiv2_operation) = {
      tags: "Internal"
    };
  }
  // For bookkeeping, update trial runner metadata (currently just state).
  rpc PostTrialRunnerMetadata(PostTrialRunnerMetadataRequest)
      returns (PostTrialRunnerMetadataResponse) {
    option (google.api.http) = {
      post: "/api/v1/trials/{trial_id}/runner/metadata"
      body: "metadata"
    };
    option (grpc.gateway.protoc_gen_swagger.options.openapiv2_operation) = {
      tags: "Internal"
    };
  }
  // Record metrics for specified trial.
  rpc ReportTrialMetrics(ReportTrialMetricsRequest)
      returns (ReportTrialMetricsResponse) {
    option (google.api.http) = {
      post: "/api/v1/trials/{metrics.trial_id}/metrics"
      body: "*"
    };
    option (grpc.gateway.protoc_gen_swagger.options.openapiv2_operation) = {
      tags: "Internal"
    };
  }
  // Record training metrics for specified training.
  rpc ReportTrialTrainingMetrics(ReportTrialTrainingMetricsRequest)
      returns (ReportTrialTrainingMetricsResponse) {
    option (google.api.http) = {
      post: "/api/v1/trials/{training_metrics.trial_id}/training_metrics"
      body: "training_metrics"
    };
    option (grpc.gateway.protoc_gen_swagger.options.openapiv2_operation) = {
      tags: "Internal"
    };
    option deprecated = true;
  }
  // Record validation metrics.
  rpc ReportTrialValidationMetrics(ReportTrialValidationMetricsRequest)
      returns (ReportTrialValidationMetricsResponse) {
    option (google.api.http) = {
      post: "/api/v1/trials/{validation_metrics.trial_id}/validation_metrics"
      body: "validation_metrics"
    };
    option (grpc.gateway.protoc_gen_swagger.options.openapiv2_operation) = {
      tags: "Internal"
    };
    option deprecated = true;
  }
  // Record a checkpoint.
  rpc ReportCheckpoint(ReportCheckpointRequest)
      returns (ReportCheckpointResponse) {
    option (google.api.http) = {
      post: "/api/v1/checkpoints"
      body: "checkpoint"
    };
    option (grpc.gateway.protoc_gen_swagger.options.openapiv2_operation) = {
      tags: "Internal"
    };
  }

  /* Jobs Queue */

  // Get a list of jobs in queue.
  rpc GetJobs(GetJobsRequest) returns (GetJobsResponse) {
    option (google.api.http) = {
      get: "/api/v1/job-queues"
    };
    option (grpc.gateway.protoc_gen_swagger.options.openapiv2_operation) = {
      tags: "Internal"
    };
  }

  // Get a list of jobs in queue.
  rpc GetJobsV2(GetJobsV2Request) returns (GetJobsV2Response) {
    option (google.api.http) = {
      // candidate for moving to /api/v2 service.
      get: "/api/v1/job-queues-v2"
    };
    option (grpc.gateway.protoc_gen_swagger.options.openapiv2_operation) = {
      tags: "Internal"
    };
  }

  // Get job queue stats for a resource pool.
  rpc GetJobQueueStats(GetJobQueueStatsRequest)
      returns (GetJobQueueStatsResponse) {
    option (google.api.http) = {
      get: "/api/v1/job-queues/stats"
    };
    option (grpc.gateway.protoc_gen_swagger.options.openapiv2_operation) = {
      tags: "Internal"
    };
  }

  // Control the job queues.
  rpc UpdateJobQueue(UpdateJobQueueRequest) returns (UpdateJobQueueResponse) {
    option (google.api.http) = {
      post: "/api/v1/job-queues"
      body: "*"
    };
    option (grpc.gateway.protoc_gen_swagger.options.openapiv2_operation) = {
      tags: "Internal"
    };
  }

  // Get a list of templates.
  rpc GetTemplates(GetTemplatesRequest) returns (GetTemplatesResponse) {
    option (google.api.http) = {
      get: "/api/v1/templates"
    };
    option (grpc.gateway.protoc_gen_swagger.options.openapiv2_operation) = {
      tags: "Templates"
    };
  }
  // Get the requested template.
  rpc GetTemplate(GetTemplateRequest) returns (GetTemplateResponse) {
    option (google.api.http) = {
      get: "/api/v1/templates/{template_name}"
    };
    option (grpc.gateway.protoc_gen_swagger.options.openapiv2_operation) = {
      tags: "Templates"
    };
  }
  // DEPRECATED: Update or create (upsert) the requested template.
  rpc PutTemplate(PutTemplateRequest) returns (PutTemplateResponse) {
    option (google.api.http) = {
      put: "/api/v1/templates/{template.name}"
      body: "template"
    };
    option (grpc.gateway.protoc_gen_swagger.options.openapiv2_operation) = {
      tags: "Templates"
    };
    option deprecated = true;
  }

  // Post a new template.
  rpc PostTemplate(PostTemplateRequest) returns (PostTemplateResponse) {
    option (google.api.http) = {
      post: "/api/v1/templates/{template.name}"
      body: "template"
    };
    option (grpc.gateway.protoc_gen_swagger.options.openapiv2_operation) = {
      tags: "Templates"
    };
  }
  // Patch template config.
  rpc PatchTemplateConfig(PatchTemplateConfigRequest)
      returns (PatchTemplateConfigResponse) {
    option (google.api.http) = {
      patch: "/api/v1/templates/{template_name}"
      body: "config"
    };
    option (grpc.gateway.protoc_gen_swagger.options.openapiv2_operation) = {
      tags: "Templates"
    };
  }

  // Delete a template.
  rpc DeleteTemplate(DeleteTemplateRequest) returns (DeleteTemplateResponse) {
    option (google.api.http) = {
      delete: "/api/v1/templates/{template_name}"
    };
    option (grpc.gateway.protoc_gen_swagger.options.openapiv2_operation) = {
      tags: "Templates"
    };
  }

  // Get a list of notebooks.
  rpc GetNotebooks(GetNotebooksRequest) returns (GetNotebooksResponse) {
    option (google.api.http) = {
      get: "/api/v1/notebooks"
    };
    option (grpc.gateway.protoc_gen_swagger.options.openapiv2_operation) = {
      tags: "Notebooks"
    };
  }
  // Get the requested notebook.
  rpc GetNotebook(GetNotebookRequest) returns (GetNotebookResponse) {
    option (google.api.http) = {
      get: "/api/v1/notebooks/{notebook_id}"
    };
    option (grpc.gateway.protoc_gen_swagger.options.openapiv2_operation) = {
      tags: "Notebooks"
    };
  }
  // Send notebook idle data to master
  rpc IdleNotebook(IdleNotebookRequest) returns (IdleNotebookResponse) {
    option (google.api.http) = {
      put: "/api/v1/notebooks/{notebook_id}/report_idle"
      body: "*"
    };
    option (grpc.gateway.protoc_gen_swagger.options.openapiv2_operation) = {
      tags: "Internal"
    };
  }
  // Kill the requested notebook.
  rpc KillNotebook(KillNotebookRequest) returns (KillNotebookResponse) {
    option (google.api.http) = {
      post: "/api/v1/notebooks/{notebook_id}/kill"
    };
    option (grpc.gateway.protoc_gen_swagger.options.openapiv2_operation) = {
      tags: "Notebooks"
    };
  }
  // Set the priority of the requested notebook.
  rpc SetNotebookPriority(SetNotebookPriorityRequest)
      returns (SetNotebookPriorityResponse) {
    option (google.api.http) = {
      post: "/api/v1/notebooks/{notebook_id}/set_priority"
      body: "*"
    };
    option (grpc.gateway.protoc_gen_swagger.options.openapiv2_operation) = {
      tags: "Notebooks"
    };
  }
  // Launch a notebook.
  rpc LaunchNotebook(LaunchNotebookRequest) returns (LaunchNotebookResponse) {
    option (google.api.http) = {
      post: "/api/v1/notebooks"
      body: "*"
    };
    option (grpc.gateway.protoc_gen_swagger.options.openapiv2_operation) = {
      tags: "Notebooks"
    };
  }

  // Get a list of shells.
  rpc GetShells(GetShellsRequest) returns (GetShellsResponse) {
    option (google.api.http) = {
      get: "/api/v1/shells"
    };
    option (grpc.gateway.protoc_gen_swagger.options.openapiv2_operation) = {
      tags: "Shells"
    };
  }
  // Get the requested shell.
  rpc GetShell(GetShellRequest) returns (GetShellResponse) {
    option (google.api.http) = {
      get: "/api/v1/shells/{shell_id}"
    };
    option (grpc.gateway.protoc_gen_swagger.options.openapiv2_operation) = {
      tags: "Shells"
    };
  }
  // Kill the requested shell.
  rpc KillShell(KillShellRequest) returns (KillShellResponse) {
    option (google.api.http) = {
      post: "/api/v1/shells/{shell_id}/kill"
    };
    option (grpc.gateway.protoc_gen_swagger.options.openapiv2_operation) = {
      tags: "Shells"
    };
  }
  // Set the priority of the requested shell.
  rpc SetShellPriority(SetShellPriorityRequest)
      returns (SetShellPriorityResponse) {
    option (google.api.http) = {
      post: "/api/v1/shells/{shell_id}/set_priority"
      body: "*"
    };
    option (grpc.gateway.protoc_gen_swagger.options.openapiv2_operation) = {
      tags: "Shells"
    };
  }
  // Launch a shell.
  rpc LaunchShell(LaunchShellRequest) returns (LaunchShellResponse) {
    option (google.api.http) = {
      post: "/api/v1/shells"
      body: "*"
    };
    option (grpc.gateway.protoc_gen_swagger.options.openapiv2_operation) = {
      tags: "Shells"
    };
  }

  // Get a list of commands.
  rpc GetCommands(GetCommandsRequest) returns (GetCommandsResponse) {
    option (google.api.http) = {
      get: "/api/v1/commands"
    };
    option (grpc.gateway.protoc_gen_swagger.options.openapiv2_operation) = {
      tags: "Commands"
    };
  }
  // Get the requested command.
  rpc GetCommand(GetCommandRequest) returns (GetCommandResponse) {
    option (google.api.http) = {
      get: "/api/v1/commands/{command_id}"
    };
    option (grpc.gateway.protoc_gen_swagger.options.openapiv2_operation) = {
      tags: "Commands"
    };
  }
  // Kill the requested command.
  rpc KillCommand(KillCommandRequest) returns (KillCommandResponse) {
    option (google.api.http) = {
      post: "/api/v1/commands/{command_id}/kill"
    };
    option (grpc.gateway.protoc_gen_swagger.options.openapiv2_operation) = {
      tags: "Commands"
    };
  }
  // Set the priority of the requested command.
  rpc SetCommandPriority(SetCommandPriorityRequest)
      returns (SetCommandPriorityResponse) {
    option (google.api.http) = {
      post: "/api/v1/commands/{command_id}/set_priority"
      body: "*"
    };
    option (grpc.gateway.protoc_gen_swagger.options.openapiv2_operation) = {
      tags: "Commands"
    };
  }
  // Launch a command.
  rpc LaunchCommand(LaunchCommandRequest) returns (LaunchCommandResponse) {
    option (google.api.http) = {
      post: "/api/v1/commands"
      body: "*"
    };
    option (grpc.gateway.protoc_gen_swagger.options.openapiv2_operation) = {
      tags: "Commands"
    };
  }

  // Get a list of tensorboards.
  rpc GetTensorboards(GetTensorboardsRequest)
      returns (GetTensorboardsResponse) {
    option (google.api.http) = {
      get: "/api/v1/tensorboards"
    };
    option (grpc.gateway.protoc_gen_swagger.options.openapiv2_operation) = {
      tags: "Tensorboards"
    };
  }
  // Get the requested tensorboard.
  rpc GetTensorboard(GetTensorboardRequest) returns (GetTensorboardResponse) {
    option (google.api.http) = {
      get: "/api/v1/tensorboards/{tensorboard_id}"
    };
    option (grpc.gateway.protoc_gen_swagger.options.openapiv2_operation) = {
      tags: "Tensorboards"
    };
  }
  // Kill the requested tensorboard.
  rpc KillTensorboard(KillTensorboardRequest)
      returns (KillTensorboardResponse) {
    option (google.api.http) = {
      post: "/api/v1/tensorboards/{tensorboard_id}/kill"
    };
    option (grpc.gateway.protoc_gen_swagger.options.openapiv2_operation) = {
      tags: "Tensorboards"
    };
  }
  // Set the priority of the requested TensorBoard.
  rpc SetTensorboardPriority(SetTensorboardPriorityRequest)
      returns (SetTensorboardPriorityResponse) {
    option (google.api.http) = {
      post: "/api/v1/tensorboards/{tensorboard_id}/set_priority"
      body: "*"
    };
    option (grpc.gateway.protoc_gen_swagger.options.openapiv2_operation) = {
      tags: "Tensorboards"
    };
  }
  // Launch a tensorboard.
  rpc LaunchTensorboard(LaunchTensorboardRequest)
      returns (LaunchTensorboardResponse) {
    option (google.api.http) = {
      post: "/api/v1/tensorboards"
      body: "*"
    };
    option (grpc.gateway.protoc_gen_swagger.options.openapiv2_operation) = {
      tags: "Tensorboards"
    };
  }
  // Delete tensorboard files.
  rpc DeleteTensorboardFiles(DeleteTensorboardFilesRequest)
      returns (DeleteTensorboardFilesResponse) {
    option (google.api.http) = {
      delete: "/api/v1/experiments/{experiment_id}/tensorboard-files"
    };
    option (grpc.gateway.protoc_gen_swagger.options.openapiv2_operation) = {
      tags: "Experiments"
    };
  }

  // Get a count of active tasks.
  rpc GetActiveTasksCount(GetActiveTasksCountRequest)
      returns (GetActiveTasksCountResponse) {
    option (google.api.http) = {
      get: "/api/v1/tasks/count"
    };
    option (grpc.gateway.protoc_gen_swagger.options.openapiv2_operation) = {
      tags: "Tasks"
    };
  }

  // Check the status of a requested task.
  rpc GetTask(GetTaskRequest) returns (GetTaskResponse) {
    option (google.api.http) = {
      get: "/api/v1/tasks/{task_id}"
    };
    option (grpc.gateway.protoc_gen_swagger.options.openapiv2_operation) = {
      tags: "Tasks"
    };
  }

  // Get all tasks.
  rpc GetTasks(GetTasksRequest) returns (GetTasksResponse) {
    option (google.api.http) = {
      get: "/api/v1/tasks"
    };
    option (grpc.gateway.protoc_gen_swagger.options.openapiv2_operation) = {
      tags: "Tasks"
    };
  }

  // Get the requested model.
  rpc GetModel(GetModelRequest) returns (GetModelResponse) {
    option (google.api.http) = {
      get: "/api/v1/models/{model_name}"
    };
    option (grpc.gateway.protoc_gen_swagger.options.openapiv2_operation) = {
      tags: "Models"
    };
  }
  // Create a model in the registry.
  rpc PostModel(PostModelRequest) returns (PostModelResponse) {
    option (google.api.http) = {
      post: "/api/v1/models"
      body: "*"
    };
    option (grpc.gateway.protoc_gen_swagger.options.openapiv2_operation) = {
      tags: "Models"
    };
  }
  // Patch a model's fields.
  rpc PatchModel(PatchModelRequest) returns (PatchModelResponse) {
    option (google.api.http) = {
      patch: "/api/v1/models/{model_name}"
      body: "model"
    };
    option (grpc.gateway.protoc_gen_swagger.options.openapiv2_operation) = {
      tags: "Models"
    };
  }
  // Archive a model
  rpc ArchiveModel(ArchiveModelRequest) returns (ArchiveModelResponse) {
    option (google.api.http) = {
      post: "/api/v1/models/{model_name}/archive"
    };
    option (grpc.gateway.protoc_gen_swagger.options.openapiv2_operation) = {
      tags: "Models"
    };
  }
  // Unarchive a model
  rpc UnarchiveModel(UnarchiveModelRequest) returns (UnarchiveModelResponse) {
    option (google.api.http) = {
      post: "/api/v1/models/{model_name}/unarchive"
    };
    option (grpc.gateway.protoc_gen_swagger.options.openapiv2_operation) = {
      tags: "Models"
    };
  }
  // Move a model into a workspace
  rpc MoveModel(MoveModelRequest) returns (MoveModelResponse) {
    option (google.api.http) = {
      post: "/api/v1/models/{model_name}/move",
      body: "*"
    };
    option (grpc.gateway.protoc_gen_swagger.options.openapiv2_operation) = {
      tags: "Models"
    };
  }
  // Delete a model
  rpc DeleteModel(DeleteModelRequest) returns (DeleteModelResponse) {
    option (google.api.http) = {
      delete: "/api/v1/models/{model_name}"
    };
    option (grpc.gateway.protoc_gen_swagger.options.openapiv2_operation) = {
      tags: "Models"
    };
  }
  // Get a list of models.
  rpc GetModels(GetModelsRequest) returns (GetModelsResponse) {
    option (google.api.http) = {
      get: "/api/v1/models"
    };
    option (grpc.gateway.protoc_gen_swagger.options.openapiv2_operation) = {
      tags: "Models"
    };
  }
  // Get a list of unique model labels (sorted by popularity).
  rpc GetModelLabels(GetModelLabelsRequest) returns (GetModelLabelsResponse) {
    option (google.api.http) = {
      get: "/api/v1/model/labels"
    };
    option (grpc.gateway.protoc_gen_swagger.options.openapiv2_operation) = {
      tags: "Models"
    };
  }
  // Get the requested model version.
  rpc GetModelVersion(GetModelVersionRequest)
      returns (GetModelVersionResponse) {
    option (google.api.http) = {
      get: "/api/v1/models/{model_name}/versions/{model_version_num}"
    };
    option (grpc.gateway.protoc_gen_swagger.options.openapiv2_operation) = {
      tags: "Models"
    };
  }
  // Get a list of versions for the requested model.
  rpc GetModelVersions(GetModelVersionsRequest)
      returns (GetModelVersionsResponse) {
    option (google.api.http) = {
      get: "/api/v1/models/{model_name}/versions"
    };
    option (grpc.gateway.protoc_gen_swagger.options.openapiv2_operation) = {
      tags: "Models"
    };
  }
  // Create a model version.
  rpc PostModelVersion(PostModelVersionRequest)
      returns (PostModelVersionResponse) {
    option (google.api.http) = {
      post: "/api/v1/models/{model_name}/versions"
      body: "*"
    };
    option (grpc.gateway.protoc_gen_swagger.options.openapiv2_operation) = {
      tags: "Models"
    };
  }

  // Patch a model version's fields.
  rpc PatchModelVersion(PatchModelVersionRequest)
      returns (PatchModelVersionResponse) {
    option (google.api.http) = {
      patch: "/api/v1/models/{model_name}/versions/{model_version_num}"
      body: "model_version"
    };
    option (grpc.gateway.protoc_gen_swagger.options.openapiv2_operation) = {
      tags: "Models"
    };
  }

  // Delete a model version
  rpc DeleteModelVersion(DeleteModelVersionRequest)
      returns (DeleteModelVersionResponse) {
    option (google.api.http) = {
      delete: "/api/v1/models/{model_name}/versions/{model_version_num}"
    };
    option (grpc.gateway.protoc_gen_swagger.options.openapiv2_operation) = {
      tags: "Models"
    };
  }

  // Gets the metrics for all trials associated with this model version
  rpc GetTrialMetricsByModelVersion(GetTrialMetricsByModelVersionRequest)
      returns (GetTrialMetricsByModelVersionResponse) {
    option (google.api.http) = {
      get: "/api/v1/models/{model_name}/versions/{model_version_num}/metrics"
    };
    option (grpc.gateway.protoc_gen_swagger.options.openapiv2_operation) = {
      tags: [ "Internal" ]
    };
  }

  // Get the requested checkpoint.
  rpc GetCheckpoint(GetCheckpointRequest) returns (GetCheckpointResponse) {
    option (google.api.http) = {
      get: "/api/v1/checkpoints/{checkpoint_uuid}"
    };
    option (grpc.gateway.protoc_gen_swagger.options.openapiv2_operation) = {
      tags: "Checkpoints"
    };
  }

  // Update checkpoint metadata.
  rpc PostCheckpointMetadata(PostCheckpointMetadataRequest)
      returns (PostCheckpointMetadataResponse) {
    option (google.api.http) = {
      post: "/api/v1/checkpoints/{checkpoint.uuid}/metadata"
      body: "*"
    };
    option (grpc.gateway.protoc_gen_swagger.options.openapiv2_operation) = {
      tags: "Checkpoints"
    };
  }

  // Remove files from checkpoints.
  rpc CheckpointsRemoveFiles(CheckpointsRemoveFilesRequest)
      returns (CheckpointsRemoveFilesResponse) {
    option (google.api.http) = {
      post: "/api/v1/checkpoints/rm"
      body: "*"
    };
    option (grpc.gateway.protoc_gen_swagger.options.openapiv2_operation) = {
      tags: "Checkpoints"
    };
  }

  // Update checkpoints. Won't modify checkpoint files.
  rpc PatchCheckpoints(PatchCheckpointsRequest)
      returns (PatchCheckpointsResponse) {
    option (google.api.http) = {
      patch: "/api/v1/checkpoints"
      body: "*"
    };
    option (grpc.gateway.protoc_gen_swagger.options.openapiv2_operation) = {
      tags: "Internal"
    };
  }

  // Delete Checkpoints.
  rpc DeleteCheckpoints(DeleteCheckpointsRequest)
      returns (DeleteCheckpointsResponse) {
    option (google.api.http) = {
      delete: "/api/v1/checkpoints"
      body: "*"
    };
    option (grpc.gateway.protoc_gen_swagger.options.openapiv2_operation) = {
      tags: "Checkpoints"
    };
  }

  // Gets the metrics for all trials associated with this checkpoint
  rpc GetTrialMetricsByCheckpoint(GetTrialMetricsByCheckpointRequest)
      returns (GetTrialMetricsByCheckpointResponse) {
    option (google.api.http) = {
      get: "/api/v1/checkpoints/{checkpoint_uuid}/metrics"
    };
    option (grpc.gateway.protoc_gen_swagger.options.openapiv2_operation) = {
      tags: [ "Internal" ]
    };
  }

  // Get the list of custom searcher events with long polling.
  rpc GetSearcherEvents(GetSearcherEventsRequest)
      returns (GetSearcherEventsResponse) {
    option (google.api.http) = {
      get: "/api/v1/experiments/{experiment_id}/searcher_events"
    };
    option (grpc.gateway.protoc_gen_swagger.options.openapiv2_operation) = {
      tags: "Experiments"
    };
  }

  // Submit operations to a custom searcher.
  rpc PostSearcherOperations(PostSearcherOperationsRequest)
      returns (PostSearcherOperationsResponse) {
    option (google.api.http) = {
      post: "/api/v1/experiments/{experiment_id}/searcher_operations"
      body: "*"
    };
    option (grpc.gateway.protoc_gen_swagger.options.openapiv2_operation) = {
      tags: "Experiments"
    };
  }

  // Get the set of metric names recorded for a list of experiments.
  rpc ExpMetricNames(ExpMetricNamesRequest)
      returns (stream ExpMetricNamesResponse) {
    option (google.api.http) = {
      get: "/api/v1/experiments/metrics-stream/metric-names"
    };
    option (grpc.gateway.protoc_gen_swagger.options.openapiv2_operation) = {
      tags: "Internal"
    };
  }

  // Get the milestones (in batches processed) at which a metric is recorded by
  // an experiment.
  rpc MetricBatches(MetricBatchesRequest)
      returns (stream MetricBatchesResponse) {
    option (google.api.http) = {
      get: "/api/v1/experiments/{experiment_id}/metrics-stream/batches"
    };
    option (grpc.gateway.protoc_gen_swagger.options.openapiv2_operation) = {
      tags: "Internal"
    };
  }

  // Get a snapshot of a metric across all trials at a certain point of
  // progress.
  rpc TrialsSnapshot(TrialsSnapshotRequest)
      returns (stream TrialsSnapshotResponse) {
    option (google.api.http) = {
      get: "/api/v1/experiments/{experiment_id}/metrics-stream/trials-snapshot"
    };
    option (grpc.gateway.protoc_gen_swagger.options.openapiv2_operation) = {
      tags: "Internal"
    };
  }

  // Get a sample of the metrics over time for a sample of the trials.
  rpc TrialsSample(TrialsSampleRequest) returns (stream TrialsSampleResponse) {
    option (google.api.http) = {
      get: "/api/v1/experiments/{experiment_id}/metrics-stream/trials-sample"
    };
    option (grpc.gateway.protoc_gen_swagger.options.openapiv2_operation) = {
      tags: "Internal"
    };
  }

  // Get a list of all resource pools from the cluster.
  rpc GetResourcePools(GetResourcePoolsRequest)
      returns (GetResourcePoolsResponse) {
    option (google.api.http) = {
      get: "/api/v1/resource-pools"
    };
    option (grpc.gateway.protoc_gen_swagger.options.openapiv2_operation) = {
      tags: "Internal"
    };
  }

  // Get a detailed view of resource allocation during the given time period.
  rpc ResourceAllocationRaw(ResourceAllocationRawRequest)
      returns (ResourceAllocationRawResponse) {
    option (google.api.http) = {
      get: "/api/v1/resources/allocation/raw"
    };
    option (grpc.gateway.protoc_gen_swagger.options.openapiv2_operation) = {
      tags: "Cluster"
    };
    option deprecated = true;
  }

  // Get an aggregated view of resource allocation during the given time period.
  rpc ResourceAllocationAggregated(ResourceAllocationAggregatedRequest)
      returns (ResourceAllocationAggregatedResponse) {
    option (google.api.http) = {
      get: "/api/v1/resources/allocation/aggregated"
    };
    option (grpc.gateway.protoc_gen_swagger.options.openapiv2_operation) = {
      tags: "Cluster"
    };
  }

  // Get the requested workspace.
  rpc GetWorkspace(GetWorkspaceRequest) returns (GetWorkspaceResponse) {
    option (google.api.http) = {
      get: "/api/v1/workspaces/{id}"
    };
    option (grpc.gateway.protoc_gen_swagger.options.openapiv2_operation) = {
      tags: "Workspaces"
    };
  }
  // Get projects associated with a workspace.
  rpc GetWorkspaceProjects(GetWorkspaceProjectsRequest)
      returns (GetWorkspaceProjectsResponse) {
    option (google.api.http) = {
      get: "/api/v1/workspaces/{id}/projects"
    };
    option (grpc.gateway.protoc_gen_swagger.options.openapiv2_operation) = {
      tags: "Workspaces"
    };
  }
  // Get a list of workspaces.
  rpc GetWorkspaces(GetWorkspacesRequest) returns (GetWorkspacesResponse) {
    option (google.api.http) = {
      get: "/api/v1/workspaces"
    };
    option (grpc.gateway.protoc_gen_swagger.options.openapiv2_operation) = {
      tags: "Workspaces"
    };
  }
  // Create a workspace.
  rpc PostWorkspace(PostWorkspaceRequest) returns (PostWorkspaceResponse) {
    option (google.api.http) = {
      post: "/api/v1/workspaces"
      body: "*"
    };
    option (grpc.gateway.protoc_gen_swagger.options.openapiv2_operation) = {
      tags: "Workspaces"
    };
  }
  // Update a workspace.
  rpc PatchWorkspace(PatchWorkspaceRequest) returns (PatchWorkspaceResponse) {
    option (google.api.http) = {
      patch: "/api/v1/workspaces/{id}"
      body: "workspace"
    };
    option (grpc.gateway.protoc_gen_swagger.options.openapiv2_operation) = {
      tags: "Workspaces"
    };
  }
  // Delete a workspace.
  rpc DeleteWorkspace(DeleteWorkspaceRequest)
      returns (DeleteWorkspaceResponse) {
    option (google.api.http) = {
      delete: "/api/v1/workspaces/{id}"
    };
    option (grpc.gateway.protoc_gen_swagger.options.openapiv2_operation) = {
      tags: "Workspaces"
    };
  }
  // Archive a workspace.
  rpc ArchiveWorkspace(ArchiveWorkspaceRequest)
      returns (ArchiveWorkspaceResponse) {
    option (google.api.http) = {
      post: "/api/v1/workspaces/{id}/archive"
    };
    option (grpc.gateway.protoc_gen_swagger.options.openapiv2_operation) = {
      tags: "Workspaces"
    };
  }
  // Unarchive a workspace.
  rpc UnarchiveWorkspace(UnarchiveWorkspaceRequest)
      returns (UnarchiveWorkspaceResponse) {
    option (google.api.http) = {
      post: "/api/v1/workspaces/{id}/unarchive"
    };
    option (grpc.gateway.protoc_gen_swagger.options.openapiv2_operation) = {
      tags: "Workspaces"
    };
  }
  // Pin a workspace.
  rpc PinWorkspace(PinWorkspaceRequest) returns (PinWorkspaceResponse) {
    option (google.api.http) = {
      post: "/api/v1/workspaces/{id}/pin"
    };
    option (grpc.gateway.protoc_gen_swagger.options.openapiv2_operation) = {
      tags: "Workspaces"
    };
  }
  // Unpin a workspace.
  rpc UnpinWorkspace(UnpinWorkspaceRequest) returns (UnpinWorkspaceResponse) {
    option (google.api.http) = {
      post: "/api/v1/workspaces/{id}/unpin"
    };
    option (grpc.gateway.protoc_gen_swagger.options.openapiv2_operation) = {
      tags: "Workspaces"
    };
  }

  // Get the requested project.
  rpc GetProject(GetProjectRequest) returns (GetProjectResponse) {
    option (google.api.http) = {
      get: "/api/v1/projects/{id}"
    };
    option (grpc.gateway.protoc_gen_swagger.options.openapiv2_operation) = {
      tags: "Projects"
    };
  }
  // Get a list of columns for experiment list table.
  rpc GetProjectColumns(GetProjectColumnsRequest)
      returns (GetProjectColumnsResponse) {
    option (google.api.http) = {
      get: "/api/v1/projects/{id}/columns"
    };
    option (grpc.gateway.protoc_gen_swagger.options.openapiv2_operation) = {
      tags: [ "Projects", "Internal" ]
    };
  }
  // Get metrics range for a project.
  rpc GetProjectNumericMetricsRange(GetProjectNumericMetricsRangeRequest)
      returns (GetProjectNumericMetricsRangeResponse) {
    option (google.api.http) = {
      get: "/api/v1/projects/{id}/experiments/metric-ranges"
    };
    option (grpc.gateway.protoc_gen_swagger.options.openapiv2_operation) = {
      tags: [ "Projects", "Internal" ]
    };
  }

  // Create a project.
  rpc PostProject(PostProjectRequest) returns (PostProjectResponse) {
    option (google.api.http) = {
      post: "/api/v1/workspaces/{workspace_id}/projects"
      body: "*"
    };
    option (grpc.gateway.protoc_gen_swagger.options.openapiv2_operation) = {
      tags: "Projects"
    };
  }
  // Add a note to a project.
  rpc AddProjectNote(AddProjectNoteRequest) returns (AddProjectNoteResponse) {
    option (google.api.http) = {
      post: "/api/v1/projects/{project_id}/notes"
      body: "note"
    };
    option (grpc.gateway.protoc_gen_swagger.options.openapiv2_operation) = {
      tags: "Projects"
    };
  }
  // Set project notes.
  rpc PutProjectNotes(PutProjectNotesRequest)
      returns (PutProjectNotesResponse) {
    option (google.api.http) = {
      put: "/api/v1/projects/{project_id}/notes"
      body: "*"
    };
    option (grpc.gateway.protoc_gen_swagger.options.openapiv2_operation) = {
      tags: "Projects"
    };
  }
  // Update a project.
  rpc PatchProject(PatchProjectRequest) returns (PatchProjectResponse) {
    option (google.api.http) = {
      patch: "/api/v1/projects/{id}"
      body: "project"
    };
    option (grpc.gateway.protoc_gen_swagger.options.openapiv2_operation) = {
      tags: "Projects"
    };
  }
  // Delete a project.
  rpc DeleteProject(DeleteProjectRequest) returns (DeleteProjectResponse) {
    option (google.api.http) = {
      delete: "/api/v1/projects/{id}"
    };
    option (grpc.gateway.protoc_gen_swagger.options.openapiv2_operation) = {
      tags: "Projects"
    };
  }
  // Archive a project.
  rpc ArchiveProject(ArchiveProjectRequest) returns (ArchiveProjectResponse) {
    option (google.api.http) = {
      post: "/api/v1/projects/{id}/archive"
    };
    option (grpc.gateway.protoc_gen_swagger.options.openapiv2_operation) = {
      tags: "Projects"
    };
  }
  // Unarchive a project.
  rpc UnarchiveProject(UnarchiveProjectRequest)
      returns (UnarchiveProjectResponse) {
    option (google.api.http) = {
      post: "/api/v1/projects/{id}/unarchive"
    };
    option (grpc.gateway.protoc_gen_swagger.options.openapiv2_operation) = {
      tags: "Projects"
    };
  }
  // Move a project into a workspace.
  rpc MoveProject(MoveProjectRequest) returns (MoveProjectResponse) {
    option (google.api.http) = {
      post: "/api/v1/projects/{project_id}/move"
      body: "*"
    };
    option (grpc.gateway.protoc_gen_swagger.options.openapiv2_operation) = {
      tags: "Projects"
    };
  }
  // Move an experiment into a project.
  rpc MoveExperiment(MoveExperimentRequest) returns (MoveExperimentResponse) {
    option (google.api.http) = {
      post: "/api/v1/experiments/{experiment_id}/move"
      body: "*"
    };
    option (grpc.gateway.protoc_gen_swagger.options.openapiv2_operation) = {
      tags: "Experiments"
    };
  }
  // Move multiple experiments into a project.
  rpc MoveExperiments(MoveExperimentsRequest)
      returns (MoveExperimentsResponse) {
    option (google.api.http) = {
      post: "/api/v1/experiments/move"
      body: "*"
    };
    option (grpc.gateway.protoc_gen_swagger.options.openapiv2_operation) = {
      tags: "Experiments"
    };
  }

  // Get a list of webhooks.
  rpc GetWebhooks(GetWebhooksRequest) returns (GetWebhooksResponse) {
    option (google.api.http) = {
      get: "/api/v1/webhooks"
    };
    option (grpc.gateway.protoc_gen_swagger.options.openapiv2_operation) = {
      tags: "Webhooks"
    };
  }

  // Create a webhook.
  // TODO(???): Simplify req/response structs?
  rpc PostWebhook(PostWebhookRequest) returns (PostWebhookResponse) {
    option (google.api.http) = {
      post: "/api/v1/webhooks"
      body: "webhook"
    };
    option (grpc.gateway.protoc_gen_swagger.options.openapiv2_operation) = {
      tags: "Webhooks"
    };
  }

  // Delete a webhook.
  rpc DeleteWebhook(DeleteWebhookRequest) returns (DeleteWebhookResponse) {
    option (google.api.http) = {
      delete: "/api/v1/webhooks/{id}"
    };
    option (grpc.gateway.protoc_gen_swagger.options.openapiv2_operation) = {
      tags: "Webhooks"
    };
  }

  // Test a webhook.
  rpc TestWebhook(TestWebhookRequest) returns (TestWebhookResponse) {
    option (google.api.http) = {
      post: "/api/v1/webhooks/{id}/test"
    };
    option (grpc.gateway.protoc_gen_swagger.options.openapiv2_operation) = {
      tags: "Webhooks"
    };
  }

  // Get a group by id.
  rpc GetGroup(GetGroupRequest) returns (GetGroupResponse) {
    option (google.api.http) = {
      get: "/api/v1/groups/{group_id}"
    };
    option (grpc.gateway.protoc_gen_swagger.options.openapiv2_operation) = {
      tags: "Internal"
    };
  }

  // Search for groups with optional filters.
  rpc GetGroups(GetGroupsRequest) returns (GetGroupsResponse) {
    option (google.api.http) = {
      post: "/api/v1/groups/search"
      body: "*"
    };
    option (grpc.gateway.protoc_gen_swagger.options.openapiv2_operation) = {
      tags: "Internal"
    };
  }

  // Create a group with optional members on creation.
  rpc CreateGroup(CreateGroupRequest) returns (CreateGroupResponse) {
    option (google.api.http) = {
      post: "/api/v1/groups"
      body: "*"
    };
    option (grpc.gateway.protoc_gen_swagger.options.openapiv2_operation) = {
      tags: "Internal"
    };
  }

  // Update group info.
  rpc UpdateGroup(UpdateGroupRequest) returns (UpdateGroupResponse) {
    option (google.api.http) = {
      put: "/api/v1/groups/{group_id}"
      body: "*"
    };
    option (grpc.gateway.protoc_gen_swagger.options.openapiv2_operation) = {
      tags: "Internal"
    };
  }

  // Remove a group.
  rpc DeleteGroup(DeleteGroupRequest) returns (DeleteGroupResponse) {
    option (google.api.http) = {
      delete: "/api/v1/groups/{group_id}"
    };
    option (grpc.gateway.protoc_gen_swagger.options.openapiv2_operation) = {
      tags: "Internal"
    };
  }

  // List all permissions for the logged in user in all scopes.
  rpc GetPermissionsSummary(GetPermissionsSummaryRequest)
      returns (GetPermissionsSummaryResponse) {
    option (google.api.http) = {
      get: "/api/v1/permissions/summary"
    };
    option (grpc.gateway.protoc_gen_swagger.options.openapiv2_operation) = {
      tags: "RBAC"
    };
  }

  // Get groups and users assigned to a given workspace with what roles are
  // assigned.
  rpc GetGroupsAndUsersAssignedToWorkspace(
      GetGroupsAndUsersAssignedToWorkspaceRequest)
      returns (GetGroupsAndUsersAssignedToWorkspaceResponse) {
    option (google.api.http) = {
      get: "/api/v1/roles/workspace/{workspace_id}"
    };
    option (grpc.gateway.protoc_gen_swagger.options.openapiv2_operation) = {
      tags: "RBAC"
    };
  }

  // Get a set of roles with the corresponding IDs.
  rpc GetRolesByID(GetRolesByIDRequest) returns (GetRolesByIDResponse) {
    option (google.api.http) = {
      post: "/api/v1/roles/search/by-ids"
      body: "*"
    };

    option (grpc.gateway.protoc_gen_swagger.options.openapiv2_operation) = {
      tags: "RBAC"
    };
  }

  // Get the roles which are assigned to a user.
  rpc GetRolesAssignedToUser(GetRolesAssignedToUserRequest)
      returns (GetRolesAssignedToUserResponse) {
    option (google.api.http) = {
      get: "/api/v1/roles/search/by-user/{user_id}"
    };

    option (grpc.gateway.protoc_gen_swagger.options.openapiv2_operation) = {
      tags: "RBAC"
    };
  }

  // Get the roles which are assigned to a group.
  rpc GetRolesAssignedToGroup(GetRolesAssignedToGroupRequest)
      returns (GetRolesAssignedToGroupResponse) {
    option (google.api.http) = {
      get: "/api/v1/roles/search/by-group/{group_id}"
    };

    option (grpc.gateway.protoc_gen_swagger.options.openapiv2_operation) = {
      tags: "RBAC"
    };
  }

  // Search for roles assignable to a given scope.
  rpc SearchRolesAssignableToScope(SearchRolesAssignableToScopeRequest)
      returns (SearchRolesAssignableToScopeResponse) {
    option (google.api.http) = {
      post: "/api/v1/roles/search/by-assignability"
      body: "*"
    };
    option (grpc.gateway.protoc_gen_swagger.options.openapiv2_operation) = {
      tags: "RBAC"
    };
  }

  // ListRoles returns roles and groups/users granted that role.
  rpc ListRoles(ListRolesRequest) returns (ListRolesResponse) {
    option (google.api.http) = {
      post: "/api/v1/roles/search"
      body: "*"
    };
    option (grpc.gateway.protoc_gen_swagger.options.openapiv2_operation) = {
      tags: "RBAC"
    };
  }

  // AssignRoles adds a set of role assignments to the system.
  rpc AssignRoles(AssignRolesRequest) returns (AssignRolesResponse) {
    option (google.api.http) = {
      post: "/api/v1/roles/add-assignments"
      body: "*"
    };
    option (grpc.gateway.protoc_gen_swagger.options.openapiv2_operation) = {
      tags: "RBAC"
    };
  }

  // RemoveAssignments removes a set of role assignments from the system.
  rpc RemoveAssignments(RemoveAssignmentsRequest)
      returns (RemoveAssignmentsResponse) {
    option (google.api.http) = {
      post: "/api/v1/roles/remove-assignments"
      body: "*"
    };
    option (grpc.gateway.protoc_gen_swagger.options.openapiv2_operation) = {
      tags: "RBAC"
    };
  }

  // Patch a user's activity
  rpc PostUserActivity(PostUserActivityRequest)
      returns (PostUserActivityResponse) {
    option (google.api.http) = {
      post: "/api/v1/users/activity",
      body: "*"
    };
    option (grpc.gateway.protoc_gen_swagger.options.openapiv2_operation) = {
      tags: "Users"
    };
  }

  // Get projects by user activity
  rpc GetProjectsByUserActivity(GetProjectsByUserActivityRequest)
      returns (GetProjectsByUserActivityResponse) {
    option (google.api.http) = {
      get: "/api/v1/user/projects/activity"
    };
    option (grpc.gateway.protoc_gen_swagger.options.openapiv2_operation) = {
      tags: "Projects"
    };
  }

  // Get experiments with grouping and search syntax
  rpc SearchExperiments(SearchExperimentsRequest)
      returns (SearchExperimentsResponse) {
    option (google.api.http) = {
      get: "/api/v1/experiments-search"
    };
    option (grpc.gateway.protoc_gen_swagger.options.openapiv2_operation) = {
      tags: [ "Experiments", "Internal" ]
    };
  }

  // Bind resource pool to workspace
  rpc BindRPToWorkspace(BindRPToWorkspaceRequest)
      returns (BindRPToWorkspaceResponse) {
    option (google.api.http) = {
      post: "/api/v1/resource-pools/{resource_pool_name}/workspace-bindings",
      body: "*"
    };
    option (grpc.gateway.protoc_gen_swagger.options.openapiv2_operation) = {
      tags: "Internal"
    };
  }

  // Unbind resource pool to workspace
  rpc UnbindRPFromWorkspace(UnbindRPFromWorkspaceRequest)
      returns (UnbindRPFromWorkspaceResponse) {
    option (google.api.http) = {
      delete: "/api/v1/resource-pools/{resource_pool_name}/workspace-bindings",
      body: "*"
    };
    option (grpc.gateway.protoc_gen_swagger.options.openapiv2_operation) = {
      tags: "Internal"
    };
  }

  // Overwrite resource pool - workspace bindings
  rpc OverwriteRPWorkspaceBindings(OverwriteRPWorkspaceBindingsRequest)
      returns (OverwriteRPWorkspaceBindingsResponse) {
    option (google.api.http) = {
      put: "/api/v1/resource-pools/{resource_pool_name}/workspace-bindings",
      body: "*"
    };
    option (grpc.gateway.protoc_gen_swagger.options.openapiv2_operation) = {
      tags: "Internal"
    };
  }

  // List all resource pools, bound and unbound, available to a specific
  // workspace
  rpc ListRPsBoundToWorkspace(ListRPsBoundToWorkspaceRequest)
      returns (ListRPsBoundToWorkspaceResponse) {
    option (google.api.http) = {
      get: "/api/v1/workspaces/{workspace_id}/available-resource-pools"
    };
    option (grpc.gateway.protoc_gen_swagger.options.openapiv2_operation) = {
      tags: [ "Workspaces", "Internal" ]
    };
  }

  // List all workspaces bound to a specific resource pool
  rpc ListWorkspacesBoundToRP(ListWorkspacesBoundToRPRequest)
      returns (ListWorkspacesBoundToRPResponse) {
    option (google.api.http) = {
      get: "/api/v1/resource-pools/{resource_pool_name}/workspace-bindings"
    };
    option (grpc.gateway.protoc_gen_swagger.options.openapiv2_operation) = {
      tags: "Internal"
    };
  }

  // Get task config
  rpc GetGenericTaskConfig(GetGenericTaskConfigRequest)
      returns (GetGenericTaskConfigResponse) {
    option (google.api.http) = {
      get: "/api/v1/tasks/{task_id}/config"
    };
    option (grpc.gateway.protoc_gen_swagger.options.openapiv2_operation) = {
      tags: "Internal"
    };
  }

  // Kill generic task
  rpc KillGenericTask(KillGenericTaskRequest)
      returns (KillGenericTaskResponse) {
    option (google.api.http) = {
      post: "/api/v1/tasks/{task_id}/kill"
      body: "*"
    };
    option (grpc.gateway.protoc_gen_swagger.options.openapiv2_operation) = {
      tags: "Internal"
    };
  }

  // Pause generic task
  rpc PauseGenericTask(PauseGenericTaskRequest)
      returns (PauseGenericTaskResponse) {
    option (google.api.http) = {
      post: "/api/v1/tasks/{task_id}/pause"
    };
    option (grpc.gateway.protoc_gen_swagger.options.openapiv2_operation) = {
      tags: "Internal"
    };
  }

  // Unpause generic task
  rpc UnpauseGenericTask(UnpauseGenericTaskRequest)
      returns (UnpauseGenericTaskResponse) {
    option (google.api.http) = {
      post: "/api/v1/tasks/{task_id}/unpause"
    };
    option (grpc.gateway.protoc_gen_swagger.options.openapiv2_operation) = {
      tags: "Internal"
    };
  }

<<<<<<< HEAD
  // Move runs
  rpc MoveRuns(MoveRunsRequest)
      returns (MoveRunsResponse) {
    option (google.api.http) = {
      post: "/api/v1/runs/move"
=======
  // Get a list of runs.
  rpc SearchRuns(SearchRunsRequest) returns (SearchRunsResponse) {
    option (google.api.http) = {
      get: "/api/v1/runs"
>>>>>>> a603f4cc
    };
    option (grpc.gateway.protoc_gen_swagger.options.openapiv2_operation) = {
      tags: "Internal"
    };
  }
}<|MERGE_RESOLUTION|>--- conflicted
+++ resolved
@@ -2465,18 +2465,21 @@
     };
   }
 
-<<<<<<< HEAD
+  // Get a list of runs.
+  rpc SearchRuns(SearchRunsRequest) returns (SearchRunsResponse) {
+    option (google.api.http) = {
+      get: "/api/v1/runs"
+    };
+    option (grpc.gateway.protoc_gen_swagger.options.openapiv2_operation) = {
+      tags: "Internal"
+    };
+  }
+
   // Move runs
   rpc MoveRuns(MoveRunsRequest)
       returns (MoveRunsResponse) {
     option (google.api.http) = {
       post: "/api/v1/runs/move"
-=======
-  // Get a list of runs.
-  rpc SearchRuns(SearchRunsRequest) returns (SearchRunsResponse) {
-    option (google.api.http) = {
-      get: "/api/v1/runs"
->>>>>>> a603f4cc
     };
     option (grpc.gateway.protoc_gen_swagger.options.openapiv2_operation) = {
       tags: "Internal"
