--- conflicted
+++ resolved
@@ -614,76 +614,6 @@
     };
   }
 
-<<<<<<< HEAD
-  // Return trials matching a set of TrialFilters.
-  rpc QueryTrials(QueryTrialsRequest) returns (QueryTrialsResponse) {
-    option (google.api.http) = {
-      post: "/api/v1/trial-comparison/query"
-      body: "*"
-    };
-    option (grpc.gateway.protoc_gen_swagger.options.openapiv2_operation) = {
-      tags: [ "Trial Comparison" ]
-    };
-  }
-
-  // Update tags for trials by IDs or filters.
-  rpc UpdateTrialTags(UpdateTrialTagsRequest)
-      returns (UpdateTrialTagsResponse) {
-    option (google.api.http) = {
-      post: "/api/v1/trial-comparison/update-trial-tags"
-      body: "*"
-    };
-    option (grpc.gateway.protoc_gen_swagger.options.openapiv2_operation) = {
-      tags: [ "Trial Comparison" ]
-    };
-  }
-
-  // Return all collectiions for a specific project.
-  rpc GetTrialsCollections(GetTrialsCollectionsRequest)
-      returns (GetTrialsCollectionsResponse) {
-    option (google.api.http) = {
-      get: "/api/v1/trial-comparison/collections"
-    };
-    option (grpc.gateway.protoc_gen_swagger.options.openapiv2_operation) = {
-      tags: [ "Trial Comparison" ]
-    };
-  }
-
-  // Create a Trial Collection for a set of TrialFilters.
-  rpc CreateTrialsCollection(CreateTrialsCollectionRequest)
-      returns (CreateTrialsCollectionResponse) {
-    option (google.api.http) = {
-      post: "/api/v1/trial-comparison/collections"
-      body: "*"
-    };
-    option (grpc.gateway.protoc_gen_swagger.options.openapiv2_operation) = {
-      tags: [ "Trial Comparison" ]
-    };
-  }
-
-  // Modify collection attributes: name, filters, etc.
-  rpc PatchTrialsCollection(PatchTrialsCollectionRequest)
-      returns (PatchTrialsCollectionResponse) {
-    option (google.api.http) = {
-      patch: "/api/v1/trial-comparison/collections"
-      body: "*"
-    };
-    option (grpc.gateway.protoc_gen_swagger.options.openapiv2_operation) = {
-      tags: [ "Trial Comparison" ]
-    };
-  }
-
-  // Removes a TrialCollection.
-  rpc DeleteTrialsCollection(DeleteTrialsCollectionRequest)
-      returns (DeleteTrialsCollectionResponse) {
-    option (google.api.http) = {
-      delete: "/api/v1/trial-comparison/collections"
-    };
-    option (grpc.gateway.protoc_gen_swagger.options.openapiv2_operation) = {
-      tags: [ "Trial Comparison" ]
-    };
-  }
-
   // Reports a TrialSourceInfo entry for tracking inference or fine-tuning runs
   rpc ReportTrialSourceInfo(ReportTrialSourceInfoRequest)
       returns (ReportTrialSourceInfoResponse) {
@@ -697,8 +627,6 @@
     };
   }
 
-=======
->>>>>>> 4c414324
   // Create unmanaged trial.
   rpc CreateTrial(CreateTrialRequest) returns (CreateTrialResponse) {
     option (google.api.http) = {
