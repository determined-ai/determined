--- conflicted
+++ resolved
@@ -2544,7 +2544,17 @@
     };
   }
 
-<<<<<<< HEAD
+  // Delete a list of runs.
+  rpc DeleteRuns(DeleteRunsRequest) returns (DeleteRunsResponse) {
+    option (google.api.http) = {
+      post: "/api/v1/runs/delete"
+      body: "*"
+    };
+    option (grpc.gateway.protoc_gen_swagger.options.openapiv2_operation) = {
+      tags: "Internal"
+    };
+  }
+
   // Archive runs.
   rpc ArchiveRuns(ArchiveRunsRequest) returns (ArchiveRunsResponse) {
     option (google.api.http) = {
@@ -2560,12 +2570,6 @@
   rpc UnarchiveRuns(UnarchiveRunsRequest) returns (UnarchiveRunsResponse) {
     option (google.api.http) = {
       post: "/api/v1/runs/unarchive"
-=======
-  // Delete a list of runs.
-  rpc DeleteRuns(DeleteRunsRequest) returns (DeleteRunsResponse) {
-    option (google.api.http) = {
-      post: "/api/v1/runs/delete"
->>>>>>> 4d20faeb
       body: "*"
     };
     option (grpc.gateway.protoc_gen_swagger.options.openapiv2_operation) = {
