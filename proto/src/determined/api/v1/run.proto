--- conflicted
+++ resolved
@@ -114,7 +114,75 @@
   repeated RunActionResult results = 1;
 }
 
-<<<<<<< HEAD
+// Delete runs.
+message DeleteRunsRequest {
+  option (grpc.gateway.protoc_gen_swagger.options.openapiv2_schema) = {
+    json_schema: { required: [ "run_ids" ] }
+  };
+  // The ids of the runs being deleted.
+  repeated int32 run_ids = 1;
+  // Project id of the runs being deleted.
+  int32 project_id = 2;
+  // Filter expression
+  optional string filter = 3;
+}
+// Response to DeleteRunsResponse.
+message DeleteRunsResponse {
+  option (grpc.gateway.protoc_gen_swagger.options.openapiv2_schema) = {
+    json_schema: { required: [ "results" ] }
+  };
+  // Details on success or error for each run.
+  repeated RunActionResult results = 1;
+}
+
+// Request to archive the run
+message ArchiveRunsRequest {
+  option (grpc.gateway.protoc_gen_swagger.options.openapiv2_schema) = {
+    json_schema: { required: [ "project_id", "run_ids" ] }
+  };
+
+  // The ids of the runs being archived.
+  repeated int32 run_ids = 1;
+  // The id of the current parent project.
+  int32 project_id = 2;
+  // Filter expression
+  optional string filter = 3;
+}
+
+// Response to ArchiveRunsRequest.
+message ArchiveRunsResponse {
+  option (grpc.gateway.protoc_gen_swagger.options.openapiv2_schema) = {
+    json_schema: { required: [ "results" ] }
+  };
+
+  // Details on success or error for each run.
+  repeated RunActionResult results = 1;
+}
+
+// Request to unarchive the run
+message UnarchiveRunsRequest {
+  option (grpc.gateway.protoc_gen_swagger.options.openapiv2_schema) = {
+    json_schema: { required: [ "project_id", "run_ids" ] }
+  };
+
+  // The ids of the runs being unarchived.
+  repeated int32 run_ids = 1;
+  // The id of the current parent project.
+  int32 project_id = 2;
+  // Filter expression
+  optional string filter = 3;
+}
+
+// Response to UnarchiveRunsRequest.
+message UnarchiveRunsResponse {
+  option (grpc.gateway.protoc_gen_swagger.options.openapiv2_schema) = {
+    json_schema: { required: [ "results" ] }
+  };
+
+  // Details on success or error for each run.
+  repeated RunActionResult results = 1;
+}
+
 // Request to pause the experiment associated witha run.
 message PauseRunsRequest {
   option (grpc.gateway.protoc_gen_swagger.options.openapiv2_schema) = {
@@ -133,54 +201,14 @@
 
 // Response to PauseRunsRequest.
 message PauseRunsResponse {
-=======
-// Delete runs.
-message DeleteRunsRequest {
-  option (grpc.gateway.protoc_gen_swagger.options.openapiv2_schema) = {
-    json_schema: { required: [ "run_ids" ] }
-  };
-  // The ids of the runs being deleted.
-  repeated int32 run_ids = 1;
-  // Project id of the runs being deleted.
-  int32 project_id = 2;
-  // Filter expression
-  optional string filter = 3;
-}
-// Response to DeleteRunsResponse.
-message DeleteRunsResponse {
-  option (grpc.gateway.protoc_gen_swagger.options.openapiv2_schema) = {
-    json_schema: { required: [ "results" ] }
-  };
-  // Details on success or error for each run.
-  repeated RunActionResult results = 1;
-}
-
-// Request to archive the run
-message ArchiveRunsRequest {
-  option (grpc.gateway.protoc_gen_swagger.options.openapiv2_schema) = {
-    json_schema: { required: [ "project_id", "run_ids" ] }
-  };
-
-  // The ids of the runs being archived.
-  repeated int32 run_ids = 1;
-  // The id of the current parent project.
-  int32 project_id = 2;
-  // Filter expression
-  optional string filter = 3;
-}
-
-// Response to ArchiveRunsRequest.
-message ArchiveRunsResponse {
->>>>>>> 703e6bd4
-  option (grpc.gateway.protoc_gen_swagger.options.openapiv2_schema) = {
-    json_schema: { required: [ "results" ] }
-  };
-
-  // Details on success or error for each run.
-  repeated RunActionResult results = 1;
-}
-
-<<<<<<< HEAD
+  option (grpc.gateway.protoc_gen_swagger.options.openapiv2_schema) = {
+    json_schema: { required: [ "results" ] }
+  };
+
+  // Details on success or error for each run.
+  repeated RunActionResult results = 1;
+}
+
 // Request to unpause the experiment associated witha run.
 message ResumeRunsRequest {
   option (grpc.gateway.protoc_gen_swagger.options.openapiv2_schema) = {
@@ -199,24 +227,6 @@
 
 // Response to ResumeRunsRequest.
 message ResumeRunsResponse {
-=======
-// Request to unarchive the run
-message UnarchiveRunsRequest {
-  option (grpc.gateway.protoc_gen_swagger.options.openapiv2_schema) = {
-    json_schema: { required: [ "project_id", "run_ids" ] }
-  };
-
-  // The ids of the runs being unarchived.
-  repeated int32 run_ids = 1;
-  // The id of the current parent project.
-  int32 project_id = 2;
-  // Filter expression
-  optional string filter = 3;
-}
-
-// Response to UnarchiveRunsRequest.
-message UnarchiveRunsResponse {
->>>>>>> 703e6bd4
   option (grpc.gateway.protoc_gen_swagger.options.openapiv2_schema) = {
     json_schema: { required: [ "results" ] }
   };
