syntax = "proto3";

package determined.api.v1;
option go_package = "github.com/determined-ai/determined/proto/pkg/apiv1";

import "google/protobuf/struct.proto";
import "protoc-gen-swagger/options/annotations.proto";
import "determined/api/v1/pagination.proto";
import "google/protobuf/wrappers.proto";
import "determined/experiment/v1/experiment.proto";
import "determined/trial/v1/trial.proto";
import "determined/run/v1/run.proto";
import "determined/common/v1/common.proto";

// Request to prepare to start reporting to a run.
message RunPrepareForReportingRequest {
  option (grpc.gateway.protoc_gen_swagger.options.openapiv2_schema) = {
    json_schema: { required: [ "run_id" ] }
  };
  // RunID to sync to.
  int32 run_id = 1;
  // Checkpoint storage config.
  optional google.protobuf.Struct checkpoint_storage = 2;
}
// Response to prepare to start reporting to a run.
message RunPrepareForReportingResponse {
  option (grpc.gateway.protoc_gen_swagger.options.openapiv2_schema) = {
    json_schema: { required: [] }
  };
  // The storage_id to be used when creating new checkpoints. This will be
  // returned always when checkpoint storage is set in the request.
  optional int32 storage_id = 1;
}

<<<<<<< HEAD
// Message for results of individual runs in a multi-run action.
message RunActionResult {
  option (grpc.gateway.protoc_gen_swagger.options.openapiv2_schema) = {
    json_schema: { required: [ "error", "id" ] }
  };
  // Optional error message.
  string error = 1;
  // run ID.
  int32 id = 2;
}

// Request to move the run to a different project
message MoveRunsRequest {
  option (grpc.gateway.protoc_gen_swagger.options.openapiv2_schema) = {
    json_schema: { required: [ "destination_project_id", "run_ids" ] }
  };

  // The ids of the runs being moved.
  repeated int32 run_ids = 1;
  // The id of the current parent project.
  int32 source_project_id = 2;
  // The id of the new parent project.
  int32 destination_project_id = 3;
  // Filter expression
  optional string filter = 4;
}

message MoveRunsResponse {
  option (grpc.gateway.protoc_gen_swagger.options.openapiv2_schema) = {
    json_schema: { required: [ "results" ] }
  };

  // Details on success or error for each experiment.
  repeated RunActionResult results = 1;
=======
// Get a list of runs.
message SearchRunsRequest {
  // ID of the project to look at
  optional int32 project_id = 1;
  // How many experiments to skip before including in the results
  int32 offset = 2;
  // How many results to show
  int32 limit = 3;
  // Sort parameters in the format <col1>=(asc|desc),<col2>=(asc|desc)
  optional string sort = 4;
  // Filter expression
  optional string filter = 5;
}
// Response to SearchRunsResponse.
message SearchRunsResponse {
  option (grpc.gateway.protoc_gen_swagger.options.openapiv2_schema) = {
    json_schema: { required: [ "runs", "pagination" ] }
  };
  // The list of returned runs.
  repeated determined.run.v1.FlatRun runs = 1;
  // Pagination information of the full dataset.
  Pagination pagination = 2;
>>>>>>> a603f4cc
}<|MERGE_RESOLUTION|>--- conflicted
+++ resolved
@@ -32,7 +32,30 @@
   optional int32 storage_id = 1;
 }
 
-<<<<<<< HEAD
+// Get a list of runs.
+message SearchRunsRequest {
+  // ID of the project to look at
+  optional int32 project_id = 1;
+  // How many experiments to skip before including in the results
+  int32 offset = 2;
+  // How many results to show
+  int32 limit = 3;
+  // Sort parameters in the format <col1>=(asc|desc),<col2>=(asc|desc)
+  optional string sort = 4;
+  // Filter expression
+  optional string filter = 5;
+}
+// Response to SearchRunsResponse.
+message SearchRunsResponse {
+  option (grpc.gateway.protoc_gen_swagger.options.openapiv2_schema) = {
+    json_schema: { required: [ "runs", "pagination" ] }
+  };
+  // The list of returned runs.
+  repeated determined.run.v1.FlatRun runs = 1;
+  // Pagination information of the full dataset.
+  Pagination pagination = 2;
+}
+
 // Message for results of individual runs in a multi-run action.
 message RunActionResult {
   option (grpc.gateway.protoc_gen_swagger.options.openapiv2_schema) = {
@@ -67,28 +90,4 @@
 
   // Details on success or error for each experiment.
   repeated RunActionResult results = 1;
-=======
-// Get a list of runs.
-message SearchRunsRequest {
-  // ID of the project to look at
-  optional int32 project_id = 1;
-  // How many experiments to skip before including in the results
-  int32 offset = 2;
-  // How many results to show
-  int32 limit = 3;
-  // Sort parameters in the format <col1>=(asc|desc),<col2>=(asc|desc)
-  optional string sort = 4;
-  // Filter expression
-  optional string filter = 5;
-}
-// Response to SearchRunsResponse.
-message SearchRunsResponse {
-  option (grpc.gateway.protoc_gen_swagger.options.openapiv2_schema) = {
-    json_schema: { required: [ "runs", "pagination" ] }
-  };
-  // The list of returned runs.
-  repeated determined.run.v1.FlatRun runs = 1;
-  // Pagination information of the full dataset.
-  Pagination pagination = 2;
->>>>>>> a603f4cc
 }