--- conflicted
+++ resolved
@@ -114,7 +114,27 @@
   repeated RunActionResult results = 1;
 }
 
-<<<<<<< HEAD
+// Delete runs.
+message DeleteRunsRequest {
+  option (grpc.gateway.protoc_gen_swagger.options.openapiv2_schema) = {
+    json_schema: { required: [ "run_ids" ] }
+  };
+  // The ids of the runs being deleted.
+  repeated int32 run_ids = 1;
+  // Project id of the runs being deleted.
+  int32 project_id = 2;
+  // Filter expression
+  optional string filter = 3;
+}
+// Response to DeleteRunsResponse.
+message DeleteRunsResponse {
+  option (grpc.gateway.protoc_gen_swagger.options.openapiv2_schema) = {
+    json_schema: { required: [ "results" ] }
+  };
+  // Details on success or error for each run.
+  repeated RunActionResult results = 1;
+}
+
 // Request to archive the run
 message ArchiveRunsRequest {
   option (grpc.gateway.protoc_gen_swagger.options.openapiv2_schema) = {
@@ -148,21 +168,10 @@
   // The ids of the runs being unarchived.
   repeated int32 run_ids = 1;
   // The id of the current parent project.
-=======
-// Delete runs.
-message DeleteRunsRequest {
-  option (grpc.gateway.protoc_gen_swagger.options.openapiv2_schema) = {
-    json_schema: { required: [ "run_ids" ] }
-  };
-  // The ids of the runs being deleted.
-  repeated int32 run_ids = 1;
-  // Project id of the runs being deleted.
->>>>>>> 4d20faeb
   int32 project_id = 2;
   // Filter expression
   optional string filter = 3;
 }
-<<<<<<< HEAD
 
 // Response to UnarchiveRunsRequest.
 message UnarchiveRunsResponse {
@@ -170,13 +179,6 @@
     json_schema: { required: [ "results" ] }
   };
 
-=======
-// Response to DeleteRunsResponse.
-message DeleteRunsResponse {
-  option (grpc.gateway.protoc_gen_swagger.options.openapiv2_schema) = {
-    json_schema: { required: [ "results" ] }
-  };
->>>>>>> 4d20faeb
   // Details on success or error for each run.
   repeated RunActionResult results = 1;
 }