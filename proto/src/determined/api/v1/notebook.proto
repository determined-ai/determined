--- conflicted
+++ resolved
@@ -109,14 +109,6 @@
   repeated determined.util.v1.File files = 3;
   // Preview a launching request without actually creating a Notebook.
   bool preview = 4;
-<<<<<<< HEAD
-  /* CHAT: we could have this as part of task config and it'll share
-  between ntsc but we'd like to move away from it
-  if we want to go hirearchical it might make sense to set this up
-  for that future. eg take a list of scope_ids, dir_ids, or a path? cc @ilia
-  */
-=======
->>>>>>> 6fc4d77a
   // Workspace ID. Defaults to 'Uncategorized' workspace if not specified.
   int32 workspace_id = 5;
 }
