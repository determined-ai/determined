syntax = "proto3";

package determined.api.v1;
option go_package = "github.com/determined-ai/determined/proto/pkg/apiv1";

import "google/protobuf/wrappers.proto";
import "google/protobuf/struct.proto";
import "google/protobuf/timestamp.proto";
import "protoc-gen-swagger/options/annotations.proto";

import "determined/api/v1/command.proto";
import "determined/api/v1/pagination.proto";
import "determined/common/v1/common.proto";
import "determined/checkpoint/v1/checkpoint.proto";
import "determined/experiment/v1/experiment.proto";
import "determined/job/v1/job.proto";
import "determined/util/v1/util.proto";
import "determined/experiment/v1/searcher.proto";
import "determined/trial/v1/trial.proto";

// One datapoint in a series of metrics from a trial in batch.
message DataPoint {
  option (grpc.gateway.protoc_gen_swagger.options.openapiv2_schema) = {
    json_schema: { required: [ "batches", "value", "time" ] }
  };
  // Total batches processed by the time this measurement is taken.
  int32 batches = 1;
  // Value of the requested metric at this point in the trial.
  double value = 2;
  // The time the measurement is taken.
  google.protobuf.Timestamp time = 3;
  // The epoch this measurement is taken.
  optional int32 epoch = 4;
}

// Get a single experiment.
message GetExperimentRequest {
  // The id of the experiment.
  int32 experiment_id = 1;
}
// Response to GetExperimentRequest.
message GetExperimentResponse {
  option (grpc.gateway.protoc_gen_swagger.options.openapiv2_schema) = {
    json_schema: { required: [ "experiment" ] }
  };
  // The requested experiment.
  determined.experiment.v1.Experiment experiment = 1;
  // Associated job summary.
  determined.job.v1.JobSummary job_summary = 3;
}

// Get a list of experiments.
message GetExperimentsRequest {
  // Sorts experiments by the given field.
  enum SortBy {
    // Returns experiments in an unsorted list.
    SORT_BY_UNSPECIFIED = 0;
    // Returns experiments sorted by id.
    SORT_BY_ID = 1;
    // Returns experiments sorted by description.
    SORT_BY_DESCRIPTION = 2;
    // Return experiments sorted by start time.
    SORT_BY_START_TIME = 4;
    // Return experiments sorted by end time. Experiments without end_time are
    // returned after the ones with end_time.
    SORT_BY_END_TIME = 5;
    // Return experiments sorted by state.
    SORT_BY_STATE = 6;
    // Return experiments sorted by number of trials.
    SORT_BY_NUM_TRIALS = 8;
    // Return experiments sorted by progress.
    SORT_BY_PROGRESS = 9;
    // Return experiments sorted by user.
    SORT_BY_USER = 10;
    // Returns experiments sorted by name.
    SORT_BY_NAME = 11;
    // Returns experiments sorted by originating model.
    SORT_BY_FORKED_FROM = 12;
    // Returns experiments sorted by resource pool.
    SORT_BY_RESOURCE_POOL = 13;
    // Returns experiments sorted by project.
    SORT_BY_PROJECT_ID = 14;
    // Returns experiments sorted by checkpoint size.
    SORT_BY_CHECKPOINT_SIZE = 15;
    // Returns experiments sorted by checkpoint count.
    SORT_BY_CHECKPOINT_COUNT = 16;
    // Returns experiments sorted by searcher metric value..
    SORT_BY_SEARCHER_METRIC_VAL = 17;
  }
  // Sort experiments by the given field.
  SortBy sort_by = 1;
  // Order experiments in either ascending or descending order.
  OrderBy order_by = 2;
  // Skip the number of experiments before returning results. Negative values
  // denote number of experiments to skip from the end before returning results.
  int32 offset = 3;
  // Limit the number of experiments.
  // 0 or Unspecified - returns a default of 100.
  // -1               - returns everything.
  // -2               - returns pagination info but no experiments.
  int32 limit = 4;
  // Limit experiments to those that match the description.
  string description = 5;
  // Limit experiments to those that match the name.
  string name = 10;
  // Limit experiments to those that match the provided labels.
  repeated string labels = 6;
  // Limit experiments to those that are archived.
  google.protobuf.BoolValue archived = 7;
  // Limit experiments to those that match the provided state.
  repeated determined.experiment.v1.State states = 8;
  // Limit experiments to those that are owned by users with the specified
  // usernames.
  repeated string users = 9;
  // Limit experiments to those that are owned by users with the specified
  // userIds.
  repeated int32 user_ids = 11;
  // Limit experiments to those within a specified project, or 0 for all
  // projects.
  int32 project_id = 12;
  // filtering by experiment ids
  determined.common.v1.Int32FieldFilter experiment_id_filter = 13;
  // whether to surface trial specific data from the best trial
  bool show_trial_data = 14;
}
// Response to GetExperimentsRequest.
message GetExperimentsResponse {
  option (grpc.gateway.protoc_gen_swagger.options.openapiv2_schema) = {
    json_schema: { required: [ "experiments", "pagination" ] }
  };
  // The list of returned experiments.
  repeated determined.experiment.v1.Experiment experiments = 1;
  // Pagination information of the full dataset.
  Pagination pagination = 2;
}

// Get a list of experiment labels.
message GetExperimentLabelsRequest {
  // Filter experiments by project.
  int32 project_id = 1;
}
// Response to GetExperimentsLabelsRequest.
message GetExperimentLabelsResponse {
  // The list of labels used across all experiments.
  repeated string labels = 1;
}

// Delete a single experiment.
message DeleteExperimentRequest {
  // The ID of the experiment.
  int32 experiment_id = 1;
}
// Response to DeleteExperimentRequest.
message DeleteExperimentResponse {}

// Delete multiple experiments.
message DeleteExperimentsRequest {
  option (grpc.gateway.protoc_gen_swagger.options.openapiv2_schema) = {
    json_schema: { required: [ "experiment_ids" ] }
  };

  // Selecting experiments by id.
  repeated int32 experiment_ids = 1;
  // Targets all experiments matching filters.
  BulkExperimentFilters filters = 2;
}

// Response to DeleteExperimentsRequest.
message DeleteExperimentsResponse {
  option (grpc.gateway.protoc_gen_swagger.options.openapiv2_schema) = {
    json_schema: { required: [ "results" ] }
  };

  // Details on success or error for each experiment.
  repeated ExperimentActionResult results = 1;
}

// Get the best searcher validation.
message GetBestSearcherValidationMetricRequest {
  // The ID of the experiment.
  int32 experiment_id = 1;
}
// Response to GetBestSearcherValidationMetricRequest.
message GetBestSearcherValidationMetricResponse {
  // The value of the metric.
  float metric = 1;
}

// Preview hyperparameter search.
message PreviewHPSearchRequest {
  // The experiment config to simulate.
  google.protobuf.Struct config = 1;
  // The searcher simulation seed.
  uint32 seed = 2;
}
// Response to PreviewSearchRequest.
message PreviewHPSearchResponse {
  // The resulting simulation.
  determined.experiment.v1.ExperimentSimulation simulation = 1;
}

// Activate an experiment.
message ActivateExperimentRequest {
  // The experiment id.
  int32 id = 1;
}
// Response to ActivateExperimentRequest.
message ActivateExperimentResponse {}

// Message for results of individual experiments in a multi-experiment action.
message ExperimentActionResult {
  option (grpc.gateway.protoc_gen_swagger.options.openapiv2_schema) = {
    json_schema: { required: [ "error", "id" ] }
  };
  // Optional error message.
  string error = 1;
  // Experiment ID.
  int32 id = 2;
}

// Activate multiple experiments.
message ActivateExperimentsRequest {
  option (grpc.gateway.protoc_gen_swagger.options.openapiv2_schema) = {
    json_schema: { required: [ "experiment_ids" ] }
  };

  // Select experiments by id.
  repeated int32 experiment_ids = 1;
  // Targets all experiments matching filters.
  BulkExperimentFilters filters = 2;
}
// Response to ActivateExperimentsRequest.
message ActivateExperimentsResponse {
  option (grpc.gateway.protoc_gen_swagger.options.openapiv2_schema) = {
    json_schema: { required: [ "results" ] }
  };

  // Details on success or error for each experiment.
  repeated ExperimentActionResult results = 1;
}

// Pause an experiment.
message PauseExperimentRequest {
  // The experiment id.
  int32 id = 1;
}
// Response to PauseExperimentRequest.
message PauseExperimentResponse {}

// Filters to apply actions to multiple experiments.
message BulkExperimentFilters {
  // Limit experiments to those that match the description.
  string description = 1;
  // Limit experiments to those that match the name.
  string name = 2;
  // Limit experiments to those that match the provided labels.
  repeated string labels = 3;
  // Limit experiments to those that are archived.
  google.protobuf.BoolValue archived = 4;
  // Limit experiments to those that match the provided state.
  repeated determined.experiment.v1.State states = 5;
  // Limit experiments to those that are owned by users with the specified
  // userIds.
  repeated int32 user_ids = 6;
  // Limit experiments to those within a specified project, or 0 for all
  // projects.
  int32 project_id = 7;
}

// Pause multiple experiments.
message PauseExperimentsRequest {
  option (grpc.gateway.protoc_gen_swagger.options.openapiv2_schema) = {
    json_schema: { required: [ "experiment_ids" ] }
  };

  // Selecting experiments by id.
  repeated int32 experiment_ids = 1;
  // Targets all experiments matching filters.
  BulkExperimentFilters filters = 2;
}

// Response to PauseExperimentsRequest.
message PauseExperimentsResponse {
  option (grpc.gateway.protoc_gen_swagger.options.openapiv2_schema) = {
    json_schema: { required: [ "results" ] }
  };

  // Details on success or error for each experiment.
  repeated ExperimentActionResult results = 1;
}

// Cancel an experiment.
message CancelExperimentRequest {
  // The experiment id.
  int32 id = 1;
}
// Response to CancelExperimentRequest.
message CancelExperimentResponse {}

// Cancel multiple experiments.
message CancelExperimentsRequest {
  option (grpc.gateway.protoc_gen_swagger.options.openapiv2_schema) = {
    json_schema: { required: [ "experiment_ids" ] }
  };

  // Selecting experiments by id.
  repeated int32 experiment_ids = 1;
  // Targets all experiments matching filters.
  BulkExperimentFilters filters = 2;
}
// Response to CancelExperimentsRequest.
message CancelExperimentsResponse {
  option (grpc.gateway.protoc_gen_swagger.options.openapiv2_schema) = {
    json_schema: { required: [ "results" ] }
  };

  // Details on success or error for each experiment.
  repeated ExperimentActionResult results = 1;
}

// Kill an experiment.
message KillExperimentRequest {
  // The experiment id.
  int32 id = 1;
}
// Response to KillExperimentRequest.
message KillExperimentResponse {}

// Kill multiple experiments.
message KillExperimentsRequest {
  option (grpc.gateway.protoc_gen_swagger.options.openapiv2_schema) = {
    json_schema: { required: [ "experiment_ids" ] }
  };

  // Selecting experiments by id.
  repeated int32 experiment_ids = 1;
  // Targets all experiments matching filters.
  BulkExperimentFilters filters = 2;
}
// Response to KillExperimentsRequest.
message KillExperimentsResponse {
  option (grpc.gateway.protoc_gen_swagger.options.openapiv2_schema) = {
    json_schema: { required: [ "results" ] }
  };

  // Details on success or error for each experiment.
  repeated ExperimentActionResult results = 1;
}

// Archive an experiment.
message ArchiveExperimentRequest {
  // The experiment id.
  int32 id = 1;
}
// Response to ArchiveExperimentRequest.
message ArchiveExperimentResponse {}

// Archive multiple experiments.
message ArchiveExperimentsRequest {
  option (grpc.gateway.protoc_gen_swagger.options.openapiv2_schema) = {
    json_schema: { required: [ "experiment_ids" ] }
  };

  // Selecting experiments by id.
  repeated int32 experiment_ids = 1;
  // Targets all experiments matching filters.
  BulkExperimentFilters filters = 2;
}
// Response to ArchiveExperimentsRequest.
message ArchiveExperimentsResponse {
  option (grpc.gateway.protoc_gen_swagger.options.openapiv2_schema) = {
    json_schema: { required: [ "results" ] }
  };

  // Details on success or error for each experiment.
  repeated ExperimentActionResult results = 1;
}

// Unarchive an experiment.
message UnarchiveExperimentRequest {
  // The experiment id.
  int32 id = 1;
}
// Response to UnarchiveExperimentRequest.
message UnarchiveExperimentResponse {}

// Unarchive multiple experiments.
message UnarchiveExperimentsRequest {
  option (grpc.gateway.protoc_gen_swagger.options.openapiv2_schema) = {
    json_schema: { required: [ "experiment_ids" ] }
  };

  // Selecting experiments by id.
  repeated int32 experiment_ids = 1;
  // Targets all experiments matching filters.
  BulkExperimentFilters filters = 2;
}
// Response to UnarchiveExperimentsRequest.
message UnarchiveExperimentsResponse {
  option (grpc.gateway.protoc_gen_swagger.options.openapiv2_schema) = {
    json_schema: { required: [ "results" ] }
  };

  // Details on success or error for each experiment.
  repeated ExperimentActionResult results = 1;
}

// Patch an experiment by providing the updated attributes. Only description,
// label, name, and notes fields will be updated through this endpoint, and
// others will be ignored.
message PatchExperimentRequest {
  // Patched experiment attributes.
  determined.experiment.v1.PatchExperiment experiment = 2;
}

// Response to PatchExperimentRequest.
message PatchExperimentResponse {
  // Patched experiment.
  determined.experiment.v1.Experiment experiment = 1;
}

// Get a list of checkpoints for an experiment.
message GetExperimentCheckpointsRequest {
  // Sorts checkpoints by the given field.
  enum SortBy {
    // Returns checkpoints in an unsorted list.
    SORT_BY_UNSPECIFIED = 0;
    // Returns checkpoints sorted by UUID.
    SORT_BY_UUID = 1;
    // Returns checkpoints sorted by trial id.
    SORT_BY_TRIAL_ID = 2;
    // Returns checkpoints sorted by batch number.
    SORT_BY_BATCH_NUMBER = 3;
    // Returns checkpoints sorted by end time.
    SORT_BY_END_TIME = 4;
    // Returns checkpoints sorted by state.
    SORT_BY_STATE = 5;
    // Returns checkpoints sorted by the experiment's `searcher.metric`
    // configuration setting.
    SORT_BY_SEARCHER_METRIC = 6;
  }
  // The experiment id.
  int32 id = 1;
  // Sort checkpoints by the given field.
  SortBy sort_by = 2;
  // Order checkpoints in either ascending or descending order.
  OrderBy order_by = 3;
  // Skip the number of checkpoints before returning results. Negative values
  // denote number of checkpoints to skip from the end before returning results.
  int32 offset = 4;
  // Limit the number of checkpoints. A value of 0 denotes no limit.
  int32 limit = 5;

  // Limit the checkpoints to those that match the states.
  repeated determined.checkpoint.v1.State states = 7;
}

// Response to GetExperimentCheckpointsRequest.
message GetExperimentCheckpointsResponse {
  option (grpc.gateway.protoc_gen_swagger.options.openapiv2_schema) = {
    json_schema: { required: [ "checkpoints", "pagination" ] }
  };

  // The list of returned checkpoints.
  repeated determined.checkpoint.v1.Checkpoint checkpoints = 1;
  // Pagination information of the full dataset.
  Pagination pagination = 2;
}

// Get the validation history for the requested experiment. The
// validation history is a time ordered list of the historical
// best validations.
message GetExperimentValidationHistoryRequest {
  // The id of the experiment.
  int32 experiment_id = 1;
}

// Response to GetExperimentValidationHistoryRequest.
message GetExperimentValidationHistoryResponse {
  // validation_history is a collection of zero or more validation metrics for
  // an experiment, describing the best metrics as they were reported through
  // the lifetime of an experiment. The historical list of best validations.
  repeated determined.experiment.v1.ValidationHistoryEntry validation_history =
      1;
}

// Request to create a new experiment.
message CreateExperimentRequest {
  // Experiment context.
  repeated determined.util.v1.File model_definition = 1;
  // Experiment config (YAML).
  string config = 2;
  // Only validate instead of creating the experiment. A dry run.
  bool validate_only = 3;
  // Parent experiment id.
  int32 parent_id = 4;
  // Request to auto-activate the experiment.
  bool activate = 5;
  // Project id to contain the experiment.
  int32 project_id = 6;
  // Template to use for the experiment.
  optional string template = 7;
  // Git remote at submission time.
  optional string git_remote = 8;
  // Git commit at submission time.
  optional string git_commit = 9;
  // Git committer at submission time.
  optional string git_committer = 10;
  // Git commit date at submission time.
  google.protobuf.Timestamp git_commit_date = 11;
}

// Response to CreateExperimentRequest.
message CreateExperimentResponse {
  option (grpc.gateway.protoc_gen_swagger.options.openapiv2_schema) = {
    json_schema: { required: [ "experiment", "config" ] }
  };
  // The created experiment.
  determined.experiment.v1.Experiment experiment = 1;
  // The created experiment config.
  google.protobuf.Struct config = 2;
  // List of any related warnings.
  repeated LaunchWarning warnings = 3;
}

// Request for the set of metrics recorded by an experiment.
message MetricNamesRequest {
  // The id of the experiment.
  int32 experiment_id = 1
      [(grpc.gateway.protoc_gen_swagger.options.openapiv2_field) = {
        required:
          ["experiment_id"];
      }];
  // Seconds to wait when polling for updates.
  int32 period_seconds = 2;
}

// Response to MetricNamesRequest.
message MetricNamesResponse {
  // The name of the searcher metric.
  string searcher_metric = 1;
  // List of training metric names.
  repeated string training_metrics = 2;
  // List of validation metric names.
  repeated string validation_metrics = 3;
}

// To distinguish the different categories of metrics.
enum MetricType {
  // Zero-value (not allowed).
  METRIC_TYPE_UNSPECIFIED = 0;
  // For metrics emitted during training.
  METRIC_TYPE_TRAINING = 1;
  // For metrics emitted during validation.
  METRIC_TYPE_VALIDATION = 2;
}

// Request the milestones (in batches processed) at which a metric is recorded
// by an experiment.
message MetricBatchesRequest {
  // The id of the experiment.
  int32 experiment_id = 1
      [(grpc.gateway.protoc_gen_swagger.options.openapiv2_field) = {
        required:
          ["experiment_id"];
      }];
  // A metric name.
  string metric_name = 2
      [(grpc.gateway.protoc_gen_swagger.options.openapiv2_field) = {
        required:
          ["metric_name"];
      }];
  // The type of metric.
  MetricType metric_type = 3
      [(grpc.gateway.protoc_gen_swagger.options.openapiv2_field) = {
        required:
          ["metric_type"];
      }];
  // Seconds to wait when polling for updates.
  int32 period_seconds = 4;
}

// Response to MetricBatchesRequest.
message MetricBatchesResponse {
  // Milestones (in batches processed) at which the specified metric is
  // recorded.
  repeated int32 batches = 1;
}

// Request metrics from all trials at a point of progress.
message TrialsSnapshotRequest {
  // The id of the experiment.
  int32 experiment_id = 1
      [(grpc.gateway.protoc_gen_swagger.options.openapiv2_field) = {
        required:
          ["experiment_id"];
      }];
  // A metric name.
  string metric_name = 2
      [(grpc.gateway.protoc_gen_swagger.options.openapiv2_field) = {
        required:
          ["metric_name"];
      }];
  // The type of metric.
  MetricType metric_type = 3
      [(grpc.gateway.protoc_gen_swagger.options.openapiv2_field) = {
        required:
          ["metric_type"];
      }];
  // The point of progress at which to query metrics.
  int32 batches_processed = 4
      [(grpc.gateway.protoc_gen_swagger.options.openapiv2_field) = {
        required:
          ["batches_processed"];
      }];
  // A range either side of batches_processed to include near-misses.
  int32 batches_margin = 5;
  // Seconds to wait when polling for updates.
  int32 period_seconds = 6;
}

// Response to TrialsSnapshotRequest
message TrialsSnapshotResponse {
  option (grpc.gateway.protoc_gen_swagger.options.openapiv2_schema) = {
    json_schema: { required: [ "trials" ] }
  };
  // Metric value and metadata for a trial that has progress this far.
  message Trial {
    option (grpc.gateway.protoc_gen_swagger.options.openapiv2_schema) = {
      json_schema: {
        required: [ "trial_id", "hparams", "metric", "batches_processed" ]
      }
    };
    // The id of the trial.
    int32 trial_id = 1;
    // A dictionary of hyperparameter values for this trial.
    google.protobuf.Struct hparams = 2;
    // The value of the metric in this trial at this point.
    double metric = 3;
    // The number of batches processed for this particular datapoint.
    int32 batches_processed = 4;
  }
  // A list of trials.
  repeated Trial trials = 1;
}

// Request a sample of metrics over time for a sample of trials.
message TrialsSampleRequest {
  // The id of the experiment.
  int32 experiment_id = 1
      [(grpc.gateway.protoc_gen_swagger.options.openapiv2_field) = {
        required:
          ["experiment_id"];
      }];
  // A metric name.
  string metric_name = 2
      [(grpc.gateway.protoc_gen_swagger.options.openapiv2_field) = {
        required:
          ["metric_name"];
      }];
  // The type of metric.
  MetricType metric_type = 3
      [(grpc.gateway.protoc_gen_swagger.options.openapiv2_field) = {
        required:
          ["metric_type"];
      }];
  // Maximum number of trials to fetch data for.
  int32 max_trials = 4;
  // Maximum number of initial / historical data points.
  int32 max_datapoints = 5;
  // Beginning of window (inclusive) to fetch data for.
  int32 start_batches = 6;
  // Ending of window (inclusive) to fetch data for.
  int32 end_batches = 7;
  // Seconds to wait when polling for updates.
  int32 period_seconds = 8;
}

// Response to TrialsSampleRequest
message TrialsSampleResponse {
  option (grpc.gateway.protoc_gen_swagger.options.openapiv2_schema) = {
    json_schema: { required: [ "trials", "promoted_trials", "demoted_trials" ] }
  };
  // Metadata and metrics stream from a trial.
  message Trial {
    option (grpc.gateway.protoc_gen_swagger.options.openapiv2_schema) = {
      json_schema: { required: [ "trial_id", "hparams", "data" ] }
    };
    // The id of the trial.
    int32 trial_id = 1;
    // Hyperparamters values for this specific trial.
    google.protobuf.Struct hparams = 2;
    // A possibly down-sampled series of metric readings through the progress of
    // the trial.
    repeated DataPoint data = 3;
  }
  // A historical or incremental series of data points for the trials.
  repeated Trial trials = 1;
  // IDs of trials that are newly included in the data.
  repeated int32 promoted_trials = 2;
  // IDs of trials that are no loger included in the top N trials.
  repeated int32 demoted_trials = 3;
}

// Request for an experiment model definition.
message GetModelDefRequest {
  // The id of the experiment.
  int32 experiment_id = 1;
}

// Response to GetModelDefRequest.
message GetModelDefResponse {
  option (grpc.gateway.protoc_gen_swagger.options.openapiv2_schema) = {
    json_schema: { required: [ "b64_tgz" ] }
  };
  // The base64-encoded, gzipped, tarball.
  string b64_tgz = 1;
}

// Request to move an experiment into a project.
message MoveExperimentRequest {
  option (grpc.gateway.protoc_gen_swagger.options.openapiv2_schema) = {
    json_schema: { required: [ "destination_project_id", "experiment_id" ] }
  };

  // The id of the experiment being moved.
  int32 experiment_id = 1;
  // The id of the new parent project.
  int32 destination_project_id = 2;
}

// Response to MoveExperimentRequest.
message MoveExperimentResponse {}

// Request to move an experiment into a project.
message MoveExperimentsRequest {
  option (grpc.gateway.protoc_gen_swagger.options.openapiv2_schema) = {
    json_schema: { required: [ "destination_project_id", "experiment_ids" ] }
  };

  // The ids of the experiments being moved.
  repeated int32 experiment_ids = 1;
  // The id of the new parent project.
  int32 destination_project_id = 2;
  // Targets all experiments matching filters.
  BulkExperimentFilters filters = 3;
}

// Response to MoveExperimentsRequest.
message MoveExperimentsResponse {
  option (grpc.gateway.protoc_gen_swagger.options.openapiv2_schema) = {
    json_schema: { required: [ "results" ] }
  };

  // Details on success or error for each experiment.
  repeated ExperimentActionResult results = 1;
}

// Request to get model definition file tree of an experiment.
message GetModelDefTreeRequest {
  // The id of the experiment.
  int32 experiment_id = 1;
}

// Response to GetModelDefTreeRequest.
message GetModelDefTreeResponse {
  // File tree of an experiment.
  repeated determined.experiment.v1.FileNode files = 1;
}

// Request to get a file of model definition.
message GetModelDefFileRequest {
  // The id of the experiment.
  int32 experiment_id = 1;
  // The path of file.
  string path = 2;
}

// Response to GetModelDefFileRequest.
message GetModelDefFileResponse {
  // Content of file.
  bytes file = 1;
}

// Request to get the list of searcher events.
message GetSearcherEventsRequest {
  // The ID of the experiment.
  int32 experiment_id = 1;
}

// Response to GetSearcherEventsRequest.
message GetSearcherEventsResponse {
  // The list of events in the queue.
  repeated determined.experiment.v1.SearcherEvent searcher_events = 1;
}

// Request for sending operations from a custom search method.
message PostSearcherOperationsRequest {
  // The experiment ID.
  int32 experiment_id = 1;
  // List of operations to submit.
  repeated determined.experiment.v1.SearcherOperation searcher_operations = 2;
  // The event that triggered the client to send these operations to the master.
  determined.experiment.v1.SearcherEvent triggered_by_event = 3;
}

// Response to PostSearcherOperationsResponse.
message PostSearcherOperationsResponse {}

// Request for searching experiments
message SearchExperimentsRequest {
  // ID of the project to look at
  optional int32 project_id = 1;
  // How many experiments to skip before including in the results
  int32 offset = 2;
  // How many results to show
  int32 limit = 3;
<<<<<<< HEAD
  // Filter expression
  optional string filter = 4;
=======
  // Sort parameters in the format <col1>=(asc|desc),<col2>=(asc|desc)
  optional string sort = 4;
>>>>>>> e87a2a37
}

// combination of experiment and best trial with metrics
message SearchExperimentExperiment {
  // The experiment in question
  determined.experiment.v1.Experiment experiment = 1;
  // The best performing trial associated with the experiment
  determined.trial.v1.Trial best_trial = 2;
}

// Response for searching experiments
message SearchExperimentsResponse {
  option (grpc.gateway.protoc_gen_swagger.options.openapiv2_schema) = {
    json_schema: { required: [ "experiments", "pagination" ] }
  };
  // The list of returned experiments.
  repeated SearchExperimentExperiment experiments = 1;
  // Pagination information of the full dataset
  Pagination pagination = 2;
}<|MERGE_RESOLUTION|>--- conflicted
+++ resolved
@@ -815,13 +815,10 @@
   int32 offset = 2;
   // How many results to show
   int32 limit = 3;
-<<<<<<< HEAD
-  // Filter expression
-  optional string filter = 4;
-=======
   // Sort parameters in the format <col1>=(asc|desc),<col2>=(asc|desc)
   optional string sort = 4;
->>>>>>> e87a2a37
+  // Filter expression
+  optional string filter = 5;
 }
 
 // combination of experiment and best trial with metrics
