import warnings

from determined.cli import *  # noqa
from .__version__ import __version__

<<<<<<< HEAD
warnings.warn(  # noqa: B028
    "determined_cli package is deprecated, please use determined.cli instead.", FutureWarning
=======
warnings.warn(
    "determined_cli package is deprecated, please use determined.cli instead.",
    FutureWarning,
    stacklevel=2,
>>>>>>> 923f94da
)<|MERGE_RESOLUTION|>--- conflicted
+++ resolved
@@ -3,13 +3,8 @@
 from determined.cli import *  # noqa
 from .__version__ import __version__
 
-<<<<<<< HEAD
-warnings.warn(  # noqa: B028
-    "determined_cli package is deprecated, please use determined.cli instead.", FutureWarning
-=======
 warnings.warn(
     "determined_cli package is deprecated, please use determined.cli instead.",
     FutureWarning,
     stacklevel=2,
->>>>>>> 923f94da
 )