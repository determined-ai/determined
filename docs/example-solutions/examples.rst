.. _example-solutions:

##########
 Examples
##########

Get started quickly by using an example machine learning model that has been converted to
Determined's APIs. Visit the ``examples/`` subdirectory of the `Determined GitHub repo
<https://github.com/determined-ai/determined/tree/master/examples>`__ or download the link below.

Each example includes a model definition and one or more experiment configuration files. To run an
example, download the appropriate ``.tgz`` file, extract it, ``cd`` into the directory, and use
``det experiment create`` to create a new experiment, passing in the appropriate configuration file.
For example, here is how to train the ``mnist_pytorch`` example with a fixed set of hyperparameters:

.. code::

   tar xzvf mnist_pytorch.tgz
   cd mnist_pytorch
   det experiment create const.yaml .

For an introduction to using the training APIs, please visit :ref:`Training APIs
<apis-howto-overview>`.

*****************
 Computer Vision
*****************

.. list-table::
   :header-rows: 1

   -  -  Framework
      -  Dataset
      -  Filename

   -  -  PyTorch
      -  MNIST
      -  :download:`mnist_pytorch.tgz </examples/mnist_pytorch.tgz>`

<<<<<<< HEAD
   -  -  PyTorch (:ref:`Model Hub MMDetection <model-hub-mmdetection>`)
      -  COCO
      -  :download:`mmdetection.tgz </examples/mmdetection.tgz>`
=======
   -  -  PyTorch
      -  ImageNet
      -  :download:`imagenet_pytorch.tgz </examples/imagenet_pytorch.tgz>`

   -  -  PyTorch
      -  Penn-Fudan Dataset
      -  :download:`fasterrcnn_coco_pytorch.tgz </examples/fasterrcnn_coco_pytorch.tgz>`

   -  -  PyTorch
      -  COCO
      -  :download:`detr_coco_pytorch.tgz </examples/detr_coco_pytorch.tgz>`

   -  -  PyTorch
      -  COCO
      -  :download:`deformabledetr_coco_pytorch.tgz </examples/deformabledetr_coco_pytorch.tgz>`

   -  -  PyTorch
      -  COCO
      -  :download:`efficientdet_pytorch.tgz </examples/efficientdet_pytorch.tgz>`

   -  -  PyTorch
      -  COCO
      -  :download:`detectron2_coco_pytorch.tgz </examples/detectron2_coco_pytorch.tgz>`
>>>>>>> aaea92cc

   -  -  TensorFlow (tf.keras)
      -  CIFAR-10
      -  :download:`cifar10_tf_keras.tgz </examples/cifar10_tf_keras.tgz>`

***********************************
 Natural Language Processing (NLP)
***********************************

.. list-table::
   :header-rows: 1

   -  -  Framework
      -  Dataset
      -  Filename

<<<<<<< HEAD
   -  -  PyTorch (:ref:`Model Hub Transformers <model-hub-transformers>`)
      -  WikiText-2
      -  :download:`language-modeling.tgz </examples/language-modeling.tgz>`

   -  -  PyTorch (:ref:`Model Hub Transformers <model-hub-transformers>`)
      -  SWAG
      -  :download:`multiple-choice.tgz </examples/multiple-choice.tgz>`

   -  -  PyTorch (:ref:`Model Hub Transformers <model-hub-transformers>`)
      -  SQuAD v1 and v2
      -  :download:`question-answering.tgz </examples/question-answering.tgz>`

   -  -  PyTorch (:ref:`Model Hub Transformers <model-hub-transformers>`)
      -  GLUE and XNLI
      -  :download:`text-classification.tgz </examples/text-classification.tgz>`

   -  -  PyTorch (:ref:`Model Hub Transformers <model-hub-transformers>`)
      -  CoNLL-2003
      -  :download:`token-classification.tgz </examples/token-classification.tgz>`
=======
   -  -  PyTorch
      -  SQuAD 2.0
      -  :download:`albert_squad_pytorch.tgz </examples/albert_squad_pytorch.tgz>`

   -  -  PyTorch
      -  GLUE
      -  :download:`bert_glue_pytorch.tgz </examples/bert_glue_pytorch.tgz>`

   -  -  PyTorch
      -  WikiText-2
      -  :download:`word_language_model.tgz </examples/word_language_model.tgz>`
>>>>>>> aaea92cc

***********
 DeepSpeed
***********

.. list-table::
   :header-rows: 1

   -  -  Framework
      -  Dataset
      -  Filename

   -  -  DeepSpeed (PyTorch)
      -  Enron Email Corpus
      -  :download:`gpt_neox.tgz </examples/gpt_neox.tgz>`

********************
 DeepSpeed Autotune
********************

.. list-table::
   :header-rows: 1

   -  -  Framework
      -  Dataset
      -  Filename

   -  -  DeepSpeed (PyTorch)
      -  ImageNet (Generated)
      -  :download:`torchvision.tgz </examples/torchvision.tgz>`

   -  -  HuggingFace (DeepSpeed/PyTorch)
      -  Beans (HuggingFace)
      -  :download:`hf_image_classification.tgz </examples/hf_image_classification.tgz>`

   -  -  HuggingFace (DeepSpeed/PyTorch)
      -  WikiText (HuggingFace)
      -  :download:`hf_language_modeling.tgz </examples/hf_language_modeling.tgz>`

***********
 Diffusion
***********

.. list-table::
   :header-rows: 1

   -  -  Framework
      -  Dataset
      -  Filename

   -  -  PyTorch
      -  det_logos
      -  :download:`textual_inversion_stable_diffusion.tgz
         </examples/textual_inversion_stable_diffusion.tgz>`<|MERGE_RESOLUTION|>--- conflicted
+++ resolved
@@ -37,84 +37,9 @@
       -  MNIST
       -  :download:`mnist_pytorch.tgz </examples/mnist_pytorch.tgz>`
 
-<<<<<<< HEAD
-   -  -  PyTorch (:ref:`Model Hub MMDetection <model-hub-mmdetection>`)
-      -  COCO
-      -  :download:`mmdetection.tgz </examples/mmdetection.tgz>`
-=======
-   -  -  PyTorch
-      -  ImageNet
-      -  :download:`imagenet_pytorch.tgz </examples/imagenet_pytorch.tgz>`
-
-   -  -  PyTorch
-      -  Penn-Fudan Dataset
-      -  :download:`fasterrcnn_coco_pytorch.tgz </examples/fasterrcnn_coco_pytorch.tgz>`
-
-   -  -  PyTorch
-      -  COCO
-      -  :download:`detr_coco_pytorch.tgz </examples/detr_coco_pytorch.tgz>`
-
-   -  -  PyTorch
-      -  COCO
-      -  :download:`deformabledetr_coco_pytorch.tgz </examples/deformabledetr_coco_pytorch.tgz>`
-
-   -  -  PyTorch
-      -  COCO
-      -  :download:`efficientdet_pytorch.tgz </examples/efficientdet_pytorch.tgz>`
-
-   -  -  PyTorch
-      -  COCO
-      -  :download:`detectron2_coco_pytorch.tgz </examples/detectron2_coco_pytorch.tgz>`
->>>>>>> aaea92cc
-
    -  -  TensorFlow (tf.keras)
       -  CIFAR-10
       -  :download:`cifar10_tf_keras.tgz </examples/cifar10_tf_keras.tgz>`
-
-***********************************
- Natural Language Processing (NLP)
-***********************************
-
-.. list-table::
-   :header-rows: 1
-
-   -  -  Framework
-      -  Dataset
-      -  Filename
-
-<<<<<<< HEAD
-   -  -  PyTorch (:ref:`Model Hub Transformers <model-hub-transformers>`)
-      -  WikiText-2
-      -  :download:`language-modeling.tgz </examples/language-modeling.tgz>`
-
-   -  -  PyTorch (:ref:`Model Hub Transformers <model-hub-transformers>`)
-      -  SWAG
-      -  :download:`multiple-choice.tgz </examples/multiple-choice.tgz>`
-
-   -  -  PyTorch (:ref:`Model Hub Transformers <model-hub-transformers>`)
-      -  SQuAD v1 and v2
-      -  :download:`question-answering.tgz </examples/question-answering.tgz>`
-
-   -  -  PyTorch (:ref:`Model Hub Transformers <model-hub-transformers>`)
-      -  GLUE and XNLI
-      -  :download:`text-classification.tgz </examples/text-classification.tgz>`
-
-   -  -  PyTorch (:ref:`Model Hub Transformers <model-hub-transformers>`)
-      -  CoNLL-2003
-      -  :download:`token-classification.tgz </examples/token-classification.tgz>`
-=======
-   -  -  PyTorch
-      -  SQuAD 2.0
-      -  :download:`albert_squad_pytorch.tgz </examples/albert_squad_pytorch.tgz>`
-
-   -  -  PyTorch
-      -  GLUE
-      -  :download:`bert_glue_pytorch.tgz </examples/bert_glue_pytorch.tgz>`
-
-   -  -  PyTorch
-      -  WikiText-2
-      -  :download:`word_language_model.tgz </examples/word_language_model.tgz>`
->>>>>>> aaea92cc
 
 ***********
  DeepSpeed
