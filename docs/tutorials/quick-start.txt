--- conflicted
+++ resolved
@@ -43,17 +43,10 @@
 .. code::
 
    # For CPU computations
-<<<<<<< HEAD
-   docker pull determinedai/environments:py-3.7-pytorch-1.7-lightning-1.2-tf-2.4-cpu-0.14.0
+   docker pull determinedai/environments:py-3.7-pytorch-1.7-lightning-1.2-tf-2.4-cpu-0.15.0
 
    # For GPU computations
-   docker pull determinedai/environments:cuda-11.0-pytorch-1.7-lightning-1.2-tf-2.4-gpu-0.14.0
-=======
-   docker pull determinedai/environments:py-3.7-pytorch-1.7-tf-1.15-cpu-0.15.0
-
-   # For GPU computations
-   docker pull determinedai/environments:cuda-10.2-pytorch-1.7-tf-1.15-gpu-0.15.0
->>>>>>> e9f5947e
+   docker pull determinedai/environments:cuda-11.0-pytorch-1.7-lightning-1.2-tf-2.4-gpu-0.15.0
 
 .. _quick-start-first-job:
 
