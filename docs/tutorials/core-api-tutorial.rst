--- conflicted
+++ resolved
@@ -31,13 +31,9 @@
  Get the Quickstart Files
 **************************
 
-<<<<<<< HEAD
-To get started, add the quickstart files to your computer.
-=======
 To get started, add the `quickstart files
 <https://github.com/determined-ai/determined/tree/master/examples/tutorials/core_api>`_
 to your computer.
->>>>>>> 26fd1ecf
 
 -  Create a new directory on your computer and name it something like
    ``core_api``.
