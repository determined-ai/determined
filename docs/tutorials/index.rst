###########
 Tutorials
###########

.. meta::
   :description: Choose a tutorial to help you get started training machine learning models. You'll find beginner level and more advanced tutorials with links to user guides and examples.

************
 Quickstart
************

If you are new to Determined, visit the :ref:`Quickstart for Model Developers <qs-mdldev>` where
you'll learn how to perform the following tasks:

-  Train on a local, single CPU or GPU.
-  Run a distributed training job on multiple GPUs.
-  Use hyperparameter tuning.

*******************************************************
 Get Started with a :ref:`Trial API <high-level-apis>`
*******************************************************

To get started with a :ref:`Trial API <high-level-apis>`, visit the :ref:`pytorch-mnist-tutorial`.
This tutorial shows you how to port a simple image classification model for the MNIST dataset.

********************************
 Train Your Model in Determined
********************************

:ref:`Training API Guides <apis-howto-overview>` include the :ref:`api-core-ug` and walk you through
how to take your existing model code and train your model in Determined.

<<<<<<< HEAD
**********
 Examples
**********
=======
****************
 Try an Example
****************
>>>>>>> 923fb78e

Examples let you build off of an existing model that already runs on Determined. Visit our
:ref:`Examples <example-solutions>` to see if the model you'd like to train is already available.

.. _pytorch mnist example: https://github.com/PyTorch/examples/blob/master/mnist/main.py

.. toctree::
   :hidden:

   Run Your First Experiment <pytorch-mnist-local-qs>
   PyTorch MNIST Tutorial <pytorch-mnist-tutorial><|MERGE_RESOLUTION|>--- conflicted
+++ resolved
@@ -30,15 +30,9 @@
 :ref:`Training API Guides <apis-howto-overview>` include the :ref:`api-core-ug` and walk you through
 how to take your existing model code and train your model in Determined.
 
-<<<<<<< HEAD
-**********
- Examples
-**********
-=======
 ****************
  Try an Example
 ****************
->>>>>>> 923fb78e
 
 Examples let you build off of an existing model that already runs on Determined. Visit our
 :ref:`Examples <example-solutions>` to see if the model you'd like to train is already available.
