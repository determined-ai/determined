###########
 Tutorials
###########

.. meta::
   :description: Choose a tutorial to help you get started training machine learning models. You'll find beginner level and more advanced tutorials with links to user guides and examples.

************
 Quickstart
************

To get started with your first experiment, visit the :ref:`Quickstart for Model Developers
<qs-mldev>`.

*******************************************************
 Get Started with a :ref:`Trial API <high-level-apis>`
*******************************************************

<<<<<<< HEAD
+---------------------------------+--------------------------------------------------------------+
| Title                           | Description                                                  |
+=================================+==============================================================+
| :doc:`pytorch-mnist-tutorial`   | Based on the `PyTorch MNIST example`_, this tutorial shows   |
|                                 | you how to port a simple image classification model for the  |
|                                 | MNIST dataset.                                               |
+---------------------------------+--------------------------------------------------------------+
| :doc:`tf-mnist-tutorial`        | The TensorFlow Keras Fashion MNIST tutorial describes how to |
|                                 | port a ``tf.keras`` model to Determined.                     |
+---------------------------------+--------------------------------------------------------------+
=======
To get started with a :ref:`Trial API <high-level-apis>`, visit the :ref:`pytorch-mnist-tutorial`.
This tutorial shows you how to port a simple image classification model for the MNIST dataset.
>>>>>>> aaea92cc

**********************************************
 Want to Learn About a Specific Training API?
**********************************************

:ref:`Training API Guides <apis-howto-overview>` describe how to take your existing model code and
train your model in Determined.

****************
 Try an Example
****************

Examples let you build off of an existing model that already runs on Determined. Visit our
:ref:`Examples <example-solutions>` to see if the model you'd like to train is already available.

.. _pytorch mnist example: https://github.com/PyTorch/examples/blob/master/mnist/main.py

.. toctree::
   :hidden:

   Run Your First Experiment <pytorch-mnist-local-qs>
   PyTorch MNIST Tutorial <pytorch-mnist-tutorial>
<<<<<<< HEAD
   TensorFlow Keras Fashion MNIST Tutorial <tf-mnist-tutorial>
=======
   PyTorch Porting Tutorial <pytorch-porting-tutorial>
>>>>>>> aaea92cc
<|MERGE_RESOLUTION|>--- conflicted
+++ resolved
@@ -16,21 +16,8 @@
  Get Started with a :ref:`Trial API <high-level-apis>`
 *******************************************************
 
-<<<<<<< HEAD
-+---------------------------------+--------------------------------------------------------------+
-| Title                           | Description                                                  |
-+=================================+==============================================================+
-| :doc:`pytorch-mnist-tutorial`   | Based on the `PyTorch MNIST example`_, this tutorial shows   |
-|                                 | you how to port a simple image classification model for the  |
-|                                 | MNIST dataset.                                               |
-+---------------------------------+--------------------------------------------------------------+
-| :doc:`tf-mnist-tutorial`        | The TensorFlow Keras Fashion MNIST tutorial describes how to |
-|                                 | port a ``tf.keras`` model to Determined.                     |
-+---------------------------------+--------------------------------------------------------------+
-=======
 To get started with a :ref:`Trial API <high-level-apis>`, visit the :ref:`pytorch-mnist-tutorial`.
 This tutorial shows you how to port a simple image classification model for the MNIST dataset.
->>>>>>> aaea92cc
 
 **********************************************
  Want to Learn About a Specific Training API?
@@ -52,9 +39,4 @@
    :hidden:
 
    Run Your First Experiment <pytorch-mnist-local-qs>
-   PyTorch MNIST Tutorial <pytorch-mnist-tutorial>
-<<<<<<< HEAD
-   TensorFlow Keras Fashion MNIST Tutorial <tf-mnist-tutorial>
-=======
-   PyTorch Porting Tutorial <pytorch-porting-tutorial>
->>>>>>> aaea92cc
+   PyTorch MNIST Tutorial <pytorch-mnist-tutorial>