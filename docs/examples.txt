.. _examples:

##########
 Examples
##########

Determined includes several example machine learning models that have
been ported to Determined's APIs. These examples can be found in the
``examples/`` subdirectory of the `Determined GitHub repo
<https://github.com/determined-ai/determined/tree/master/examples>`__;
download links to each example can also be found below.

Each example consists of a model definition, along with one or more
experiment configuration files. To run one of these examples, download
the appropriate ``.tgz`` file, extract it, ``cd`` into the directory,
and use ``det experiment create`` to create a new experiment, passing in
the appropriate configuration file. For example, here is how to train
the ``mnist_pytorch`` example with a fixed set of hyperparameters:

.. code::

   tar xzvf mnist_pytorch.tgz
   cd mnist_pytorch
   det experiment create const.yaml .

For an introduction to using the Trial API, refer to the :ref:`PyTorch
MNIST <pytorch-mnist-tutorial>` and :ref:`tf.keras MNIST
<tf-mnist-tutorial>` tutorials.

*****************
 Computer Vision
*****************

.. list-table::
   :header-rows: 1

   -  -  Framework
      -  Dataset
      -  Filename

   -  -  PyTorch
      -  CIFAR-10
      -  :download:`cifar10_pytorch.tgz </examples/cifar10_pytorch.tgz>`

   -  -  PyTorch
      -  MNIST
      -  :download:`mnist_pytorch.tgz </examples/mnist_pytorch.tgz>`

   -  -  PyTorch
      -  Penn-Fudan Dataset
      -  :download:`fasterrcnn_coco_pytorch.tgz
         </examples/fasterrcnn_coco_pytorch.tgz>`

   -  -  PyTorch
      -  COCO
      -  :download:`mmdetection_pytorch.tgz
         </examples/mmdetection_pytorch.tgz>`

   -  -  PyTorch
      -  COCO
      -  :download:`detr_coco_pytorch.tgz
         </examples/detr_coco_pytorch.tgz>`

   -  -  PyTorch
      -  COCO
      -  :download:`deformabledetr_coco_pytorch.tgz
         </examples/deformabledetr_coco_pytorch.tgz>`

   -  -  PyTorch (Lightning Adapter)
      -  MNIST
      -  :download:`mnist_pl.tgz </examples/mnist_pl.tgz>`

   -  -  TensorFlow (Estimator API)
      -  MNIST
      -  :download:`mnist_estimator.tgz </examples/mnist_estimator.tgz>`

   -  -  TensorFlow (tf.layers via Estimator API)
      -  MNIST
      -  :download:`mnist_tf_layers.tgz </examples/mnist_tf_layers.tgz>`

   -  -  TensorFlow (tf.keras)
      -  Fashion MNIST
      -  :download:`fashion_mnist_tf_keras.tgz
         </examples/fashion_mnist_tf_keras.tgz>`

   -  -  TensorFlow (tf.keras)
      -  CIFAR-10
      -  :download:`cifar10_tf_keras.tgz
         </examples/cifar10_tf_keras.tgz>`

   -  -  TensorFlow (tf.keras)
      -  Iris Dataset
      -  :download:`iris_tf_keras.tgz </examples/iris_tf_keras.tgz>`

   -  -  TensorFlow (tf.keras)
      -  Oxford-IIIT Pet Dataset
      -  :download:`unets_tf_keras.tgz </examples/unets_tf_keras.tgz>`

***********************************
 Natural Language Processing (NLP)
***********************************

.. list-table::
   :header-rows: 1

   -  -  Framework
      -  Dataset
      -  Filename

   -  -  PyTorch
      -  SQuAD
      -  :download:`bert_squad_pytorch.tgz
         </examples/bert_squad_pytorch.tgz>`

   -  -  PyTorch
      -  SQuAD 2.0
      -  :download:`albert_squad_pytorch.tgz
         </examples/albert_squad_pytorch.tgz>`

   -  -  PyTorch
      -  GLUE
      -  :download:`bert_glue_pytorch.tgz
         </examples/bert_glue_pytorch.tgz>`

<<<<<<< HEAD
   -  -  PyTorch
      -  WikiText-2
      -  :download:`word_language_model.tgz
         </examples/word_language_model.tgz>`
=======
   -  -  PyTorch (:ref:`Model Hub Transformers
         <model-hub-transformers>`)
      -  WikiText-2
      -  :download:`language-modeling.tgz
         </examples/language-modeling.tgz>`

   -  -  PyTorch (:ref:`Model Hub Transformers
         <model-hub-transformers>`)
      -  SWAG
      -  :download:`multiple-choice.tgz </examples/multiple-choice.tgz>`

   -  -  PyTorch (:ref:`Model Hub Transformers
         <model-hub-transformers>`)
      -  SQuAD v1 and v2
      -  :download:`question-answering.tgz
         </examples/question-answering.tgz>`

   -  -  PyTorch (:ref:`Model Hub Transformers
         <model-hub-transformers>`)
      -  GLUE and XNLI
      -  :download:`text-classification.tgz
         </examples/text-classification.tgz>`

   -  -  PyTorch (:ref:`Model Hub Transformers
         <model-hub-transformers>`)
      -  CoNLL-2003
      -  :download:`token-classification.tgz
         </examples/token-classification.tgz>`
>>>>>>> e37029f8

************************
 HP Search Benchmarking
************************

.. list-table::
   :header-rows: 1

   -  -  Framework
      -  Dataset
      -  Filename

   -  -  PyTorch
      -  CIFAR-10
      -  :download:`darts_cifar10_pytorch.tgz
         </examples/darts_cifar10_pytorch.tgz>`

   -  -  PyTorch
      -  Penn Treebank Dataset
      -  :download:`darts_penntreebank_pytorch.tgz
         </examples/darts_penntreebank_pytorch.tgz>`

**********************************
 Neural Architecture Search (NAS)
**********************************

.. list-table::
   :header-rows: 1

   -  -  Framework
      -  Dataset
      -  Filename

   -  -  PyTorch
      -  DARTS
      -  :download:`gaea_pytorch.tgz </examples/gaea_pytorch.tgz>`

***************
 Meta Learning
***************

.. list-table::
   :header-rows: 1

   -  -  Framework
      -  Dataset
      -  Filename

   -  -  PyTorch
      -  Omniglot
      -  :download:`protonet_omniglot_pytorch.tgz
         </examples/protonet_omniglot_pytorch.tgz>`

****************************************
 Generative Adversarial Networks (GANs)
****************************************

.. list-table::
   :header-rows: 1

   -  -  Framework
      -  Dataset
      -  Filename

   -  -  PyTorch
      -  MNIST
      -  :download:`gan_mnist_pytorch.tgz
         </examples/gan_mnist_pytorch.tgz>`

   -  -  TensorFlow (tf.keras)
      -  MNIST
      -  :download:`dcgan_tf_keras.tgz </examples/dcgan_tf_keras.tgz>`

****************
 Decision Trees
****************

.. list-table::
   :header-rows: 1

   -  -  Framework
      -  Dataset
      -  Filename

   -  -  TensorFlow (Estimator API)
      -  Titanic
      -  :download:`gbt_titanic_estimator.tgz
         </examples/gbt_titanic_estimator.tgz>`

**********************
 Features: Data Layer
**********************

.. list-table::
   :header-rows: 1

   -  -  Framework
      -  Dataset
      -  Filename

   -  -  TensorFlow (Estimator API)
      -  MNIST
      -  :download:`data_layer_mnist_estimator.tgz
         </examples/data_layer_mnist_estimator.tgz>`

   -  -  TensorFlow (tf.keras)
      -  MNIST
      -  :download:`data_layer_mnist_tf_keras.tgz
         </examples/data_layer_mnist_tf_keras.tgz>`

***************************
 Features: Custom Reducers
***************************

.. list-table::
   :header-rows: 1

   -  -  Framework
      -  Dataset
      -  Filename

   -  -  PyTorch
      -  MNIST
      -  :download:`custom_reducers_mnist_pytorch.tgz
         </examples/custom_reducers_mnist_pytorch.tgz>`

*********************************
 Features: HP Search Constraints
*********************************

.. list-table::
   :header-rows: 1

   -  -  Framework
      -  Dataset
      -  Filename

   -  -  PyTorch
      -  MNIST
      -  :download:`hp_constraints_mnist_pytorch.tgz
         </examples/hp_constraints_mnist_pytorch.tgz>`<|MERGE_RESOLUTION|>--- conflicted
+++ resolved
@@ -122,12 +122,11 @@
       -  :download:`bert_glue_pytorch.tgz
          </examples/bert_glue_pytorch.tgz>`
 
-<<<<<<< HEAD
    -  -  PyTorch
       -  WikiText-2
       -  :download:`word_language_model.tgz
          </examples/word_language_model.tgz>`
-=======
+         
    -  -  PyTorch (:ref:`Model Hub Transformers
          <model-hub-transformers>`)
       -  WikiText-2
@@ -156,7 +155,6 @@
       -  CoNLL-2003
       -  :download:`token-classification.tgz
          </examples/token-classification.tgz>`
->>>>>>> e37029f8
 
 ************************
  HP Search Benchmarking
