--- conflicted
+++ resolved
@@ -46,21 +46,10 @@
       -  MNIST
       -  :download:`mnist_pytorch.tgz </examples/mnist_pytorch.tgz>`
 
-<<<<<<< HEAD
-  * - PyTorch
-    - Penn-Fudan Dataset
-    - :download:`fasterrcnn_coco_pytorch.tgz </examples/fasterrcnn_coco_pytorch.tgz>`
-=======
-   -  -  PyTorch
-      -  MNIST
-      -  :download:`mnist_multi_output_pytorch.tgz
-         </examples/mnist_multi_output_pytorch.tgz>`
-
    -  -  PyTorch
       -  Penn-Fudan Dataset
       -  :download:`fasterrcnn_coco_pytorch.tgz
          </examples/fasterrcnn_coco_pytorch.tgz>`
->>>>>>> a6d5c3ce
 
    -  -  TensorFlow (Estimator API)
       -  MNIST
