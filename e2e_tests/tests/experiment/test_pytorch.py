--- conflicted
+++ resolved
@@ -57,80 +57,4 @@
 
     assert actual_weights == pytest.approx(
         expected_weights
-<<<<<<< HEAD
-    ), f"{actual_weights} != {expected_weights}"
-
-
-@pytest.mark.parallel
-def test_pytorch_parallel() -> None:
-    config = conf.load_config(conf.tutorials_path("mnist_pytorch/const.yaml"))
-    config = conf.set_slots_per_trial(config, 8)
-    config = conf.set_max_length(config, {"batches": 200})
-    config = conf.set_tensor_auto_tuning(config, True)
-    config = conf.set_perform_initial_validation(config, True)
-
-    exp_id = exp.run_basic_test_with_temp_config(config, conf.tutorials_path("mnist_pytorch"), 1)
-    exp.assert_performed_initial_validation(exp_id)
-
-    # Check on record/batch counts we emitted in logs.
-    validation_size = 10000
-    num_workers = config.get("resources", {}).get("slots_per_trial", 1)
-    global_batch_size = config["hyperparameters"]["global_batch_size"]
-    scheduling_unit = config.get("scheduling_unit", 100)
-    per_slot_batch_size = global_batch_size // num_workers
-    exp_val_batches = (validation_size + (per_slot_batch_size - 1)) // per_slot_batch_size
-    patterns = [
-        # Expect two training reports.
-        f"report_trial_metrics.*metric_type={util._LEGACY_TRAINING}"
-        + f".*total_batches={scheduling_unit * 1}",
-        f"report_trial_metrics.*metric_type={util._LEGACY_TRAINING}"
-        + f".*total_batches={scheduling_unit * 2}",
-        f"validated: {validation_size} records.*in {exp_val_batches} batches",
-    ]
-    trial_id = exp.experiment_trials(exp_id)[0].trial.id
-    exp.assert_patterns_in_trial_logs(trial_id, patterns)
-
-
-@pytest.mark.parallel
-def test_distributed_logging() -> None:
-    config = conf.load_config(conf.fixtures_path("pytorch_no_op/const.yaml"))
-    config = conf.set_slots_per_trial(config, 8)
-    config = conf.set_max_length(config, {"batches": 1})
-
-    e_id = exp.run_basic_test_with_temp_config(config, conf.fixtures_path("pytorch_no_op"), 1)
-    t_id = exp.experiment_trials(e_id)[0].trial.id
-
-    for i in range(config["resources"]["slots_per_trial"]):
-        assert exp.check_if_string_present_in_trial_logs(
-            t_id, "finished train_batch for rank {}".format(i)
-        )
-
-
-@pytest.mark.parallel
-@pytest.mark.parametrize("num_workers,global_batch_size,dataset_len", [(2, 2, 2), (2, 2, 3)])
-def test_epoch_sync(num_workers: int, global_batch_size: int, dataset_len: int) -> None:
-    """
-    Test that epoch_idx is synchronized across all workers regardless of whether the
-    number of batches is evenly divisible by the number of workers.
-    """
-    config = conf.load_config(conf.fixtures_path("pytorch_no_op/const.yaml"))
-    config = conf.set_slots_per_trial(config, num_workers)
-    max_len_batches = 10
-    config = conf.set_max_length(config, {"batches": max_len_batches})
-    config = conf.set_hparam(config, "dataset_len", dataset_len)
-    config = conf.set_global_batch_size(config, global_batch_size)
-
-    e_id = exp.run_basic_test_with_temp_config(config, conf.fixtures_path("pytorch_no_op"), 1)
-    t_id = exp.experiment_trials(e_id)[0].trial.id
-
-    batches_per_epoch = (dataset_len + global_batch_size - 1) // global_batch_size  # ceil
-
-    for batch_idx in range(max_len_batches):
-        epoch_idx = batch_idx // batches_per_epoch
-        for rank in range(config["resources"]["slots_per_trial"]):
-            assert exp.check_if_string_present_in_trial_logs(
-                t_id, f"rank {rank} finished batch {batch_idx} in epoch {epoch_idx}"
-            )
-=======
-    ), f"{actual_weights} != {expected_weights}"
->>>>>>> fccd378e
+    ), f"{actual_weights} != {expected_weights}"