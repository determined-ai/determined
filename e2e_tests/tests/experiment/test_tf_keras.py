import multiprocessing
from typing import Callable

import pytest

from determined import keras
from determined.experimental import client
from tests import config as conf
from tests import experiment as exp


def _export_and_load_model(experiment_id: int, master_url: str) -> None:
    # Normally verifying that we can load a model would be a good unit test, but making this an e2e
    # test ensures that our model saving and loading works with all the versions of tf that we test.
    ckpt = client.Determined(master_url).get_experiment(experiment_id).top_checkpoint()
    _ = keras.load_model_from_checkpoint_path(ckpt.download())


def export_and_load_model(experiment_id: int) -> None:
    # We run this in a subprocess to avoid module name collisions
    # when performing checkpoint export of different models.
    ctx = multiprocessing.get_context("spawn")
    p = ctx.Process(
        target=_export_and_load_model,
        args=(
            experiment_id,
            conf.make_master_url(),
        ),
    )
    p.start()
    p.join()
    assert p.exitcode == 0, p.exitcode


@pytest.mark.parallel
@pytest.mark.parametrize("aggregation_frequency", [1, 4])
def test_tf_keras_parallel(
    aggregation_frequency: int, collect_trial_profiles: Callable[[int], None]
) -> None:
    config = conf.load_config(conf.cv_examples_path("cifar10_tf_keras/const.yaml"))
    config = conf.set_slots_per_trial(config, 8)
    config = conf.set_max_length(config, {"batches": 200})
    config = conf.set_aggregation_frequency(config, aggregation_frequency)
    config = conf.set_tf2_image(config)
    config = conf.set_profiling_enabled(config)

    experiment_id = exp.run_basic_test_with_temp_config(
        config, conf.cv_examples_path("cifar10_tf_keras"), 1
    )
    trials = exp.experiment_trials(experiment_id)
    assert len(trials) == 1

    # Test exporting a checkpoint.
    export_and_load_model(experiment_id)
    collect_trial_profiles(trials[0].trial.id)

    # Check on record/batch counts we emitted in logs.
    validation_size = 10000
    global_batch_size = config["hyperparameters"]["global_batch_size"]
    num_workers = config.get("resources", {}).get("slots_per_trial", 1)
    global_batch_size = config["hyperparameters"]["global_batch_size"]
    scheduling_unit = config.get("scheduling_unit", 100)
    per_slot_batch_size = global_batch_size // num_workers
    exp_val_batches = (validation_size + (per_slot_batch_size - 1)) // per_slot_batch_size
    patterns = [
        # Expect two copies of matching training reports.
        f"trained: {scheduling_unit * global_batch_size} records.*in {scheduling_unit} batches",
        f"trained: {scheduling_unit * global_batch_size} records.*in {scheduling_unit} batches",
        f"validated: {validation_size} records.*in {exp_val_batches} batches",
    ]
    exp.assert_patterns_in_trial_logs(trials[0].trial.id, patterns)


@pytest.mark.parallel
@pytest.mark.tensorflow2
<<<<<<< HEAD
def test_tf_keras_mnist_parallel(collect_trial_profiles: Callable[[int], None]) -> None:
    config = conf.load_config(conf.tutorials_path("fashion_mnist_tf_keras/const.yaml"))
    config = conf.set_slots_per_trial(config, 8)
    config = conf.set_max_length(config, {"batches": 200})
    config = conf.set_profiling_enabled(config)

    experiment_id = exp.run_basic_test_with_temp_config(
        config, conf.tutorials_path("fashion_mnist_tf_keras"), 1
    )
    trials = exp.experiment_trials(experiment_id)
    assert len(trials) == 1
    collect_trial_profiles(trials[0].trial.id)
=======
def run_tf_keras_dcgan_example(collect_trial_profiles: Callable[[int], None]) -> None:
    config = conf.load_config(conf.gan_examples_path("dcgan_tf_keras/const.yaml"))
    config = conf.set_max_length(config, {"batches": 200})
    config = conf.set_min_validation_period(config, {"batches": 200})
    config = conf.set_slots_per_trial(config, 8)
    config = conf.set_tf2_image(config)
    config = conf.set_profiling_enabled(config)

    exp_id = exp.run_basic_test_with_temp_config(
        config, conf.gan_examples_path("dcgan_tf_keras"), 1
    )
    trial_id = exp.experiment_trials(exp_id)[0].trial.id
    collect_trial_profiles(trial_id)
>>>>>>> aaea92cc
<|MERGE_RESOLUTION|>--- conflicted
+++ resolved
@@ -68,36 +68,4 @@
         f"trained: {scheduling_unit * global_batch_size} records.*in {scheduling_unit} batches",
         f"validated: {validation_size} records.*in {exp_val_batches} batches",
     ]
-    exp.assert_patterns_in_trial_logs(trials[0].trial.id, patterns)
-
-
-@pytest.mark.parallel
-@pytest.mark.tensorflow2
-<<<<<<< HEAD
-def test_tf_keras_mnist_parallel(collect_trial_profiles: Callable[[int], None]) -> None:
-    config = conf.load_config(conf.tutorials_path("fashion_mnist_tf_keras/const.yaml"))
-    config = conf.set_slots_per_trial(config, 8)
-    config = conf.set_max_length(config, {"batches": 200})
-    config = conf.set_profiling_enabled(config)
-
-    experiment_id = exp.run_basic_test_with_temp_config(
-        config, conf.tutorials_path("fashion_mnist_tf_keras"), 1
-    )
-    trials = exp.experiment_trials(experiment_id)
-    assert len(trials) == 1
-    collect_trial_profiles(trials[0].trial.id)
-=======
-def run_tf_keras_dcgan_example(collect_trial_profiles: Callable[[int], None]) -> None:
-    config = conf.load_config(conf.gan_examples_path("dcgan_tf_keras/const.yaml"))
-    config = conf.set_max_length(config, {"batches": 200})
-    config = conf.set_min_validation_period(config, {"batches": 200})
-    config = conf.set_slots_per_trial(config, 8)
-    config = conf.set_tf2_image(config)
-    config = conf.set_profiling_enabled(config)
-
-    exp_id = exp.run_basic_test_with_temp_config(
-        config, conf.gan_examples_path("dcgan_tf_keras"), 1
-    )
-    trial_id = exp.experiment_trials(exp_id)[0].trial.id
-    collect_trial_profiles(trial_id)
->>>>>>> aaea92cc
+    exp.assert_patterns_in_trial_logs(trials[0].trial.id, patterns)