from typing import Dict

import pytest

from tests import config as conf
from tests import experiment as exp


@pytest.mark.parallel
@pytest.mark.tensorflow2
@pytest.mark.parametrize("tf2", [False, True])
def test_mnist_estimator_const_parallel(tf2: bool) -> None:
    config = conf.load_config(conf.fixtures_path("mnist_estimator/single-multi-slot.yaml"))
    config = conf.set_slots_per_trial(config, 8)
    config = conf.set_max_length(config, {"batches": 200})
    config = conf.set_tf2_image(config) if tf2 else conf.set_tf1_image(config)
    config = conf.set_perform_initial_validation(config, True)

    exp_id = exp.run_basic_test_with_temp_config(config, conf.fixtures_path("mnist_estimator"), 1)
    exp.assert_performed_initial_validation(exp_id)


<<<<<<< HEAD
=======
@pytest.mark.tensorflow2
@pytest.mark.parametrize(
    "tf2",
    [
        pytest.param(True, marks=pytest.mark.tensorflow2_cpu),
        pytest.param(False, marks=pytest.mark.tensorflow1_cpu),
    ],
)
def test_mnist_estimator_warm_start(tf2: bool) -> None:
    config = conf.load_config(conf.fixtures_path("mnist_estimator/single.yaml"))
    config = conf.set_tf2_image(config) if tf2 else conf.set_tf1_image(config)
    experiment_id1 = exp.run_basic_test_with_temp_config(
        config, conf.fixtures_path("mnist_estimator"), 1
    )

    trials = exp.experiment_trials(experiment_id1)
    assert len(trials) == 1

    first_trial = trials[0]
    first_trial_id = first_trial.trial.id

    assert len(first_trial.workloads) == 3
    checkpoint_workloads = exp.workloads_with_checkpoint(first_trial.workloads)
    first_checkpoint_uuid = checkpoint_workloads[0].uuid

    config_obj = conf.load_config(conf.fixtures_path("mnist_estimator/single.yaml"))

    config_obj["searcher"]["source_trial_id"] = first_trial_id
    config_obj = conf.set_tf2_image(config_obj) if tf2 else conf.set_tf1_image(config_obj)

    experiment_id2 = exp.run_basic_test_with_temp_config(
        config_obj, conf.fixtures_path("mnist_estimator"), 1
    )

    trials = exp.experiment_trials(experiment_id2)
    assert len(trials) == 1
    assert trials[0].trial.warmStartCheckpointUuid == first_checkpoint_uuid


>>>>>>> fbfefee4
@pytest.mark.parallel
@pytest.mark.tensorflow2
@pytest.mark.parametrize("tf2", [True, False])
def test_custom_reducer_distributed(secrets: Dict[str, str], tf2: bool) -> None:
    config = conf.load_config(conf.fixtures_path("estimator_dataset/distributed.yaml"))
    # Run with multiple steps to verify we are resetting reducers right.
    config = conf.set_max_length(config, {"batches": 2})
    config = conf.set_slots_per_trial(config, 8)
    config = conf.set_tf2_image(config) if tf2 else conf.set_tf1_image(config)

    experiment_id = exp.run_basic_test_with_temp_config(
        config, conf.fixtures_path("estimator_dataset"), 1
    )

    trial = exp.experiment_trials(experiment_id)[0]
    last_validation = exp.workloads_with_validation(trial.workloads)[-1]
    metrics = last_validation.metrics.avgMetrics
    label_sum = 2 * sum(range(16))
    assert metrics["label_sum_fn"] == label_sum
    assert metrics["label_sum_cls"] == label_sum


@pytest.mark.parallel
@pytest.mark.tensorflow2
def test_on_trial_close_callback() -> None:
    config = conf.load_config(conf.fixtures_path("estimator_no_op/const.yaml"))
    config = conf.set_slots_per_trial(config, 8)
    config = conf.set_max_length(config, {"batches": 3})

    exp_id = exp.run_basic_test_with_temp_config(config, conf.fixtures_path("estimator_no_op"), 1)

    assert exp.check_if_string_present_in_trial_logs(
        exp.experiment_trials(exp_id)[0].trial.id, "rank 0 has completed on_trial_close"
    )<|MERGE_RESOLUTION|>--- conflicted
+++ resolved
@@ -20,48 +20,6 @@
     exp.assert_performed_initial_validation(exp_id)
 
 
-<<<<<<< HEAD
-=======
-@pytest.mark.tensorflow2
-@pytest.mark.parametrize(
-    "tf2",
-    [
-        pytest.param(True, marks=pytest.mark.tensorflow2_cpu),
-        pytest.param(False, marks=pytest.mark.tensorflow1_cpu),
-    ],
-)
-def test_mnist_estimator_warm_start(tf2: bool) -> None:
-    config = conf.load_config(conf.fixtures_path("mnist_estimator/single.yaml"))
-    config = conf.set_tf2_image(config) if tf2 else conf.set_tf1_image(config)
-    experiment_id1 = exp.run_basic_test_with_temp_config(
-        config, conf.fixtures_path("mnist_estimator"), 1
-    )
-
-    trials = exp.experiment_trials(experiment_id1)
-    assert len(trials) == 1
-
-    first_trial = trials[0]
-    first_trial_id = first_trial.trial.id
-
-    assert len(first_trial.workloads) == 3
-    checkpoint_workloads = exp.workloads_with_checkpoint(first_trial.workloads)
-    first_checkpoint_uuid = checkpoint_workloads[0].uuid
-
-    config_obj = conf.load_config(conf.fixtures_path("mnist_estimator/single.yaml"))
-
-    config_obj["searcher"]["source_trial_id"] = first_trial_id
-    config_obj = conf.set_tf2_image(config_obj) if tf2 else conf.set_tf1_image(config_obj)
-
-    experiment_id2 = exp.run_basic_test_with_temp_config(
-        config_obj, conf.fixtures_path("mnist_estimator"), 1
-    )
-
-    trials = exp.experiment_trials(experiment_id2)
-    assert len(trials) == 1
-    assert trials[0].trial.warmStartCheckpointUuid == first_checkpoint_uuid
-
-
->>>>>>> fbfefee4
 @pytest.mark.parallel
 @pytest.mark.tensorflow2
 @pytest.mark.parametrize("tf2", [True, False])
