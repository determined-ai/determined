import os
import shutil
import tempfile
from typing import Generator

import pytest
from compute_stats import compare_stats

from tests import config as conf
from tests import experiment as exp


@pytest.mark.distributed
def test_mnist_pytorch_distributed() -> None:
    config = conf.load_config(conf.tutorials_path("mnist_pytorch/distributed.yaml"))
    config = conf.set_max_length(config, {"batches": 200})

    exp.run_basic_test_with_temp_config(config, conf.tutorials_path("mnist_pytorch"), 1)


@pytest.mark.distributed
def test_fashion_mnist_tf_keras_distributed() -> None:
    config = conf.load_config(conf.tutorials_path("fashion_mnist_tf_keras/distributed.yaml"))
    config = conf.set_max_length(config, {"batches": 200})

    exp.run_basic_test_with_temp_config(config, conf.tutorials_path("fashion_mnist_tf_keras"), 1)


@pytest.mark.distributed
def test_imagenet_pytorch_distributed() -> None:
    config = conf.load_config(conf.tutorials_path("imagenet_pytorch/distributed_cifar.yaml"))
    config = conf.set_max_length(config, {"batches": 200})

    exp.run_basic_test_with_temp_config(config, conf.tutorials_path("imagenet_pytorch"), 1)


@pytest.mark.distributed
def test_cifar10_pytorch_distributed() -> None:
    config = conf.load_config(conf.cv_examples_path("cifar10_pytorch/distributed.yaml"))
    config = conf.set_max_length(config, {"batches": 200})

    exp.run_basic_test_with_temp_config(config, conf.cv_examples_path("cifar10_pytorch"), 1)


@pytest.mark.distributed
@pytest.mark.gpu_required
def test_mmdetection_pytorch_distributed() -> None:
    config = conf.load_config(
        conf.cv_examples_path("mmdetection_pytorch/distributed_fake_data.yaml")
    )
    config = conf.set_max_length(config, {"batches": 200})

    exp.run_basic_test_with_temp_config(config, conf.cv_examples_path("mmdetection_pytorch"), 1)


@pytest.mark.distributed
def test_mnist_estimator_distributed() -> None:
    config = conf.load_config(conf.cv_examples_path("mnist_estimator/distributed.yaml"))
    config = conf.set_max_length(config, {"batches": 200})

    exp.run_basic_test_with_temp_config(config, conf.cv_examples_path("mnist_estimator"), 1)


@pytest.mark.distributed
def test_cifar10_tf_keras_distributed() -> None:
    config = conf.load_config(conf.cv_examples_path("cifar10_tf_keras/distributed.yaml"))
    config = conf.set_max_length(config, {"batches": 200})

    exp.run_basic_test_with_temp_config(config, conf.cv_examples_path("cifar10_tf_keras"), 1)


@pytest.mark.distributed
def test_iris_tf_keras_distributed() -> None:
    config = conf.load_config(conf.cv_examples_path("iris_tf_keras/distributed.yaml"))
    config = conf.set_max_length(config, {"batches": 200})

    exp.run_basic_test_with_temp_config(config, conf.cv_examples_path("iris_tf_keras"), 1)


@pytest.mark.distributed
@pytest.mark.gpu_required
def test_unets_tf_keras_distributed() -> None:
    config = conf.load_config(conf.cv_examples_path("unets_tf_keras/distributed.yaml"))
    config = conf.set_max_length(config, {"batches": 200})
    download_dir = "/tmp/data"
    url = "https://s3-us-west-2.amazonaws.com/determined-ai-datasets/oxford_iiit_pet/oxford_iiit_pet.tar.gz"  # noqa

    with tempfile.TemporaryDirectory() as tmpdir:
        copy_destination = os.path.join(tmpdir, "example")
        shutil.copytree(conf.cv_examples_path("unets_tf_keras"), copy_destination)
        with open(os.path.join(copy_destination, "startup-hook.sh"), "a") as f:
            f.write("\n")
            f.write(f"wget -O /tmp/data.tar.gz {url}\n")
            f.write(f"mkdir {download_dir}\n")
            f.write(f"tar -xzvf /tmp/data.tar.gz -C {download_dir}\n")
        exp.run_basic_test_with_temp_config(config, copy_destination, 1)


@pytest.mark.distributed
def test_bert_glue_pytorch_distributed() -> None:
    config = conf.load_config(conf.nlp_examples_path("bert_glue_pytorch/distributed.yaml"))
    config = conf.set_max_length(config, {"batches": 200})

    exp.run_basic_test_with_temp_config(config, conf.nlp_examples_path("bert_glue_pytorch"), 1)


@pytest.mark.distributed
@pytest.mark.gpu_required
def test_gaea_pytorch_distributed() -> None:
    config = conf.load_config(
        conf.nas_examples_path("gaea_pytorch/eval/distributed_no_data_download.yaml")
    )
    config = conf.set_global_batch_size(config, 256)
    config = conf.set_max_length(config, {"batches": 200})

    exp.run_basic_test_with_temp_config(config, conf.nas_examples_path("gaea_pytorch/eval"), 1)


@pytest.mark.distributed
def test_gan_mnist_pytorch_distributed() -> None:
    config = conf.load_config(conf.gan_examples_path("gan_mnist_pytorch/distributed.yaml"))
    config = conf.set_max_length(config, {"batches": 200})

    exp.run_basic_test_with_temp_config(config, conf.gan_examples_path("gan_mnist_pytorch"), 1)


@pytest.mark.distributed
@pytest.mark.gpu_required
def test_detr_coco_pytorch_distributed() -> None:
    config = conf.load_config(conf.cv_examples_path("detr_coco_pytorch/const_fake.yaml"))
    config = conf.set_max_length(config, {"batches": 200})
    config = conf.set_slots_per_trial(config, 2)

    exp.run_basic_test_with_temp_config(config, conf.cv_examples_path("detr_coco_pytorch"), 1)


@pytest.mark.distributed
@pytest.mark.gpu_required
def test_deformabledetr_coco_pytorch_distributed() -> None:
    config = conf.load_config(conf.cv_examples_path("deformabledetr_coco_pytorch/const_fake.yaml"))
    config = conf.set_max_length(config, {"batches": 200})
    config = conf.set_global_batch_size(config, 2)
    config = conf.set_slots_per_trial(config, 2)

    exp.run_basic_test_with_temp_config(
        config, conf.cv_examples_path("deformabledetr_coco_pytorch"), 1
    )


@pytest.mark.distributed
def test_word_language_transformer_distributed() -> None:
    config = conf.load_config(conf.nlp_examples_path("word_language_model/distributed.yaml"))
    config = conf.set_max_length(config, {"batches": 200})
    config = config.copy()
    config["hyperparameters"]["model_cls"] = "Transformer"

    exp.run_basic_test_with_temp_config(config, conf.nlp_examples_path("word_language_model"), 1)


@pytest.mark.distributed
def test_word_language_lstm_const() -> None:
    config = conf.load_config(conf.nlp_examples_path("word_language_model/distributed.yaml"))
    config = conf.set_max_length(config, {"batches": 200})
    config = config.copy()
    config["hyperparameters"]["model_cls"] = "LSTM"
    config["hyperparameters"]["tied"] = False

    exp.run_basic_test_with_temp_config(config, conf.nlp_examples_path("word_language_model"), 1)


@pytest.mark.distributed
@pytest.mark.gpu_required
def test_byol_pytorch_distributed() -> None:
    config = conf.load_config(conf.cv_examples_path("byol_pytorch/distributed-stl10.yaml"))
    config = conf.set_max_length(config, {"epochs": 1})

    exp.run_basic_test_with_temp_config(config, conf.cv_examples_path("byol_pytorch"), 1)


<<<<<<< HEAD
@pytest.fixture(scope="session", autouse=True)
def resource_stats() -> Generator[None, None, None]:
    yield
    compare_stats()
=======
@pytest.mark.deepspeed
@pytest.mark.gpu_required
def test_deepspeed_moe() -> None:
    config = conf.load_config(conf.deepspeed_examples_path("cifar10_moe/moe.yaml"))
    config = conf.set_max_length(config, {"batches": 200})

    exp.run_basic_test_with_temp_config(config, conf.deepspeed_examples_path("cifar10_moe"), 1)


@pytest.mark.deepspeed
@pytest.mark.gpu_required
def test_deepspeed_zero() -> None:
    config = conf.load_config(conf.deepspeed_examples_path("cifar10_moe/zero_stages.yaml"))
    config = conf.set_max_length(config, {"batches": 200})
    config = conf.set_min_validation_period(config, {"batches": 100})

    exp.run_basic_test_with_temp_config(config, conf.deepspeed_examples_path("cifar10_moe"), 1)


@pytest.mark.deepspeed
@pytest.mark.gpu_required
def test_deepspeed_pipeline_parallel() -> None:
    config = conf.load_config(conf.deepspeed_examples_path("pipeline_parallelism/distributed.yaml"))
    config = conf.set_max_length(config, {"batches": 200})
    config = conf.set_min_validation_period(config, {"batches": 100})

    exp.run_basic_test_with_temp_config(
        config, conf.deepspeed_examples_path("pipeline_parallelism"), 1
    )


@pytest.mark.deepspeed
@pytest.mark.gpu_required
def test_gpt_neox_zero_medium() -> None:
    config = conf.load_config(conf.deepspeed_examples_path("gpt_neox/zero3_medium.yaml"))
    config = conf.set_max_length(config, {"batches": 200})
    config = conf.set_min_validation_period(config, {"batches": 100})

    exp.run_basic_test_with_temp_config(config, conf.deepspeed_examples_path("gpt_neox"), 1)


@pytest.mark.deepspeed
@pytest.mark.gpu_required
def test_gpt_neox_zero_3D_parallel() -> None:
    config = conf.load_config(conf.deepspeed_examples_path("gpt_neox/zero1_3d_parallel.yaml"))
    config = conf.set_max_length(config, {"batches": 200})
    config = conf.set_min_validation_period(config, {"batches": 100})

    exp.run_basic_test_with_temp_config(config, conf.deepspeed_examples_path("gpt_neox"), 1)
>>>>>>> 9f15d246
<|MERGE_RESOLUTION|>--- conflicted
+++ resolved
@@ -177,59 +177,58 @@
     exp.run_basic_test_with_temp_config(config, conf.cv_examples_path("byol_pytorch"), 1)
 
 
-<<<<<<< HEAD
+@pytest.mark.deepspeed
+@pytest.mark.gpu_required
+def test_deepspeed_moe() -> None:
+    config = conf.load_config(conf.deepspeed_examples_path("cifar10_moe/moe.yaml"))
+    config = conf.set_max_length(config, {"batches": 200})
+
+    exp.run_basic_test_with_temp_config(config, conf.deepspeed_examples_path("cifar10_moe"), 1)
+
+
+@pytest.mark.deepspeed
+@pytest.mark.gpu_required
+def test_deepspeed_zero() -> None:
+    config = conf.load_config(conf.deepspeed_examples_path("cifar10_moe/zero_stages.yaml"))
+    config = conf.set_max_length(config, {"batches": 200})
+    config = conf.set_min_validation_period(config, {"batches": 100})
+
+    exp.run_basic_test_with_temp_config(config, conf.deepspeed_examples_path("cifar10_moe"), 1)
+
+
+@pytest.mark.deepspeed
+@pytest.mark.gpu_required
+def test_deepspeed_pipeline_parallel() -> None:
+    config = conf.load_config(conf.deepspeed_examples_path("pipeline_parallelism/distributed.yaml"))
+    config = conf.set_max_length(config, {"batches": 200})
+    config = conf.set_min_validation_period(config, {"batches": 100})
+
+    exp.run_basic_test_with_temp_config(
+        config, conf.deepspeed_examples_path("pipeline_parallelism"), 1
+    )
+
+
+@pytest.mark.deepspeed
+@pytest.mark.gpu_required
+def test_gpt_neox_zero_medium() -> None:
+    config = conf.load_config(conf.deepspeed_examples_path("gpt_neox/zero3_medium.yaml"))
+    config = conf.set_max_length(config, {"batches": 200})
+    config = conf.set_min_validation_period(config, {"batches": 100})
+
+    exp.run_basic_test_with_temp_config(config, conf.deepspeed_examples_path("gpt_neox"), 1)
+
+
+@pytest.mark.deepspeed
+@pytest.mark.gpu_required
+def test_gpt_neox_zero_3D_parallel() -> None:
+    config = conf.load_config(conf.deepspeed_examples_path("gpt_neox/zero1_3d_parallel.yaml"))
+    config = conf.set_max_length(config, {"batches": 200})
+    config = conf.set_min_validation_period(config, {"batches": 100})
+
+    exp.run_basic_test_with_temp_config(config, conf.deepspeed_examples_path("gpt_neox"), 1)
+
+
 @pytest.fixture(scope="session", autouse=True)
 def resource_stats() -> Generator[None, None, None]:
     yield
-    compare_stats()
-=======
-@pytest.mark.deepspeed
-@pytest.mark.gpu_required
-def test_deepspeed_moe() -> None:
-    config = conf.load_config(conf.deepspeed_examples_path("cifar10_moe/moe.yaml"))
-    config = conf.set_max_length(config, {"batches": 200})
-
-    exp.run_basic_test_with_temp_config(config, conf.deepspeed_examples_path("cifar10_moe"), 1)
-
-
-@pytest.mark.deepspeed
-@pytest.mark.gpu_required
-def test_deepspeed_zero() -> None:
-    config = conf.load_config(conf.deepspeed_examples_path("cifar10_moe/zero_stages.yaml"))
-    config = conf.set_max_length(config, {"batches": 200})
-    config = conf.set_min_validation_period(config, {"batches": 100})
-
-    exp.run_basic_test_with_temp_config(config, conf.deepspeed_examples_path("cifar10_moe"), 1)
-
-
-@pytest.mark.deepspeed
-@pytest.mark.gpu_required
-def test_deepspeed_pipeline_parallel() -> None:
-    config = conf.load_config(conf.deepspeed_examples_path("pipeline_parallelism/distributed.yaml"))
-    config = conf.set_max_length(config, {"batches": 200})
-    config = conf.set_min_validation_period(config, {"batches": 100})
-
-    exp.run_basic_test_with_temp_config(
-        config, conf.deepspeed_examples_path("pipeline_parallelism"), 1
-    )
-
-
-@pytest.mark.deepspeed
-@pytest.mark.gpu_required
-def test_gpt_neox_zero_medium() -> None:
-    config = conf.load_config(conf.deepspeed_examples_path("gpt_neox/zero3_medium.yaml"))
-    config = conf.set_max_length(config, {"batches": 200})
-    config = conf.set_min_validation_period(config, {"batches": 100})
-
-    exp.run_basic_test_with_temp_config(config, conf.deepspeed_examples_path("gpt_neox"), 1)
-
-
-@pytest.mark.deepspeed
-@pytest.mark.gpu_required
-def test_gpt_neox_zero_3D_parallel() -> None:
-    config = conf.load_config(conf.deepspeed_examples_path("gpt_neox/zero1_3d_parallel.yaml"))
-    config = conf.set_max_length(config, {"batches": 200})
-    config = conf.set_min_validation_period(config, {"batches": 100})
-
-    exp.run_basic_test_with_temp_config(config, conf.deepspeed_examples_path("gpt_neox"), 1)
->>>>>>> 9f15d246
+    compare_stats()