--- conflicted
+++ resolved
@@ -64,39 +64,6 @@
     exp.run_basic_test_with_temp_config(config, conf.deepspeed_examples_path("gpt_neox"), 1)
 
 
-<<<<<<< HEAD
-=======
-@pytest.mark.deepspeed
-@pytest.mark.gpu_required
-def test_deepspeed_dcgan() -> None:
-    config = conf.load_config(conf.deepspeed_examples_path("deepspeed_dcgan/mnist.yaml"))
-    config = conf.set_max_length(config, {"batches": 200})
-
-    exp.run_basic_test_with_temp_config(config, conf.deepspeed_examples_path("deepspeed_dcgan"), 1)
-
-
-@pytest.mark.deepspeed
-@pytest.mark.gpu_required
-def test_deepspeed_cpu_offloading() -> None:
-    config = conf.load_config(
-        conf.deepspeed_examples_path("cifar10_cpu_offloading/zero_3_cpu_offload.yaml")
-    )
-    config = conf.set_max_length(config, {"batches": 100})
-
-    exp.run_basic_test_with_temp_config(
-        config, conf.deepspeed_examples_path("cifar10_cpu_offloading"), 1
-    )
-
-
-@pytest.mark.distributed
-def test_remote_search_runner() -> None:
-    config = conf.custom_search_method_examples_path(
-        "asha_search_method/remote_search_runner/searcher.yaml"
-    )
-
-    exp.run_basic_test(config, conf.custom_search_method_examples_path("asha_search_method"), 1)
-
-
 HUGGINGFACE_CONTEXT_ERR_MSG = """
 A HF_READ_ONLY_TOKEN environment variable is missing!
 
@@ -109,7 +76,6 @@
 """
 
 
->>>>>>> 8073a2dd
 @pytest.mark.distributed
 @pytest.mark.gpu_required
 def test_textual_inversion_stable_diffusion_finetune() -> None:
