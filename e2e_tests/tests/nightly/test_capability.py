import pytest

from tests import config as conf
from tests import experiment as exp


@pytest.mark.nightly  # type: ignore
def test_nas_search() -> None:
    config = conf.load_config(conf.experimental_path("trial/nas_search/train_one_arch.yaml"))
    config = conf.set_max_length(config, {"batches": 200})

    exp.run_basic_test_with_temp_config(config, conf.experimental_path("trial/nas_search"), 1)


@pytest.mark.nightly  # type: ignore
def test_bert_glue() -> None:
    config = conf.load_config(conf.experimental_path("trial/bert_glue_pytorch/const.yaml"))
    config = conf.set_max_length(config, {"batches": 200})

    exp.run_basic_test_with_temp_config(
        config, conf.experimental_path("trial/bert_glue_pytorch/"), 1
    )


@pytest.mark.nightly  # type: ignore
def test_faster_rcnn() -> None:
    config = conf.load_config(conf.experimental_path("trial/FasterRCNN_tp/16-gpus.yaml"))
    config = conf.set_max_length(config, {"batches": 200})
    config = conf.set_slots_per_trial(config, 1)

    exp.run_basic_test_with_temp_config(
        config, conf.experimental_path("trial/FasterRCNN_tp"), 1, max_wait_secs=4800
    )


@pytest.mark.nightly  # type: ignore
def test_mnist_tp_to_estimator() -> None:
    config = conf.load_config(conf.experimental_path("trial/mnist_tp_to_estimator/const.yaml"))
    config = conf.set_max_length(config, {"batches": 200})

    exp.run_basic_test_with_temp_config(
        config, conf.experimental_path("trial/mnist_tp_to_estimator"), 1
    )


@pytest.mark.nightly  # type: ignore
def test_resnet50() -> None:
    config = conf.load_config(conf.experimental_path("trial/resnet50_tf_keras/const.yaml"))
    config = conf.set_max_length(config, {"batches": 200})

    exp.run_basic_test_with_temp_config(
        config, conf.experimental_path("trial/resnet50_tf_keras"), 1
    )


@pytest.mark.nightly  # type: ignore
def test_mnist_pytorch_multi_output() -> None:
    config = conf.load_config(conf.experimental_path("trial/mnist_pytorch_multi_output/const.yaml"))
    config = conf.set_max_length(config, {"batches": 200})

    exp.run_basic_test_with_temp_config(
        config, conf.experimental_path("trial/mnist_pytorch_multi_output"), 1
    )


@pytest.mark.nightly  # type: ignore
def test_imagenet_nas() -> None:
    config = conf.load_config(conf.experimental_path("trial/imagenet_nas_arch_pytorch/const.yaml"))
    config = conf.set_max_length(config, {"batches": 200})

    exp.run_basic_test_with_temp_config(
        config, conf.experimental_path("trial/imagenet_nas_arch_pytorch"), 1
    )


@pytest.mark.nightly  # type: ignore
def test_gbt_estimator() -> None:
    config = conf.load_config(conf.experimental_path("trial/gbt_estimator/const.yaml"))
    config = conf.set_max_length(config, {"batches": 200})

<<<<<<< HEAD
    exp.run_basic_test_with_temp_config(config, conf.experimental_path("trial/gbt_estimator"), 1)


@pytest.mark.nightly  # type: ignore
def test_flexible_primitives_mnist_pytorch() -> None:
    config = conf.load_config(
        conf.experimental_path("trial/flexible_primitives_mnist_pytorch/const.yaml")
    )
    config = conf.set_max_length(config, {"batches": 200})

    exp.run_basic_test_with_temp_config(
        config, conf.experimental_path("trial/flexible_primitives_mnist_pytorch"), 1
    )
=======
    exp.run_basic_test_with_temp_config(config, conf.experimental_path("trial/gbt_estimator"), 1)
>>>>>>> 01ccd120
<|MERGE_RESOLUTION|>--- conflicted
+++ resolved
@@ -78,20 +78,4 @@
     config = conf.load_config(conf.experimental_path("trial/gbt_estimator/const.yaml"))
     config = conf.set_max_length(config, {"batches": 200})
 
-<<<<<<< HEAD
-    exp.run_basic_test_with_temp_config(config, conf.experimental_path("trial/gbt_estimator"), 1)
-
-
-@pytest.mark.nightly  # type: ignore
-def test_flexible_primitives_mnist_pytorch() -> None:
-    config = conf.load_config(
-        conf.experimental_path("trial/flexible_primitives_mnist_pytorch/const.yaml")
-    )
-    config = conf.set_max_length(config, {"batches": 200})
-
-    exp.run_basic_test_with_temp_config(
-        config, conf.experimental_path("trial/flexible_primitives_mnist_pytorch"), 1
-    )
-=======
-    exp.run_basic_test_with_temp_config(config, conf.experimental_path("trial/gbt_estimator"), 1)
->>>>>>> 01ccd120
+    exp.run_basic_test_with_temp_config(config, conf.experimental_path("trial/gbt_estimator"), 1)