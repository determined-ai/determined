from typing import Any, Dict, List

import pytest

from determined.experimental import client as _client
from tests import config as conf
from tests import experiment as exp


def _get_validation_metrics(client: _client.Determined, trial_id: int) -> List[Dict[str, Any]]:
    return [m.metrics for m in client.stream_trials_validation_metrics([trial_id])]


@pytest.mark.nightly
def test_mnist_pytorch_accuracy(client: _client.Determined) -> None:
    config = conf.load_config(conf.tutorials_path("mnist_pytorch/const.yaml"))
    experiment_id = exp.run_basic_test_with_temp_config(
        config, conf.tutorials_path("mnist_pytorch"), 1
    )

    trials = exp.experiment_trials(experiment_id)
    validations = _get_validation_metrics(client, trials[0].trial.id)
    validation_accuracies = [v["accuracy"] for v in validations]

    target_accuracy = 0.97
    assert max(validation_accuracies) > target_accuracy, (
        "mnist_pytorch did not reach minimum target accuracy {}."
        " full validation accuracy history: {}".format(target_accuracy, validation_accuracies)
    )


@pytest.mark.nightly
<<<<<<< HEAD
def test_fashion_mnist_tf_keras(client: _client.Determined) -> None:
    config = conf.load_config(conf.tutorials_path("fashion_mnist_tf_keras/const.yaml"))
    config = conf.set_random_seed(config, 1591110586)
    experiment_id = exp.run_basic_test_with_temp_config(
        config, conf.tutorials_path("fashion_mnist_tf_keras"), 1
    )

    trials = exp.experiment_trials(experiment_id)
    validations = _get_validation_metrics(client, trials[0].trial.id)
    validation_accuracies = [v["val_accuracy"] for v in validations]

    target_accuracy = 0.85
    assert max(validation_accuracies) > target_accuracy, (
        "fashion_mnist_tf_keras did not reach minimum target accuracy {}."
        " full validation accuracy history: {}".format(target_accuracy, validation_accuracies)
    )


@pytest.mark.nightly
def test_mnist_estimator_accuracy(client: _client.Determined) -> None:
    config = conf.load_config(conf.fixtures_path("mnist_estimator/const.yaml"))
=======
def test_cifar10_pytorch_accuracy(client: _client.Determined) -> None:
    config = conf.load_config(conf.cv_examples_path("cifar10_pytorch/const.yaml"))
>>>>>>> aaea92cc
    experiment_id = exp.run_basic_test_with_temp_config(
        config, conf.fixtures_path("mnist_estimator"), 1
    )

    trials = exp.experiment_trials(experiment_id)
    validations = _get_validation_metrics(client, trials[0].trial.id)

    validation_accuracies = [v["accuracy"] for v in validations]

    target_accuracy = 0.95
    assert max(validation_accuracies) > target_accuracy, (
        "mnist_estimator did not reach minimum target accuracy {}."
        " full validation accuracy history: {}".format(target_accuracy, validation_accuracies)
    )


@pytest.mark.nightly_quarantine
def test_cifar10_tf_keras_accuracy(client: _client.Determined) -> None:
    config = conf.load_config(conf.cv_examples_path("cifar10_tf_keras/const.yaml"))
    config = conf.set_random_seed(config, 1591110586)
    experiment_id = exp.run_basic_test_with_temp_config(
        config, conf.cv_examples_path("cifar10_tf_keras"), 1, None, 6000
    )
    trials = exp.experiment_trials(experiment_id)
    validations = _get_validation_metrics(client, trials[0].trial.id)
    validation_accuracies = [v["val_categorical_accuracy"] for v in validations]

    target_accuracy = 0.73
    assert max(validation_accuracies) > target_accuracy, (
        "cifar10_pytorch did not reach minimum target accuracy {}."
        " full validation accuracy history: {}".format(target_accuracy, validation_accuracies)
    )


@pytest.mark.nightly
def test_hf_trainer_api_accuracy(client: _client.Determined) -> None:
    test_dir = "hf_image_classification"
    config = conf.load_config(conf.hf_trainer_examples_path(f"{test_dir}/const.yaml"))
    experiment_id = exp.run_basic_test_with_temp_config(
        config, conf.hf_trainer_examples_path(test_dir), 1
    )

    trials = exp.experiment_trials(experiment_id)
    validations = _get_validation_metrics(client, trials[0].trial.id)
    validation_accuracies = [v["eval_accuracy"] for v in validations]

    target_accuracy = 0.82
    assert max(validation_accuracies) > target_accuracy, (
        "hf_trainer_api did not reach minimum target accuracy {}."
        " full validation accuracy history: {}".format(target_accuracy, validation_accuracies)
    )<|MERGE_RESOLUTION|>--- conflicted
+++ resolved
@@ -30,32 +30,8 @@
 
 
 @pytest.mark.nightly
-<<<<<<< HEAD
-def test_fashion_mnist_tf_keras(client: _client.Determined) -> None:
-    config = conf.load_config(conf.tutorials_path("fashion_mnist_tf_keras/const.yaml"))
-    config = conf.set_random_seed(config, 1591110586)
-    experiment_id = exp.run_basic_test_with_temp_config(
-        config, conf.tutorials_path("fashion_mnist_tf_keras"), 1
-    )
-
-    trials = exp.experiment_trials(experiment_id)
-    validations = _get_validation_metrics(client, trials[0].trial.id)
-    validation_accuracies = [v["val_accuracy"] for v in validations]
-
-    target_accuracy = 0.85
-    assert max(validation_accuracies) > target_accuracy, (
-        "fashion_mnist_tf_keras did not reach minimum target accuracy {}."
-        " full validation accuracy history: {}".format(target_accuracy, validation_accuracies)
-    )
-
-
-@pytest.mark.nightly
 def test_mnist_estimator_accuracy(client: _client.Determined) -> None:
     config = conf.load_config(conf.fixtures_path("mnist_estimator/const.yaml"))
-=======
-def test_cifar10_pytorch_accuracy(client: _client.Determined) -> None:
-    config = conf.load_config(conf.cv_examples_path("cifar10_pytorch/const.yaml"))
->>>>>>> aaea92cc
     experiment_id = exp.run_basic_test_with_temp_config(
         config, conf.fixtures_path("mnist_estimator"), 1
     )
