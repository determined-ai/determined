--- conflicted
+++ resolved
@@ -225,7 +225,6 @@
 
 
 @pytest.mark.e2e_cpu
-<<<<<<< HEAD
 def test_delete_tensorboard_for_experiment(tmp_path: Path) -> None:
     """
     Start a random experiment, start a TensorBoard instance pointed to
@@ -242,7 +241,8 @@
 
     command = ["det", "tensorboard", "delete", str(experiment_id)]
     subprocess.run(command, universal_newlines=True, stdout=subprocess.PIPE, check=True)
-=======
+
+@pytest.mark.e2e_cpu
 def test_tensorboard_directory_storage(tmp_path: pathlib.Path) -> None:
     config_obj = conf.load_config(conf.fixtures_path("no_op/single-one-short-step.yaml"))
     config_obj["checkpoint_storage"] = {
@@ -275,5 +275,4 @@
     with cmd.interactive_command(*command) as tensorboard:
         assert tensorboard.task_id is not None
         err = api.task_is_ready(determined_test_session(), tensorboard.task_id)
-        assert err is None, err
->>>>>>> af40f2c8
+        assert err is None, err