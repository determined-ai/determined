import json
import random
import time
import uuid
from typing import Optional

import pytest

from determined.common import api
from determined.common.api import bindings, errors
from tests import api_utils
from tests import config as conf
from tests import experiment as exp
from tests.cluster import utils


@pytest.mark.e2e_cpu
def test_slack_webhook() -> None:
    port = 5005
    server = utils.WebhookServer(port, allow_dupes=True)
    sess = api_utils.admin_session()

    webhook_trigger = bindings.v1Trigger(
        triggerType=bindings.v1TriggerType.EXPERIMENT_STATE_CHANGE,
        condition={"state": "COMPLETED"},
    )

    webhook_request = bindings.v1Webhook(
        url=f"http://localhost:{port}",
        webhookType=bindings.v1WebhookType.SLACK,
        triggers=[webhook_trigger],
        mode=bindings.v1WebhookMode.WORKSPACE,
        name="",
        workspaceId=None,
    )

    result = bindings.post_PostWebhook(sess, body=webhook_request)
    assert result.webhook.url == webhook_request.url

    experiment_id = exp.create_experiment(
        sess, conf.fixtures_path("no_op/single-one-short-step.yaml"), conf.fixtures_path("no_op")
    )

    exp.wait_for_experiment_state(
        sess,
        experiment_id,
        bindings.experimentv1State.COMPLETED,
        max_wait_secs=conf.DEFAULT_MAX_WAIT_SECS,
    )
    exp_config = exp.experiment_config_json(sess, experiment_id)
    expected_field = {"type": "mrkdwn", "text": "*Status*: Completed"}
    expected_payload = {
        "blocks": [
            {
                "type": "section",
                "text": {"type": "plain_text", "text": "Your experiment completed successfully 🎉"},
            }
        ],
        "attachments": [
            {
                "color": "#13B670",
                "blocks": [
                    {
                        "type": "section",
                        "text": {
                            "type": "mrkdwn",
                            "text": "✅ " + exp_config["name"] + f" (#{experiment_id})",
                        },
                        "fields": [
                            {"type": "mrkdwn", "text": "*Status*: Completed"},
                            {"type": "mrkdwn", "text": "*Duration*: 0h 0min"},
                        ],
                    }
                ],
            }
        ],
    }
    expected_color = "#13B670"

    responses = server.close_and_return_responses()
    assert len(responses) == 1
    response = json.loads(responses["/"])

    assert expected_payload["blocks"] == response["blocks"]
    assert expected_color == response["attachments"][0]["color"]
    assert expected_field == response["attachments"][0]["blocks"][0]["fields"][0]


@pytest.mark.e2e_cpu
@pytest.mark.parametrize("should_match", [True, False])
def test_log_pattern_send_webhook(should_match: bool) -> None:
    port = 5006
    server = utils.WebhookServer(port)
    sess = api_utils.admin_session()

    regex = r"assert 0 <= self\.metrics_sigma"
    if not should_match:
        regex = r"(.*)cuda(.*)"

    webhook_trigger = bindings.v1Trigger(
        triggerType=bindings.v1TriggerType.TASK_LOG,
        condition={"regex": regex},
    )

    slack_path = f"/test/slack/path/here/{str(uuid.uuid4())}"
    bindings.post_PostWebhook(
        sess,
        body=bindings.v1Webhook(
            url=f"http://localhost:{port}{slack_path}",
            webhookType=bindings.v1WebhookType.SLACK,
            triggers=[webhook_trigger],
            mode=bindings.v1WebhookMode.WORKSPACE,
            name="",
            workspaceId=None,
        ),
    )

    default_path = f"/test/path/here/{str(uuid.uuid4())}"
    bindings.post_PostWebhook(
        sess,
        body=bindings.v1Webhook(
            url=f"http://localhost:{port}{default_path}",
            webhookType=bindings.v1WebhookType.DEFAULT,
            triggers=[webhook_trigger],
            mode=bindings.v1WebhookMode.WORKSPACE,
            name="",
            workspaceId=None,
        ),
    )

    workspace = bindings.post_PostWorkspace(
        sess, body=bindings.v1PostWorkspaceRequest(name=f"webhook-test{random.random()}")
    ).workspace
    project = bindings.post_PostProject(
        sess,
        body=bindings.v1PostProjectRequest(
            name=f"webhook-test{random.random()}",
            workspaceId=workspace.id,
        ),
        workspaceId=workspace.id,
    ).project

    specific_path = f"/test/path/here/{str(uuid.uuid4())}"
    bindings.post_PostWebhook(
        sess,
        body=bindings.v1Webhook(
            url=f"http://localhost:{port}{specific_path}",
            webhookType=bindings.v1WebhookType.DEFAULT,
            triggers=[webhook_trigger],
            mode=bindings.v1WebhookMode.SPECIFIC,
            name="specific-webhook",
            workspaceId=workspace.id,
        ),
    )

    specific_path_unmatch = f"/test/path/here/{str(uuid.uuid4())}"
    bindings.post_PostWebhook(
        sess,
        body=bindings.v1Webhook(
            url=f"http://localhost:{port}{specific_path_unmatch}",
            webhookType=bindings.v1WebhookType.DEFAULT,
            triggers=[webhook_trigger],
            mode=bindings.v1WebhookMode.SPECIFIC,
            name=f"webhook-test{random.random()}",
            workspaceId=1,
        ),
    )

    exp_id = exp.create_experiment(
        sess,
        conf.fixtures_path("no_op/single-medium-train-step.yaml"),
        conf.fixtures_path("no_op"),
        [
            "--config",
            "hyperparameters.metrics_sigma=-1.0",
            "--config",
            "integrations.webhooks.webhook_name=['specific-webhook']",
            "--project_id",
            f"{project.id}",
        ],
    )
    exp.wait_for_experiment_state(sess, exp_id, bindings.experimentv1State.ERROR)

    for _ in range(8):
        responses = server.return_responses()
        time.sleep(1)

    responses = server.close_and_return_responses()
    if should_match:
        assert len(responses) >= 3
        # Only need a spot check we get the default / slack responses.
        # Further tested in integrations.
        assert "TASK_LOG" in responses[default_path]
        assert "This log matched the regex" in responses[slack_path]
        assert "TASK_LOG" in responses[specific_path]
        assert specific_path_unmatch not in responses
    else:
        assert default_path not in responses
        assert slack_path not in responses
<<<<<<< HEAD


def create_default_webhook(sess: api.Session, workspaceId: Optional[int] = None) -> int:
=======
        assert specific_path not in responses
        assert specific_path_unmatch not in responses


@pytest.mark.e2e_cpu
def test_specific_webhook() -> None:
    port1 = 5007
    server1 = utils.WebhookServer(port1, allow_dupes=True)
    port2 = 5008
    server2 = utils.WebhookServer(port2, allow_dupes=True)
    sess = api_utils.admin_session()

    workspace = bindings.post_PostWorkspace(
        sess, body=bindings.v1PostWorkspaceRequest(name=f"webhook-test{random.random()}")
    ).workspace
    project = bindings.post_PostProject(
        sess,
        body=bindings.v1PostProjectRequest(
            name=f"webhook-test{random.random()}",
            workspaceId=workspace.id,
        ),
        workspaceId=workspace.id,
    ).project

>>>>>>> 54b61653
    webhook_trigger = bindings.v1Trigger(
        triggerType=bindings.v1TriggerType.EXPERIMENT_STATE_CHANGE,
        condition={"state": "COMPLETED"},
    )
<<<<<<< HEAD
    webhook_url = "http://localhost"
    res = bindings.post_PostWebhook(
        sess,
        body=bindings.v1Webhook(
            url=webhook_url,
            webhookType=bindings.v1WebhookType.DEFAULT,
            triggers=[webhook_trigger],
            mode=bindings.v1WebhookMode.WORKSPACE,
            name="",
            workspaceId=workspaceId,
        ),
    )
    return res.webhook.id or 0


@pytest.mark.e2e_cpu
def test_webhook_permission() -> None:
    # non-admin should not be able to create global webhook.
    user1_sess = api_utils.user_session()
    with pytest.raises(errors.APIException):
        create_default_webhook(user1_sess)

    # admin should be able to create global webhook.
    admin_sess = api_utils.admin_session()
    global_webhook_id = create_default_webhook(admin_sess)

    # non-admin should be able to view global webhook.
    res = bindings.get_GetWebhooks(user1_sess)
    assert any(w.id == global_webhook_id for w in res.webhooks)

    # user should be able to add webhook to their own workspace
    username = api_utils.get_random_string()
    (user2_sess, _) = api_utils.create_test_user(
        user=bindings.v1User(username=username, active=True, admin=False),
    )
    workspace = bindings.post_PostWorkspace(
        user2_sess,
        body=bindings.v1PostWorkspaceRequest(
            name=f"workspace_aug_{uuid.uuid4().hex[:8]}",
        ),
    ).workspace
    # api_utils.assign_user_role(admin_sess, username, role="Editor", workspace="Uncategorized")
    workspace_webhook_id = create_default_webhook(user2_sess, workspace.id)
    # user should not add workspace to other users' workspace
    with pytest.raises(errors.APIException):
        create_default_webhook(user1_sess, workspace.id)
    # user should be able to get webhook from their own workspace
    res = bindings.get_GetWebhooks(user2_sess)
    assert any(w.id == workspace_webhook_id for w in res.webhooks)
    # user should not be able to get webhook from other users' workspace
    res = bindings.get_GetWebhooks(user1_sess)
    assert not any(w.id == workspace_webhook_id for w in res.webhooks)
    # admin should be able to get all webhooks
    res = bindings.get_GetWebhooks(admin_sess)
    assert any(w.id == workspace_webhook_id for w in res.webhooks)
    assert any(w.id == global_webhook_id for w in res.webhooks)
    # user should not delete webhook from other users' workspace
    with pytest.raises(errors.APIException):
        bindings.delete_DeleteWebhook(user1_sess, id=workspace_webhook_id)
    # non admin should not delete global webhooks
    with pytest.raises(errors.APIException):
        bindings.delete_DeleteWebhook(user1_sess, id=global_webhook_id)
    with pytest.raises(errors.APIException):
        bindings.delete_DeleteWebhook(user2_sess, id=global_webhook_id)
    # admin should be able to delete global webhook
    bindings.delete_DeleteWebhook(admin_sess, id=global_webhook_id)
    # user should be able to delete webhook from their own workspace
    bindings.delete_DeleteWebhook(user2_sess, id=workspace_webhook_id)


@pytest.mark.e2e_cpu_rbac
@api_utils.skipif_rbac_not_enabled()
def test_webhook_rbac() -> None:
    # non-admin should not be able to create global webhook.
    user1_sess = api_utils.user_session()
    with pytest.raises(errors.ForbiddenException):
        create_default_webhook(user1_sess)

    # admin should be able to create global webhook.
    admin_sess = api_utils.admin_session()
    global_webhook_id = create_default_webhook(admin_sess)

    # non-admin should be able to view global webhook.
    res = bindings.get_GetWebhooks(user1_sess)
    assert any(w.id == global_webhook_id for w in res.webhooks)

    # user should be able to add webhook to workspace they have Editor access.
    username = api_utils.get_random_string()
    (user2_sess, _) = api_utils.create_test_user(
        user=bindings.v1User(username=username, active=True, admin=False),
    )
    workspace = bindings.post_PostWorkspace(
        admin_sess,
        body=bindings.v1PostWorkspaceRequest(
            name=f"workspace_aug_{uuid.uuid4().hex[:8]}",
        ),
    ).workspace
    api_utils.assign_user_role(admin_sess, username, role="Editor", workspace=workspace.name)
    workspace_webhook_id = create_default_webhook(user2_sess, workspace.id)
    # user without Editor access should not manage webhook
    with pytest.raises(errors.ForbiddenException):
        create_default_webhook(user1_sess, workspace.id)
    # user should be able to get webhook from workspace they have access to
    res = bindings.get_GetWebhooks(user2_sess)
    assert any(w.id == workspace_webhook_id for w in res.webhooks)
    # user should not be able to get webhook from other users' workspace
    res = bindings.get_GetWebhooks(user1_sess)
    assert not any(w.id == workspace_webhook_id for w in res.webhooks)
    # admin should be able to get all webhooks
    res = bindings.get_GetWebhooks(admin_sess)
    assert any(w.id == workspace_webhook_id for w in res.webhooks)
    assert any(w.id == global_webhook_id for w in res.webhooks)
    # user should not delete webhook from workspace they have no access
    with pytest.raises(errors.ForbiddenException):
        bindings.delete_DeleteWebhook(user1_sess, id=workspace_webhook_id)
    # user should not delete global webhooks
    with pytest.raises(errors.ForbiddenException):
        bindings.delete_DeleteWebhook(user1_sess, id=global_webhook_id)
    with pytest.raises(errors.ForbiddenException):
        bindings.delete_DeleteWebhook(user2_sess, id=global_webhook_id)
    # admin should be able to delete global webhook
    bindings.delete_DeleteWebhook(admin_sess, id=global_webhook_id)
    # user with editor access to workspace should be able to delete it's webhook
    bindings.delete_DeleteWebhook(user2_sess, id=workspace_webhook_id)
=======

    webhook_1 = bindings.v1Webhook(
        url=f"http://localhost:{port1}",
        webhookType=bindings.v1WebhookType.SLACK,
        triggers=[webhook_trigger],
        mode=bindings.v1WebhookMode.SPECIFIC,
        name=f"webhook_1{random.random()}",
        workspaceId=1,
    )

    webhook_2 = bindings.v1Webhook(
        url=f"http://localhost:{port2}",
        webhookType=bindings.v1WebhookType.SLACK,
        triggers=[webhook_trigger],
        mode=bindings.v1WebhookMode.SPECIFIC,
        name="webhook_2",
        workspaceId=workspace.id,
    )

    webhook_res_1 = bindings.post_PostWebhook(sess, body=webhook_1).webhook
    assert webhook_res_1.url == webhook_1.url
    webhook_res_2 = bindings.post_PostWebhook(sess, body=webhook_2).webhook
    assert webhook_res_2.url == webhook_2.url

    experiment_id = exp.create_experiment(
        sess,
        conf.fixtures_path("no_op/single-one-short-step.yaml"),
        conf.fixtures_path("no_op"),
        [
            "--project_id",
            f"{project.id}",
            "--config",
            f"integrations.webhooks.webhook_id=[{webhook_res_1.id},{webhook_res_2.id}]",
        ],
    )

    exp.wait_for_experiment_state(
        sess,
        experiment_id,
        bindings.experimentv1State.COMPLETED,
        max_wait_secs=conf.DEFAULT_MAX_WAIT_SECS,
    )

    responses = server1.close_and_return_responses()
    assert len(responses) == 0
    responses = server2.close_and_return_responses()
    assert len(responses) == 1
>>>>>>> 54b61653
<|MERGE_RESOLUTION|>--- conflicted
+++ resolved
@@ -197,11 +197,6 @@
     else:
         assert default_path not in responses
         assert slack_path not in responses
-<<<<<<< HEAD
-
-
-def create_default_webhook(sess: api.Session, workspaceId: Optional[int] = None) -> int:
-=======
         assert specific_path not in responses
         assert specific_path_unmatch not in responses
 
@@ -226,12 +221,64 @@
         workspaceId=workspace.id,
     ).project
 
->>>>>>> 54b61653
     webhook_trigger = bindings.v1Trigger(
         triggerType=bindings.v1TriggerType.EXPERIMENT_STATE_CHANGE,
         condition={"state": "COMPLETED"},
     )
-<<<<<<< HEAD
+
+    webhook_1 = bindings.v1Webhook(
+        url=f"http://localhost:{port1}",
+        webhookType=bindings.v1WebhookType.SLACK,
+        triggers=[webhook_trigger],
+        mode=bindings.v1WebhookMode.SPECIFIC,
+        name=f"webhook_1{random.random()}",
+        workspaceId=1,
+    )
+
+    webhook_2 = bindings.v1Webhook(
+        url=f"http://localhost:{port2}",
+        webhookType=bindings.v1WebhookType.SLACK,
+        triggers=[webhook_trigger],
+        mode=bindings.v1WebhookMode.SPECIFIC,
+        name="webhook_2",
+        workspaceId=workspace.id,
+    )
+
+    webhook_res_1 = bindings.post_PostWebhook(sess, body=webhook_1).webhook
+    assert webhook_res_1.url == webhook_1.url
+    webhook_res_2 = bindings.post_PostWebhook(sess, body=webhook_2).webhook
+    assert webhook_res_2.url == webhook_2.url
+
+    experiment_id = exp.create_experiment(
+        sess,
+        conf.fixtures_path("no_op/single-one-short-step.yaml"),
+        conf.fixtures_path("no_op"),
+        [
+            "--project_id",
+            f"{project.id}",
+            "--config",
+            f"integrations.webhooks.webhook_id=[{webhook_res_1.id},{webhook_res_2.id}]",
+        ],
+    )
+
+    exp.wait_for_experiment_state(
+        sess,
+        experiment_id,
+        bindings.experimentv1State.COMPLETED,
+        max_wait_secs=conf.DEFAULT_MAX_WAIT_SECS,
+    )
+
+    responses = server1.close_and_return_responses()
+    assert len(responses) == 0
+    responses = server2.close_and_return_responses()
+    assert len(responses) == 1
+
+
+def create_default_webhook(sess: api.Session, workspaceId: Optional[int] = None) -> int:
+    webhook_trigger = bindings.v1Trigger(
+        triggerType=bindings.v1TriggerType.EXPERIMENT_STATE_CHANGE,
+        condition={"state": "COMPLETED"},
+    )
     webhook_url = "http://localhost"
     res = bindings.post_PostWebhook(
         sess,
@@ -355,53 +402,4 @@
     # admin should be able to delete global webhook
     bindings.delete_DeleteWebhook(admin_sess, id=global_webhook_id)
     # user with editor access to workspace should be able to delete it's webhook
-    bindings.delete_DeleteWebhook(user2_sess, id=workspace_webhook_id)
-=======
-
-    webhook_1 = bindings.v1Webhook(
-        url=f"http://localhost:{port1}",
-        webhookType=bindings.v1WebhookType.SLACK,
-        triggers=[webhook_trigger],
-        mode=bindings.v1WebhookMode.SPECIFIC,
-        name=f"webhook_1{random.random()}",
-        workspaceId=1,
-    )
-
-    webhook_2 = bindings.v1Webhook(
-        url=f"http://localhost:{port2}",
-        webhookType=bindings.v1WebhookType.SLACK,
-        triggers=[webhook_trigger],
-        mode=bindings.v1WebhookMode.SPECIFIC,
-        name="webhook_2",
-        workspaceId=workspace.id,
-    )
-
-    webhook_res_1 = bindings.post_PostWebhook(sess, body=webhook_1).webhook
-    assert webhook_res_1.url == webhook_1.url
-    webhook_res_2 = bindings.post_PostWebhook(sess, body=webhook_2).webhook
-    assert webhook_res_2.url == webhook_2.url
-
-    experiment_id = exp.create_experiment(
-        sess,
-        conf.fixtures_path("no_op/single-one-short-step.yaml"),
-        conf.fixtures_path("no_op"),
-        [
-            "--project_id",
-            f"{project.id}",
-            "--config",
-            f"integrations.webhooks.webhook_id=[{webhook_res_1.id},{webhook_res_2.id}]",
-        ],
-    )
-
-    exp.wait_for_experiment_state(
-        sess,
-        experiment_id,
-        bindings.experimentv1State.COMPLETED,
-        max_wait_secs=conf.DEFAULT_MAX_WAIT_SECS,
-    )
-
-    responses = server1.close_and_return_responses()
-    assert len(responses) == 0
-    responses = server2.close_and_return_responses()
-    assert len(responses) == 1
->>>>>>> 54b61653
+    bindings.delete_DeleteWebhook(user2_sess, id=workspace_webhook_id)