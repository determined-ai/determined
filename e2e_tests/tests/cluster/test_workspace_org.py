import contextlib
import http
import os
<<<<<<< HEAD
import random
=======
import re
>>>>>>> 7260f046
import tempfile
import uuid
from typing import Generator, List, Optional, Tuple

import pytest

from determined.common import api
from determined.common.api import bindings, errors
from tests import api_utils
from tests import config as conf
from tests import detproc
from tests import experiment as exp
from tests.cluster import test_agent_user_group


@pytest.mark.e2e_cpu
def test_workspace_org() -> None:
    sess = api_utils.user_session()
    admin_sess = api_utils.admin_session()

    test_experiments: List[bindings.v1Experiment] = []
    test_projects: List[bindings.v1Project] = []
    test_workspaces: List[bindings.v1Workspace] = []

    try:
        # Uncategorized workspace / project should exist already.
        r = bindings.get_GetWorkspaces(sess, name="Uncategorized")
        assert len(r.workspaces) == 1
        default_workspace = r.workspaces[0]
        assert default_workspace.immutable
        r2 = bindings.get_GetWorkspaceProjects(sess, id=default_workspace.id)
        assert len(r2.projects) == 1
        default_project = r2.projects[0]
        assert default_project.name == "Uncategorized"
        assert default_project.immutable

        # Add a test workspace.
        r3 = bindings.post_PostWorkspace(
            sess, body=bindings.v1PostWorkspaceRequest(name="_TestOnly")
        )
        made_workspace = r3.workspace
        test_workspaces.append(made_workspace)
        get_workspace = bindings.get_GetWorkspace(sess, id=made_workspace.id).workspace
        assert get_workspace.name == made_workspace.name
        assert not made_workspace.immutable and not get_workspace.immutable

        # Patch the workspace
        w_patch = bindings.v1PatchWorkspace.from_json(made_workspace.to_json())
        w_patch.name = "_TestPatched"
        bindings.patch_PatchWorkspace(sess, body=w_patch, id=made_workspace.id)
        get_workspace = bindings.get_GetWorkspace(sess, id=made_workspace.id).workspace
        assert get_workspace.name == "_TestPatched"

        # Archive the workspace
        assert not made_workspace.archived
        bindings.post_ArchiveWorkspace(sess, id=made_workspace.id)
        get_workspace_2 = bindings.get_GetWorkspace(sess, id=made_workspace.id).workspace
        assert get_workspace_2.archived
        with pytest.raises(errors.APIException):
            # Cannot patch archived workspace
            bindings.patch_PatchWorkspace(sess, body=w_patch, id=made_workspace.id)
        with pytest.raises(errors.APIException):
            # Cannot create project inside archived workspace
            bindings.post_PostProject(
                sess,
                body=bindings.v1PostProjectRequest(name="Nope2", workspaceId=made_workspace.id),
                workspaceId=made_workspace.id,
            )
        bindings.post_UnarchiveWorkspace(sess, id=made_workspace.id)
        get_workspace_3 = bindings.get_GetWorkspace(sess, id=made_workspace.id).workspace
        assert not get_workspace_3.archived

        # Refuse to patch, archive, unarchive, or delete the default workspace
        with pytest.raises(errors.APIException):
            bindings.patch_PatchWorkspace(sess, body=w_patch, id=default_workspace.id)
        with pytest.raises(errors.APIException):
            bindings.post_ArchiveWorkspace(admin_sess, id=default_workspace.id)
        with pytest.raises(errors.APIException):
            bindings.post_UnarchiveWorkspace(admin_sess, id=default_workspace.id)
        with pytest.raises(errors.APIException):
            bindings.delete_DeleteWorkspace(admin_sess, id=default_workspace.id)

        # A non admin user gets forbidden trying to modify the default workspace.
        with pytest.raises(errors.ForbiddenException):
            bindings.post_ArchiveWorkspace(sess, id=default_workspace.id)
        with pytest.raises(errors.ForbiddenException):
            bindings.post_UnarchiveWorkspace(sess, id=default_workspace.id)
        with pytest.raises(errors.ForbiddenException):
            bindings.delete_DeleteWorkspace(sess, id=default_workspace.id)

        # Sort test and default workspaces.
        workspace2 = bindings.post_PostWorkspace(
            sess, body=bindings.v1PostWorkspaceRequest(name="_TestWS")
        ).workspace
        test_workspaces.append(workspace2)
        list_test_1 = bindings.get_GetWorkspaces(sess).workspaces
        assert ["Uncategorized", "_TestPatched", "_TestWS"] == [w.name for w in list_test_1]
        list_test_2 = bindings.get_GetWorkspaces(sess, orderBy=bindings.v1OrderBy.DESC).workspaces
        assert ["_TestWS", "_TestPatched", "Uncategorized"] == [w.name for w in list_test_2]
        list_test_3 = bindings.get_GetWorkspaces(
            sess, sortBy=bindings.v1GetWorkspacesRequestSortBy.NAME
        ).workspaces
        assert ["_TestPatched", "_TestWS", "Uncategorized"] == [w.name for w in list_test_3]

        # Test pinned workspaces.
        pinned = bindings.get_GetWorkspaces(
            sess,
            pinned=True,
        ).workspaces
        assert len(pinned) == 2
        bindings.post_UnpinWorkspace(sess, id=made_workspace.id)
        pinned = bindings.get_GetWorkspaces(
            sess,
            pinned=True,
        ).workspaces
        assert len(pinned) == 1
        bindings.post_PinWorkspace(sess, id=made_workspace.id)
        pinned = bindings.get_GetWorkspaces(
            sess,
            pinned=True,
        ).workspaces
        assert len(pinned) == 2

        # Add a test project to a workspace.
        r4 = bindings.post_PostProject(
            sess,
            body=bindings.v1PostProjectRequest(name="_TestOnly", workspaceId=made_workspace.id),
            workspaceId=made_workspace.id,
        )
        made_project = r4.project
        test_projects.append(made_project)
        get_project = bindings.get_GetProject(sess, id=made_project.id).project
        assert get_project.name == made_project.name
        assert not made_project.immutable and not get_project.immutable

        # Project cannot be created in the default workspace.
        with pytest.raises(errors.APIException):
            bindings.post_PostProject(
                sess,
                body=bindings.v1PostProjectRequest(name="Nope", workspaceId=default_workspace.id),
                workspaceId=default_workspace.id,
            )

        # Patch the project
        p_patch = bindings.v1PatchProject.from_json(made_project.to_json())
        p_patch.name = "_TestPatchedProject"
        bindings.patch_PatchProject(sess, body=p_patch, id=made_project.id)
        get_project = bindings.get_GetProject(sess, id=made_project.id).project
        assert get_project.name == "_TestPatchedProject"

        # Archive the project
        assert not made_project.archived
        bindings.post_ArchiveProject(sess, id=made_project.id)
        get_project_2 = bindings.get_GetProject(sess, id=made_project.id).project
        assert get_project_2.archived

        # Cannot patch or move an archived project
        with pytest.raises(errors.APIException):
            bindings.patch_PatchProject(sess, body=p_patch, id=made_project.id)
        with pytest.raises(errors.APIException):
            bindings.post_MoveProject(
                sess,
                projectId=made_project.id,
                body=bindings.v1MoveProjectRequest(
                    destinationWorkspaceId=workspace2.id,
                    projectId=made_project.id,
                ),
            )

        # Unarchive the project
        bindings.post_UnarchiveProject(sess, id=made_project.id)
        get_project_3 = bindings.get_GetProject(sess, id=made_project.id).project
        assert not get_project_3.archived

        # Can't archive, un-archive, or move while parent workspace is archived
        bindings.post_ArchiveWorkspace(sess, id=made_workspace.id)
        get_project_4 = bindings.get_GetProject(sess, id=made_project.id).project
        assert get_project_4.archived
        with pytest.raises(errors.APIException):
            bindings.post_ArchiveProject(sess, id=made_project.id)
        with pytest.raises(errors.APIException):
            bindings.post_UnarchiveProject(sess, id=made_project.id)
        with pytest.raises(errors.APIException):
            bindings.post_MoveProject(
                sess,
                projectId=made_project.id,
                body=bindings.v1MoveProjectRequest(
                    destinationWorkspaceId=workspace2.id,
                    projectId=made_project.id,
                ),
            )
        bindings.post_UnarchiveWorkspace(sess, id=made_workspace.id)

        # Refuse to patch, archive, unarchive, or delete the default project
        with pytest.raises(errors.APIException):
            bindings.patch_PatchProject(sess, body=p_patch, id=default_project.id)
        with pytest.raises(errors.APIException):
            bindings.post_ArchiveProject(admin_sess, id=default_project.id)
        with pytest.raises(errors.APIException):
            bindings.post_UnarchiveProject(admin_sess, id=default_project.id)
        with pytest.raises(errors.APIException):
            bindings.delete_DeleteProject(admin_sess, id=default_project.id)

        # A non admin user gets forbidden trying to modify the default project.
        with pytest.raises(errors.ForbiddenException):
            bindings.post_ArchiveProject(sess, id=default_project.id)
        with pytest.raises(errors.ForbiddenException):
            bindings.post_UnarchiveProject(sess, id=default_project.id)
        with pytest.raises(errors.ForbiddenException):
            bindings.delete_DeleteProject(sess, id=default_project.id)

        # Sort workspaces' projects.
        p1 = bindings.post_PostProject(
            sess,
            body=bindings.v1PostProjectRequest(name="_TestPRJ", workspaceId=made_workspace.id),
            workspaceId=made_workspace.id,
        ).project
        p2 = bindings.post_PostProject(
            sess,
            body=bindings.v1PostProjectRequest(name="_TestEarly", workspaceId=made_workspace.id),
            workspaceId=made_workspace.id,
        ).project
        test_projects += [p1, p2]
        list_test_4 = bindings.get_GetWorkspaceProjects(sess, id=made_workspace.id).projects
        assert ["_TestPatchedProject", "_TestPRJ", "_TestEarly"] == [p.name for p in list_test_4]
        list_test_5 = bindings.get_GetWorkspaceProjects(
            sess, id=made_workspace.id, orderBy=bindings.v1OrderBy.DESC
        ).projects
        assert ["_TestEarly", "_TestPRJ", "_TestPatchedProject"] == [p.name for p in list_test_5]
        list_test_6 = bindings.get_GetWorkspaceProjects(
            sess,
            id=made_workspace.id,
            sortBy=bindings.v1GetWorkspaceProjectsRequestSortBy.NAME,
        ).projects
        assert ["_TestEarly", "_TestPatchedProject", "_TestPRJ"] == [p.name for p in list_test_6]

        # Move a project to another workspace
        bindings.post_MoveProject(
            sess,
            projectId=made_project.id,
            body=bindings.v1MoveProjectRequest(
                destinationWorkspaceId=workspace2.id,
                projectId=made_project.id,
            ),
        )
        get_project = bindings.get_GetProject(sess, id=made_project.id).project
        assert get_project.workspaceId == workspace2.id

        # Default project cannot be moved.
        with pytest.raises(errors.APIException):
            bindings.post_MoveProject(
                admin_sess,
                projectId=default_project.id,
                body=bindings.v1MoveProjectRequest(
                    destinationWorkspaceId=workspace2.id,
                    projectId=default_project.id,
                ),
            )

        # Project cannot be moved into the default workspace.
        with pytest.raises(errors.APIException):
            bindings.post_MoveProject(
                sess,
                projectId=made_project.id,
                body=bindings.v1MoveProjectRequest(
                    destinationWorkspaceId=default_workspace.id,
                    projectId=made_project.id,
                ),
            )

        # Project cannot be moved into an archived workspace.
        bindings.post_ArchiveWorkspace(sess, id=made_workspace.id)
        with pytest.raises(errors.APIException):
            bindings.post_MoveProject(
                sess,
                projectId=made_project.id,
                body=bindings.v1MoveProjectRequest(
                    destinationWorkspaceId=made_workspace.id,
                    projectId=made_project.id,
                ),
            )
        bindings.post_UnarchiveWorkspace(sess, id=made_workspace.id)

        # Add a test note to a project.
        note = bindings.v1Note(name="Hello", contents="Hello World")
        note2 = bindings.v1Note(name="Hello 2", contents="Hello World")
        bindings.post_AddProjectNote(
            sess,
            body=note,
            projectId=made_project.id,
        )
        r5 = bindings.post_AddProjectNote(
            sess,
            body=note2,
            projectId=made_project.id,
        )
        returned_notes = r5.notes
        assert len(returned_notes) == 2

        # Put notes
        r6 = bindings.put_PutProjectNotes(
            sess,
            body=bindings.v1PutProjectNotesRequest(notes=[note], projectId=made_project.id),
            projectId=made_project.id,
        )
        returned_notes = r6.notes
        assert len(returned_notes) == 1

        # Create an experiment in the default project.
        test_exp_id = exp.run_basic_test(
            sess, conf.fixtures_path("no_op/single.yaml"), conf.fixtures_path("no_op"), 1
        )
        test_exp = bindings.get_GetExperiment(sess, experimentId=test_exp_id).experiment
        test_experiments.append(test_exp)
        exp.wait_for_experiment_state(sess, test_exp_id, bindings.experimentv1State.COMPLETED)
        assert test_exp.projectId == default_project.id

        # Move the test experiment into a user-made project
        dproj_exp = bindings.get_GetExperiments(sess, projectId=default_project.id).experiments
        exp_count = len(bindings.get_GetExperiments(sess, projectId=made_project.id).experiments)
        assert exp_count == 0
        mbody = bindings.v1MoveExperimentRequest(
            destinationProjectId=made_project.id, experimentId=test_exp_id
        )
        bindings.post_MoveExperiment(sess, experimentId=test_exp_id, body=mbody)
        modified_exp = bindings.get_GetExperiment(sess, experimentId=test_exp_id).experiment
        assert modified_exp.projectId == made_project.id

        # Confirm the test experiment is in the new project, no longer in old project.
        exp_count = len(bindings.get_GetExperiments(sess, projectId=made_project.id).experiments)
        assert exp_count == 1
        dproj_exp2 = bindings.get_GetExperiments(sess, projectId=default_project.id).experiments
        assert len(dproj_exp2) == len(dproj_exp) - 1

        # Cannot move an experiment out of an archived project
        bindings.post_ArchiveProject(sess, id=made_project.id)
        mbody2 = bindings.v1MoveExperimentRequest(
            destinationProjectId=default_project.id, experimentId=test_exp_id
        )
        with pytest.raises(errors.APIException):
            bindings.post_MoveExperiment(sess, experimentId=test_exp_id, body=mbody2)
        bindings.post_UnarchiveProject(sess, id=made_project.id)

        # Moving an experiment into default project
        bindings.post_MoveExperiment(sess, experimentId=test_exp_id, body=mbody2)

        # Cannot move an experiment into an archived project
        bindings.post_ArchiveProject(sess, id=made_project.id)
        with pytest.raises(errors.APIException):
            bindings.post_MoveExperiment(sess, experimentId=test_exp_id, body=mbody)

        # Refuse to create a workspace with a duplicate name
        r7 = bindings.post_PostWorkspace(
            sess, body=bindings.v1PostWorkspaceRequest(name="_TestDuplicate")
        )
        duplicate_workspace = r7.workspace
        assert duplicate_workspace is not None
        test_workspaces.append(duplicate_workspace)
        with pytest.raises(errors.APIException) as e:
            r8 = bindings.post_PostWorkspace(
                sess, body=bindings.v1PostWorkspaceRequest(name="_TestDuplicate")
            )
            failed_duplicate_workspace = r8.workspace
            assert failed_duplicate_workspace is None
            if failed_duplicate_workspace is not None:
                test_workspaces.append(failed_duplicate_workspace)
        assert e.value.status_code == http.HTTPStatus.CONFLICT

        # Refuse to change a workspace name to an existing name
        r9 = bindings.post_PostWorkspace(
            sess, body=bindings.v1PostWorkspaceRequest(name="_TestDuplicatePatch")
        )
        duplicate_patch_workspace = r9.workspace
        assert duplicate_patch_workspace is not None
        test_workspaces.append(duplicate_patch_workspace)
        w_patch = bindings.v1PatchWorkspace.from_json(made_workspace.to_json())
        w_patch.name = "_TestDuplicate"
        with pytest.raises(errors.APIException) as e:
            bindings.patch_PatchWorkspace(sess, body=w_patch, id=made_workspace.id)
        assert e.value.status_code == http.HTTPStatus.CONFLICT

    finally:
        # Clean out workspaces and all dependencies.
        for w in test_workspaces:
            bindings.delete_DeleteWorkspace(sess, id=w.id)


@pytest.mark.e2e_cpu
@pytest.mark.parametrize("file_type", ["json", "yaml"])
def test_workspace_checkpoint_storage_file(file_type: str) -> None:
    sess = api_utils.admin_session()
    w_name = uuid.uuid4().hex[:8]
    with tempfile.TemporaryDirectory() as tmpdir:
        path = os.path.join(tmpdir, "config")
        with open(path, "w") as f:
            if file_type == "json":
                f.write('{"type":"shared_fs","host_path":"/tmp/json"}')
            else:
                f.write(
                    """
type: shared_fs
host_path: /tmp/yaml"""
                )

        detproc.check_call(
            sess, ["det", "workspace", "create", w_name, "--checkpoint-storage-config-file", path]
        )

    try:
        w_id = detproc.check_json(sess, ["det", "workspace", "describe", w_name, "--json"])["id"]
        w = bindings.get_GetWorkspace(sess, id=w_id).workspace
        assert w.checkpointStorageConfig is not None
        assert w.checkpointStorageConfig["type"] == "shared_fs"
        assert w.checkpointStorageConfig["host_path"] == "/tmp/" + file_type
    finally:
        test_agent_user_group._delete_workspace_and_check(sess, w)


@pytest.mark.e2e_cpu
def test_reset_workspace_checkpoint_storage_conf() -> None:
    sess = api_utils.admin_session()

    # Make project with checkpoint storage config.
    resp_w = bindings.post_PostWorkspace(
        sess,
        body=bindings.v1PostWorkspaceRequest(
            name=f"workspace_aug_{uuid.uuid4().hex[:8]}",
            checkpointStorageConfig={"type": "shared_fs", "host_path": "/tmp"},
        ),
    )

    try:
        assert resp_w.workspace.checkpointStorageConfig is not None
        assert resp_w.workspace.checkpointStorageConfig["type"] == "shared_fs"
        assert resp_w.workspace.checkpointStorageConfig["host_path"] == "/tmp"

        # Reset storage config.
        resp_patch = bindings.patch_PatchWorkspace(
            sess,
            body=bindings.v1PatchWorkspace(
                checkpointStorageConfig={},
            ),
            id=resp_w.workspace.id,
        )
        assert resp_patch.workspace.checkpointStorageConfig is None
    finally:
        test_agent_user_group._delete_workspace_and_check(sess, resp_w.workspace)


@contextlib.contextmanager
def setup_workspaces(
    session: Optional[api.Session] = None, count: int = 1
) -> Generator[List[bindings.v1Workspace], None, None]:
    session = session or api_utils.admin_session()
    assert session
    workspaces: List[bindings.v1Workspace] = []
    try:
        for _ in range(count):
            body = bindings.v1PostWorkspaceRequest(name=f"workspace_{uuid.uuid4().hex[:8]}")
            workspaces.append(bindings.post_PostWorkspace(session, body=body).workspace)

        yield workspaces

    finally:
        # kill child jobs before deletion. NTSC is handled by the workspace deletion request.
        wids = {w.id for w in workspaces}
        exps = bindings.get_GetExperiments(session).experiments
        for e in exps:
            if e.workspaceId not in wids:
                continue
            bindings.post_KillExperiment(session, id=e.id)

        for w in workspaces:
            # TODO check if it needs deleting.
            bindings.delete_DeleteWorkspace(session, id=w.id)


TERMINATING_STATES = [
    bindings.taskv1State.TERMINATED,
    bindings.taskv1State.TERMINATING,
]


# tag: no-cli
@pytest.mark.e2e_cpu
def test_workspace_delete_notebook() -> None:
    admin_session = api_utils.admin_session()

    # create a workspace using bindings

    workspace_resp = bindings.post_PostWorkspace(
        admin_session,
        body=bindings.v1PostWorkspaceRequest(
            name=f"workspace_{uuid.uuid4().hex[:8]}",
        ),
    )

    # create a notebook inside the workspace
    created_resp = bindings.post_LaunchNotebook(
        admin_session,
        body=bindings.v1LaunchNotebookRequest(workspaceId=workspace_resp.workspace.id),
    )

    # check that the notebook exists
    notebook_resp = bindings.get_GetNotebook(admin_session, notebookId=created_resp.notebook.id)
    assert notebook_resp.notebook.state not in TERMINATING_STATES

    # check that the notebook is returned in the list of notebooks
    notebooks_resp = bindings.get_GetNotebooks(
        admin_session, workspaceId=workspace_resp.workspace.id
    )
    nb = next((nb for nb in notebooks_resp.notebooks if nb.id == created_resp.notebook.id), None)
    assert nb is not None

    with setup_workspaces(admin_session) as [workspace2]:
        # create a notebook inside another workspace
        outside_notebook = bindings.post_LaunchNotebook(
            admin_session,
            body=bindings.v1LaunchNotebookRequest(workspaceId=workspace2.id),
        ).notebook

        # delete the workspace
        bindings.delete_DeleteWorkspace(admin_session, id=workspace_resp.workspace.id)

        # check that the other notebook is not terminated
        outside_notebook = bindings.get_GetNotebook(
            admin_session, notebookId=outside_notebook.id
        ).notebook
        assert outside_notebook.state not in TERMINATING_STATES

    # check that notebook is terminated or terminating.
    api.wait_for_ntsc_state(
        admin_session,
        api.NTSC_Kind.notebook,
        ntsc_id=created_resp.notebook.id,
        predicate=lambda state: state in TERMINATING_STATES,
    )
    notebook_resp = bindings.get_GetNotebook(admin_session, notebookId=created_resp.notebook.id)
    assert notebook_resp.notebook.state in TERMINATING_STATES

    # check that the notebook is not returned in the list of notebooks by default.
    notebooks_resp = bindings.get_GetNotebooks(admin_session)
    nb = next((nb for nb in notebooks_resp.notebooks if nb.id == created_resp.notebook.id), None)
    assert nb is None

    # the api returns a 404
    with pytest.raises(errors.NotFoundException):
        notebooks_resp = bindings.get_GetNotebooks(
            admin_session, workspaceId=workspace_resp.workspace.id
        )


# tag: no_cli
@pytest.mark.e2e_cpu
def test_launch_in_archived() -> None:
    admin_session = api_utils.admin_session()

    with setup_workspaces(admin_session) as [workspace]:
        # archive the workspace
        bindings.post_ArchiveWorkspace(
            admin_session,
            id=workspace.id,
        )

        # create a notebook inside the workspace
        with pytest.raises(errors.NotFoundException):
            bindings.post_LaunchNotebook(
                admin_session,
                body=bindings.v1LaunchNotebookRequest(workspaceId=workspace.id),
            )


# tag: no_cli
@pytest.mark.e2e_cpu
def test_workspaceid_set() -> None:
    admin_session = api_utils.admin_session()

    with setup_workspaces(admin_session) as [workspace]:
        # create a command inside the workspace
        cmd = bindings.post_LaunchCommand(
            admin_session,
            body=bindings.v1LaunchCommandRequest(workspaceId=workspace.id),
        ).command
        assert cmd.workspaceId == workspace.id

        cmd = bindings.get_GetCommand(admin_session, commandId=cmd.id).command
        assert cmd.workspaceId == workspace.id


<<<<<<< HEAD
@pytest.mark.e2e_cpu_rbac
@pytest.mark.e2e_cpu
def test_workspace_members() -> None:
    """set up workspace with users, user-groups, and roles, and test list-member cli command"""
    test_user: List[bindings.v1Users] = []
    test_groups: List[bindings.v1Groups] = []
    test_exp: List[str] = ["User/Group Name | User/Group | Role Name"]

    try:
        admin_sess = api_utils.admin_session()

        # Add a test workspace.
        workspace_name = api_utils.get_random_string()
        create_workspace_cmd = ["det", "workspace", "create", workspace_name]
        detproc.check_call(admin_sess, create_workspace_cmd)

        # Create test users (3) and groups (2) and assign to workspace.
        roles = ["Editor", "Viewer", "WorkspaceAdmin", "EditorRestricted", "ModelRegistryViewer"]
        count = 3
        for _ in range(count):
            user_name = api_utils.get_random_string()
            detproc.check_call(
                admin_sess, ["det", "user", "create", user_name, "--password", "Test@123"]
            )
            test_user.append(user_name)

            role_name = random.choice(roles)
            api_utils.assign_user_role(admin_sess, user_name, role_name, workspace_name)
            test_exp.append(f"{user_name} | U | {role_name}")

        count = 2
        for _ in range(count):
            group_name = api_utils.get_random_string()
            detproc.check_call(admin_sess, ["det", "user-group", "create", group_name])
            test_groups.append(group_name)

            role_name = random.choice(roles)
            api_utils.assign_group_role(admin_sess, group_name, role_name, workspace_name)
            test_exp.append(f"{group_name} | G | {role_name}")

        # List the members, and test the cli tabular output
        list_members_tab = detproc.check_output(
            admin_sess, ["det", "workspace", "list-members", workspace_name]
        )

        # Split the table output into lines
        lines = list_members_tab.strip().split("\n")
        # Process each line to remove extra whitespace and rejoin with a single space
        result_members = [" ".join(line.split()) for line in lines]

        assert all(i in result_members for i in test_exp)

    finally:
        # Clean out workspaces and all dependencies.
        for user_name in test_user:
            detproc.check_call(admin_sess, ["det", "user", "deactivate", user_name])

        for group_name in test_groups:
            detproc.check_call(admin_sess, ["det", "user-group", "delete", "--yes", group_name])

        detproc.check_call(admin_sess, ["det", "workspace", "delete", "--yes", workspace_name])
=======
@pytest.mark.e2e_multi_k8s
@pytest.mark.e2e_single_k8s
def test_set_workspace_namespace_bindings(
    is_multirm_cluster: bool, namespaces_created: Tuple[str, str]
) -> None:
    # Create a workspace.
    sess = api_utils.admin_session()
    w_name = uuid.uuid4().hex[:8]
    detproc.check_call(sess, ["det", "w", "create", w_name])

    bound_to_namespace = "bound to namespace"
    namespace, _ = namespaces_created

    # Valid namespace name, invalid cluster name.
    nonexistent_cluster = "nonexistentrm"
    detproc.check_error(
        sess,
        [
            "det",
            "w",
            "bindings",
            "set",
            w_name,
            "--cluster-name",
            nonexistent_cluster,
            "--namespace",
            namespace,
        ],
        "no resource manager with cluster name",
    )

    w_name = uuid.uuid4().hex[:8]
    detproc.check_error(
        sess,
        [
            "det",
            "w",
            "create",
            w_name,
            "--cluster-name",
            nonexistent_cluster,
            "--namespace",
            namespace,
        ],
        "no resource manager with cluster name",
    )

    # Valid namespace name, no cluster name. (Should fail for multirm but work for single
    # kubernetes rm).
    if is_multirm_cluster:
        detproc.check_error(
            sess,
            ["det", "w", "create", w_name, "--namespace", namespace],
            "must specify a cluster name",
        )

        detproc.check_call(sess, ["det", "w", "create", w_name])

        detproc.check_error(
            sess,
            ["det", "w", "bindings", "set", w_name, "--namespace", namespace],
            "must specify a cluster name",
        )

    else:
        w_name = uuid.uuid4().hex[:8]
        output = detproc.check_output(
            sess,
            ["det", "w", "create", w_name, "--namespace", namespace],
        )

        output = detproc.check_output(
            sess,
            ["det", "w", "bindings", "set", w_name, "--namespace", namespace],
        )
        assert bound_to_namespace in output

        detproc.check_error(
            sess,
            ["det", "w", "resource-quota", "set", w_name, "5"],
            "cannot set quota on a workspace that is not bound to an auto-created namespace",
        )

    # MultiRM: Valid cluster name, no namespace name.
    if is_multirm_cluster:
        w_name = uuid.uuid4().hex[:8]
        detproc.check_call(sess, ["det", "w", "create", w_name])

        set_binding_cmd = ["det", "w", "bindings", "set", w_name]
        create_wksp_with_binding_cmd = ["det", "w", "create", w_name]

        set_binding_cmd += ["--cluster-name", conf.DEFAULT_RM_CLUSTER_NAME]
        create_wksp_with_binding_cmd += ["--cluster-name", conf.DEFAULT_RM_CLUSTER_NAME]

        detproc.check_error(
            sess,
            set_binding_cmd,
            "must provide --namespace",
        )

        detproc.check_error(sess, create_wksp_with_binding_cmd, "must provide --namespace")

    # MultiRM: Valid cluster name, invalid namespace name.
    # Single KubernetesRM: No cluster name, invalid namespace name.
    nonexistent_namespace = "nonexistent-namespace"

    w_name = uuid.uuid4().hex[:8]
    set_binding_cmd = ["det", "w", "bindings", "set", w_name]
    create_wksp_cmd = ["det", "w", "create", w_name]
    if is_multirm_cluster:
        set_binding_cmd += ["--cluster-name", conf.DEFAULT_RM_CLUSTER_NAME]
        create_wksp_cmd += ["--cluster-name", conf.DEFAULT_RM_CLUSTER_NAME]
    detproc.check_error(
        sess,
        create_wksp_cmd + ["--namespace", nonexistent_namespace],
        "error finding namespace",
    )
    create_wksp_cmd = create_wksp_cmd[0:4]
    detproc.check_call(sess, create_wksp_cmd)
    detproc.check_error(
        sess,
        set_binding_cmd + ["--namespace", nonexistent_namespace],
        "error finding namespace",
    )

    # Valid namespace name and valid cluster name.
    w_name = uuid.uuid4().hex[:8]
    set_binding_cmd = ["det", "w", "bindings", "set", w_name]
    create_wksp_cmd = ["det", "w", "create", w_name]
    if is_multirm_cluster:
        set_binding_cmd += ["--cluster-name", conf.DEFAULT_RM_CLUSTER_NAME]
        create_wksp_cmd += ["--cluster-name", conf.DEFAULT_RM_CLUSTER_NAME]

    output = detproc.check_output(sess, create_wksp_cmd + ["--namespace", namespace])
    assert bound_to_namespace in output

    output = detproc.check_output(sess, set_binding_cmd + ["--namespace", namespace])
    assert bound_to_namespace in output

    # MultiRM: Valid cluster name, no namespace name, auto-create namespace & resource_quota.
    if is_multirm_cluster:
        w_name = uuid.uuid4().hex[:8]
        output = detproc.check_output(
            sess,
            [
                "det",
                "w",
                "create",
                w_name,
                "--cluster-name",
                conf.DEFAULT_RM_CLUSTER_NAME,
                "--auto-create-namespace",
                "--resource-quota",
                "1",
            ],
        )
        assert bound_to_namespace in output

        output = detproc.check_output(
            sess,
            [
                "det",
                "w",
                "resource-quota",
                "set",
                w_name,
                "5",
                "--cluster-name",
                conf.DEFAULT_RM_CLUSTER_NAME,
            ],
        )
        assert re.search(r"Resource quota .* is set on workspace", output)

        detproc.check_error(
            sess,
            [
                "det",
                "w",
                "resource-quota",
                "set",
                w_name,
                "-5",
                "--cluster-name",
                conf.DEFAULT_RM_CLUSTER_NAME,
            ],
            "must be greater than or equal to 0",
        )

    # SingleRM: No cluster name, no namespace name, auto-create namespace & resource quota.
    else:
        w_name = uuid.uuid4().hex[:8]
        output = detproc.check_output(
            sess,
            [
                "det",
                "w",
                "create",
                w_name,
                "--auto-create-namespace",
                "--resource-quota",
                "1",
            ],
        )
        assert bound_to_namespace in output

        output = detproc.check_output(
            sess,
            [
                "det",
                "w",
                "resource-quota",
                "set",
                w_name,
                "5",
            ],
        )
        assert re.search(r"Resource quota .* is set on workspace", output)

    # MultiRM & SingleRM: fail to set resource quota on a workspace without a namespace binding.
    w_name = uuid.uuid4().hex[:8]
    detproc.check_error(
        sess,
        [
            "det",
            "w",
            "create",
            w_name,
            "--resource-quota",
            "1",
            "--cluster-name",
            conf.DEFAULT_RM_CLUSTER_NAME,
        ],
        "Failed to create workspace: must provide --namespace NAMESPACE or --auto-create-namespace",
    )


@pytest.mark.e2e_multi_k8s
@pytest.mark.e2e_single_k8s
def test_delete_workspace_namespace_bindings(
    is_multirm_cluster: bool, namespaces_created: Tuple[str, str]
) -> None:
    namespace, _ = namespaces_created
    success = "Successfully deleted binding."

    # Create a workspace with a binding.
    sess = api_utils.admin_session()
    w_name = uuid.uuid4().hex[:8]
    detproc.check_call(
        sess,
        [
            "det",
            "w",
            "create",
            w_name,
            "--cluster-name",
            conf.DEFAULT_RM_CLUSTER_NAME,
            "--namespace",
            namespace,
        ],
    )

    # Invalid cluster name.
    nonexistent_cluster = "nonexistentrm"
    detproc.check_error(
        sess,
        [
            "det",
            "w",
            "bindings",
            "delete",
            w_name,
            "--cluster-name",
            nonexistent_cluster,
        ],
        "no resource manager with cluster name",
    )

    # no cluster name. (Should fail for multirm but work for single kubernetes rm).
    if is_multirm_cluster:
        detproc.check_error(
            sess,
            ["det", "w", "bindings", "delete", w_name],
            "must specify a cluster name",
        )
    else:
        output = detproc.check_output(
            sess,
            ["det", "w", "bindings", "delete", w_name],
        )
        assert success in output

    # valid cluster name.

    # reset binding
    detproc.check_call(
        sess,
        [
            "det",
            "w",
            "bindings",
            "set",
            w_name,
            "--cluster-name",
            conf.DEFAULT_RM_CLUSTER_NAME,
            "--namespace",
            namespace,
        ],
    )
    output = detproc.check_output(
        sess,
        ["det", "w", "bindings", "delete", w_name, "--cluster-name", conf.DEFAULT_RM_CLUSTER_NAME],
    )
    assert success in output

    # Now that binding is deleted, try deleting default binding
    detproc.check_error(
        sess,
        ["det", "w", "bindings", "delete", w_name, "--cluster-name", conf.DEFAULT_RM_CLUSTER_NAME],
        "tried to delete default binding for cluster " + conf.DEFAULT_RM_CLUSTER_NAME,
    )


@pytest.mark.e2e_multi_k8s
@pytest.mark.e2e_single_k8s
def test_list_workspace_namespace_bindings(
    is_multirm_cluster: bool, namespaces_created: Tuple[str, str]
) -> None:
    # Create a workspace.
    w_name = uuid.uuid4().hex[:8]
    sess = api_utils.admin_session()
    detproc.check_call(sess, ["det", "w", "create", w_name])

    # List workspace-namespace bindings and ensure that they are set to the default namespace.
    cmd = ["det", "w", "bindings", "list", w_name]
    output = detproc.check_output(sess, cmd)

    cluster_namespace_pair = {
        conf.DEFAULT_RM_CLUSTER_NAME: conf.DEFAULT_KUBERNETES_NAMESPACE,
        conf.ADDITIONAL_RM_CLUSTER_NAME: conf.DEFAULT_KUBERNETES_NAMESPACE,
    }
    if not is_multirm_cluster:
        default_namespace = detproc.check_json(sess, ["det", "master", "config", "show", "--json"])[
            "resource_manager"
        ]["default_namespace"]
        cluster_namespace_pair = {"": default_namespace}

    for cluster in cluster_namespace_pair:
        assert cluster in output
        assert cluster_namespace_pair[cluster] in output

    defaultrm_namespace, additionalrm_namespace = namespaces_created

    # Modify workspace-namespace bindings for each cluster.
    set_binding_cmd = ["det", "w", "bindings", "set", w_name]
    if is_multirm_cluster:
        detproc.check_call(
            sess,
            [
                "det",
                "w",
                "bindings",
                "set",
                w_name,
                "--namespace",
                additionalrm_namespace,
                "--cluster-name",
                conf.ADDITIONAL_RM_CLUSTER_NAME,
            ],
        )
        set_binding_cmd += ["--cluster-name", conf.DEFAULT_RM_CLUSTER_NAME]

    detproc.check_call(sess, set_binding_cmd + ["--namespace", defaultrm_namespace])

    # List workspace-namespace bindings after setting a namespace other than default.
    cmd = ["det", "w", "bindings", "list", w_name]
    output = detproc.check_output(sess, cmd)

    cluster_namespace_pair = {"": defaultrm_namespace}

    if is_multirm_cluster:
        cluster_namespace_pair = {
            "defaultrm": defaultrm_namespace,
            "additionalrm": additionalrm_namespace,
        }

    for cluster in cluster_namespace_pair:
        assert cluster in output
        assert cluster_namespace_pair[cluster] in output
>>>>>>> 7260f046
<|MERGE_RESOLUTION|>--- conflicted
+++ resolved
@@ -1,11 +1,8 @@
 import contextlib
 import http
 import os
-<<<<<<< HEAD
 import random
-=======
 import re
->>>>>>> 7260f046
 import tempfile
 import uuid
 from typing import Generator, List, Optional, Tuple
@@ -595,7 +592,6 @@
         assert cmd.workspaceId == workspace.id
 
 
-<<<<<<< HEAD
 @pytest.mark.e2e_cpu_rbac
 @pytest.mark.e2e_cpu
 def test_workspace_members() -> None:
@@ -657,7 +653,8 @@
             detproc.check_call(admin_sess, ["det", "user-group", "delete", "--yes", group_name])
 
         detproc.check_call(admin_sess, ["det", "workspace", "delete", "--yes", workspace_name])
-=======
+
+
 @pytest.mark.e2e_multi_k8s
 @pytest.mark.e2e_single_k8s
 def test_set_workspace_namespace_bindings(
@@ -1045,5 +1042,4 @@
 
     for cluster in cluster_namespace_pair:
         assert cluster in output
-        assert cluster_namespace_pair[cluster] in output
->>>>>>> 7260f046
+        assert cluster_namespace_pair[cluster] in output