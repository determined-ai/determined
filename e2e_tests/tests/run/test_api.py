--- conflicted
+++ resolved
@@ -146,13 +146,8 @@
     searchResp = bindings.get_SearchRuns(sess, filter=runFilter)
 
     # validate response
-<<<<<<< HEAD
     assert len(killResp.results) > 0, f"failed to kill runs in exp {exp_id}"
     assert len(searchResp.runs) > 0, f"failed to search runs in exp {exp_id}"
-=======
-    assert len(searchResp.runs) > 0
-    assert len(killResp.results) > 0
->>>>>>> 84299a66
     assert len(killResp.results) == len(searchResp.runs)
     for res in killResp.results:
         assert res.error == ""
