import argparse
import base64
import json
import re
from pathlib import Path
from typing import Callable, Dict, Tuple, Type

import boto3
from botocore.exceptions import NoCredentialsError
from termcolor import colored

from determined.cli.errors import CliError
from determined.common.declarative_argparse import Arg, ArgGroup, BoolOptArg, Cmd
from determined.deploy.aws import aws, constants
from determined.deploy.errors import MasterTimeoutExpired

from .deployment_types import base, govcloud, secure, simple, vpc
from .preflight import check_quotas, get_default_cf_parameter


def validate_spot_max_price() -> Callable:
    def validate(s: str) -> str:
        if s.count(".") > 1:
            raise argparse.ArgumentTypeError("must have one or zero decimal points")
        for char in s:
            if not (char.isdigit() or char == "."):
                raise argparse.ArgumentTypeError("must only contain digits and a decimal point")
        return s

    return validate


def parse_add_tag() -> Callable:
    def parse(s: str) -> Tuple[str, str]:
        try:
            key, value = s.split("=", 1)
        except ValueError:
            raise argparse.ArgumentTypeError("key=value format requires both a key and a value")

        if not key or not value:
            raise argparse.ArgumentTypeError(
                "both key and value must be defined in key=value format"
            )

        if key in ["deployment-type", "managed-by"]:
            raise argparse.ArgumentTypeError("cannot us a reserved tag name: %s" % key)

        return (key, value)

    return parse


def error_no_credentials() -> None:
    print(
        colored("Unable to locate AWS credentials.", "red"),
        "Did you run %s?" % colored("aws configure", "yellow"),
    )
    raise CliError(
        "See the AWS Documentation for information on how to use AWS credentials: "
        "https://docs.aws.amazon.com/cli/latest/userguide/cli-configure-files.html",
    )


def get_deployment_class(deployment_type: str) -> Type[base.DeterminedDeployment]:
    deployment_type_map = {
        constants.deployment_types.SIMPLE: simple.Simple,
        constants.deployment_types.SIMPLE_RDS: simple.SimpleRDS,
        constants.deployment_types.SECURE: secure.Secure,
        constants.deployment_types.EFS: vpc.EFS,
        constants.deployment_types.FSX: vpc.FSx,
        constants.deployment_types.GOVCLOUD: govcloud.Govcloud,
        constants.deployment_types.LORE: vpc.Lore,
    }  # type: Dict[str, Type[base.DeterminedDeployment]]
    return deployment_type_map[deployment_type]


def deploy_aws(command: str, args: argparse.Namespace) -> None:
    if args.profile:
        boto3_session = boto3.Session(profile_name=args.profile, region_name=args.region)
    else:
        boto3_session = boto3.Session(region_name=args.region)

    if boto3_session.region_name not in constants.misc.SUPPORTED_REGIONS:
        print(
            f"`det deploy` is only supported in {constants.misc.SUPPORTED_REGIONS} - "
            f"tried to deploy to {boto3_session.region_name}"
        )
        raise CliError("use the --region argument to deploy to a supported region")

    if command == "list":
        try:
            output = aws.list_stacks(boto3_session)
        except NoCredentialsError:
            error_no_credentials()
        except Exception:
            raise CliError(
                "Listing stacks failed. Check the AWS CloudFormation Console for details.",
            )
        for item in output:
            print(item["StackName"])
        return

    # TODO(DET-4258) Uncomment this when we fully support all P3 regions.
    # if boto3_session.region_name == "eu-west-2" and args.agent_instance_type is None:
    #     print(
    #         "the default agent instance type for `det deploy` (p2.8xlarge) is not available in "
    #         "eu-west-2 (London).  Please specify an --agent-instance-type argument."
    #     )
    #     sys.exit(1)

    if not re.match(constants.misc.CLOUDFORMATION_REGEX, args.cluster_id):
        raise CliError("Deployment Failed - cluster-id much match ^[a-zA-Z][-a-zA-Z0-9]*$")

    if command == "down":
        if not args.yes:
            val = input(
                "Deleting an AWS stack will lose all your data, including the created network "
                "file system. Please back up the file system before deleting it. Do you still "
                "want to delete the stack? [y/N]"
            )
            if val.lower() != "y":
                print("Delete cancelled.")
                return

        try:
            aws.delete(args.cluster_id, boto3_session)
        except NoCredentialsError:
            error_no_credentials()
        except Exception:
            raise CliError(
                "Stack Deletion Failed. Check the AWS CloudFormation Console for details.",
            )

        print("Delete Successful")
        return

    if (args.cpu_env_image and not args.gpu_env_image) or (
        args.gpu_env_image and not args.cpu_env_image
    ):
        raise CliError("If a CPU or GPU environment image is specified, both should be.")

    if (
        args.deployment_type != constants.deployment_types.SIMPLE
        or args.deployment_type != constants.deployment_types.SIMPLE_RDS
    ):
        if args.agent_subnet_id is not None:
            raise ValueError(
                f"The agent-subnet-id can only be set if the deployment-type=simple. "
                f"The agent-subnet-id was set to '{args.agent_subnet_id}', but the "
                f"deployment-type={args.deployment_type}."
            )

    if args.deployment_type == constants.deployment_types.GOVCLOUD:
        if args.region not in ["us-gov-east-1", "us-gov-west-1"]:
            raise ValueError(
                "When deploying to GovCloud, set the region to either us-gov-east-1 "
                "or us-gov-west-1."
            )

    if args.deployment_type != constants.deployment_types.SIMPLE_RDS:
        if args.db_instance_type != constants.defaults.DB_INSTANCE_TYPE:
            raise ValueError(
                f"--db-instance-size cannot be specified for deployment types other than "
                f"{constants.deployment_types.SIMPLE_RDS} got {args.deployment_type}"
            )
        if args.db_size != constants.defaults.DB_SIZE:
            raise ValueError(
                f"--db-size cannot be specified for deployment types other than "
                f"{constants.deployment_types.SIMPLE_RDS} got {args.deployment_type}"
            )
    else:
        if args.db_size is not None and args.db_size < 20:
            raise ValueError("--db-size must be greater than or equal to 20 GB")

    if args.deployment_type not in {
        constants.deployment_types.EFS,
        constants.deployment_types.LORE,
    }:
        if args.efs_id is not None:
            raise ValueError("--efs-id can only be specified for 'efs' deployments")

    if args.deployment_type != constants.deployment_types.FSX:
        if args.fsx_id is not None:
            raise ValueError("--fsx-id can only be specified for 'fsx' deployments")

    master_tls_cert = master_tls_key = ""
    if args.master_tls_cert:
        with open(args.master_tls_cert, "rb") as f:
            master_tls_cert = base64.b64encode(f.read()).decode()
    if args.master_tls_key:
        with open(args.master_tls_key, "rb") as f:
            master_tls_key = base64.b64encode(f.read()).decode()

    config_file_contents = {}

    if args.shut_down_on_connection_loss:
        config_file_contents["hooks"] = {"on_connection_lost": ["shutdown", "now"]}

    master_image_name, agent_image_name = "determined-master", "determined-agent"
    if args.enterprise_edition:
        master_image_name, agent_image_name = "hpe-mlde-master", "hpe-mlde-agent"

    det_configs = {
        constants.cloudformation.KEYPAIR: args.keypair,
        constants.cloudformation.ENABLE_CORS: args.enable_cors,
        constants.cloudformation.MASTER_TLS_CERT: master_tls_cert,
        constants.cloudformation.MASTER_TLS_KEY: master_tls_key,
        constants.cloudformation.MASTER_CERT_NAME: args.master_cert_name,
        constants.cloudformation.MASTER_INSTANCE_TYPE: args.master_instance_type,
        constants.cloudformation.AUX_AGENT_INSTANCE_TYPE: args.aux_agent_instance_type,
        constants.cloudformation.COMPUTE_AGENT_INSTANCE_TYPE: args.compute_agent_instance_type,
        constants.cloudformation.CLUSTER_ID: args.cluster_id,
        constants.cloudformation.EXTRA_TAGS: args.add_tag,
        constants.cloudformation.BOTO3_SESSION: boto3_session,
        constants.cloudformation.VERSION: args.det_version,
        constants.cloudformation.INBOUND_CIDR: args.inbound_cidr,
        constants.cloudformation.DB_PASSWORD: args.db_password,
        constants.cloudformation.DB_INSTANCE_TYPE: args.db_instance_type,
        constants.cloudformation.DB_SIZE: args.db_size,
        constants.cloudformation.MAX_IDLE_AGENT_PERIOD: args.max_idle_agent_period,
        constants.cloudformation.MAX_AGENT_STARTING_PERIOD: args.max_agent_starting_period,
        constants.cloudformation.MAX_AUX_CONTAINERS_PER_AGENT: args.max_aux_containers_per_agent,
        constants.cloudformation.MIN_DYNAMIC_AGENTS: args.min_dynamic_agents,
        constants.cloudformation.MAX_DYNAMIC_AGENTS: args.max_dynamic_agents,
        constants.cloudformation.SPOT_ENABLED: args.spot,
        constants.cloudformation.SPOT_MAX_PRICE: args.spot_max_price,
        constants.cloudformation.SUBNET_ID_KEY: args.agent_subnet_id,
        constants.cloudformation.SCHEDULER_TYPE: args.scheduler_type,
        constants.cloudformation.PREEMPTION_ENABLED: args.preemption_enabled,
        constants.cloudformation.CPU_ENV_IMAGE: args.cpu_env_image,
        constants.cloudformation.GPU_ENV_IMAGE: args.gpu_env_image,
        constants.cloudformation.LOG_GROUP_PREFIX: args.log_group_prefix,
        constants.cloudformation.RETAIN_LOG_GROUP: args.retain_log_group,
        constants.cloudformation.IMAGE_REPO_PREFIX: args.image_repo_prefix,
        constants.cloudformation.MOUNT_EFS_ID: args.efs_id,
        constants.cloudformation.MOUNT_FSX_ID: args.fsx_id,
        constants.cloudformation.AGENT_REATTACH_ENABLED: args.agent_reattach_enabled,
        constants.cloudformation.AGENT_RECONNECT_ATTEMPTS: args.agent_reconnect_attempts,
        constants.cloudformation.AGENT_RECONNECT_BACKOFF: args.agent_reconnect_backoff,
        constants.cloudformation.AGENT_CONFIG_FILE_CONTENTS: json.dumps(config_file_contents),
        constants.cloudformation.MASTER_IMAGE_NAME: master_image_name,
        constants.cloudformation.AGENT_IMAGE_NAME: agent_image_name,
        constants.cloudformation.DOCKER_USER: args.docker_user,
        constants.cloudformation.DOCKER_PASS: args.docker_pass,
        constants.cloudformation.NOTEBOOK_TIMEOUT: args.notebook_timeout,
        constants.cloudformation.LORE_VERSION: args.lore_version,
    }

    if args.master_config_template_path:
        if not args.master_config_template_path.exists():
            raise ValueError(
                f"Input master config template doesn't exist: {args.master_config_template_path}"
            )
        with args.master_config_template_path.open("r") as fin:
            det_configs[constants.cloudformation.MASTER_CONFIG_TEMPLATE] = fin.read()

    deployment_object = get_deployment_class(args.deployment_type)(det_configs)

    if not args.no_preflight_checks:
        check_quotas(det_configs, deployment_object)

    if args.dry_run:
        deployment_object.print()
        return

    print("Starting Determined Deployment")
    try:
        deployment_object.deploy(args.yes, args.update_terminate_agents)
    except NoCredentialsError:
        error_no_credentials()
    except Exception:
        raise CliError(
<<<<<<< HEAD
            f"Stack Deployment Failed: {e}\nCheck the AWS CloudFormation Console for details.",
            e_stack=e,
=======
            "Stack Deployment Failed. Check the AWS CloudFormation Console for details.",
>>>>>>> 0bea20b8
        )

    if not args.no_wait_for_master:
        try:
            deployment_object.wait_for_master(timeout=5 * 60)
        except MasterTimeoutExpired:
            print(
                colored(
                    "Determined cluster has been deployed, but master health check has failed.",
                    "red",
                )
            )
            raise CliError(
                "For details, SSH to master instance and check /var/log/cloud-init-output.log."
            )

    print("Determined Deployment Successful")


def handle_list(args: argparse.Namespace) -> None:
    return deploy_aws("list", args)


def handle_up(args: argparse.Namespace) -> None:
    return deploy_aws("up", args)


def handle_down(args: argparse.Namespace) -> None:
    return deploy_aws("down", args)


def handle_dump_master_config_template(args: argparse.Namespace) -> None:
    deployment_object = get_deployment_class(args.deployment_type)({})
    default_template = get_default_cf_parameter(
        deployment_object, constants.cloudformation.MASTER_CONFIG_TEMPLATE
    )
    print(default_template)


args_description = Cmd(
    "aws",
    None,
    "AWS help",
    [
        Cmd(
            "list",
            handle_list,
            "list CloudFormation stacks",
            [
                Arg(
                    "--region",
                    type=str,
                    default=None,
                    help="AWS region",
                ),
                Arg("--profile", type=str, default=None, help="AWS profile"),
            ],
        ),
        Cmd(
            "down",
            handle_down,
            "delete CloudFormation stack",
            [
                ArgGroup(
                    "required named arguments",
                    None,
                    [
                        Arg(
                            "--cluster-id",
                            type=str,
                            help="stack name for CloudFormation cluster",
                            required=True,
                        ),
                    ],
                ),
                Arg(
                    "--region",
                    type=str,
                    default=None,
                    help="AWS region",
                ),
                Arg("--profile", type=str, default=None, help="AWS profile"),
                Arg(
                    "--no-prompt",
                    dest="yes",
                    action="store_true",
                    help=argparse.SUPPRESS,
                ),
                Arg(
                    "--yes",
                    action="store_true",
                    help="no prompt when deleting resources",
                ),
            ],
        ),
        Cmd(
            "up",
            handle_up,
            "deploy/update CloudFormation stack",
            [
                ArgGroup(
                    "required named arguments",
                    None,
                    [
                        Arg(
                            "--cluster-id",
                            type=str,
                            help="stack name for CloudFormation cluster",
                            required=True,
                        ),
                        Arg(
                            "--keypair",
                            type=str,
                            help="aws ec2 keypair for master and agent",
                            required=True,
                        ),
                    ],
                ),
                Arg(
                    "--region",
                    type=str,
                    default=None,
                    help="AWS region",
                ),
                Arg(
                    "--add-tag",
                    type=parse_add_tag(),
                    action="append",
                    default=None,
                    help="Stack tag to in key=value format, declare repeatedly to add more flags",
                ),
                Arg("--profile", type=str, default=None, help="AWS profile"),
                Arg(
                    "--master-instance-type",
                    type=str,
                    help="instance type for master",
                ),
                Arg(
                    "--enable-cors",
                    action="store_true",
                    help="allow CORS requests or not: true/false",
                ),
                Arg("--master-tls-cert"),
                Arg("--master-tls-key"),
                Arg("--master-cert-name"),
                Arg(
                    "--compute-agent-instance-type",
                    "--gpu-agent-instance-type",
                    type=str,
                    help="instance type for agents in the compute resource pool",
                ),
                Arg(
                    "--aux-agent-instance-type",
                    "--cpu-agent-instance-type",
                    type=str,
                    help="instance type for agents in the auxiliary resource pool",
                ),
                Arg(
                    "--deployment-type",
                    type=str,
                    choices=constants.deployment_types.DEPLOYMENT_TYPES,
                    default=constants.defaults.DEPLOYMENT_TYPE,
                    help="deployment type",
                ),
                Arg(
                    "--inbound-cidr",
                    type=str,
                    help="inbound IP Range in CIDR format",
                ),
                Arg(
                    "--agent-subnet-id",
                    type=str,
                    help="subnet to deploy agents into. Optional. "
                    "Only used with simple deployment type",
                ),
                Arg(
                    "--det-version",
                    type=str,
                    help=argparse.SUPPRESS,
                ),
                Arg(
                    "--db-password",
                    type=str,
                    default=constants.defaults.DB_PASSWORD,
                    help="password for master database",
                ),
                Arg(
                    "--db-instance-type",
                    type=str,
                    default=constants.defaults.DB_INSTANCE_TYPE,
                    help="instance type for master database (only for simple-rds)",
                ),
                Arg(
                    "--db-size",
                    type=int,
                    default=constants.defaults.DB_SIZE,
                    help="storage size in GB for master database (only for simple-rds)",
                ),
                Arg(
                    "--max-idle-agent-period",
                    type=str,
                    help="max agent idle time",
                ),
                Arg(
                    "--max-agent-starting-period",
                    type=str,
                    help="max agent starting time",
                ),
                Arg(
                    "--max-aux-containers-per-agent",
                    "--max-cpu-containers-per-agent",
                    type=int,
                    help="maximum number of containers on agents in the auxiliary resource pool",
                ),
                Arg(
                    "--min-dynamic-agents",
                    type=int,
                    help="minimum number of dynamic agent instances at one time",
                ),
                Arg(
                    "--max-dynamic-agents",
                    type=int,
                    help="maximum number of dynamic agent instances at one time",
                ),
                Arg(
                    "--spot",
                    action="store_true",
                    help="whether to use spot instances or not",
                ),
                Arg(
                    "--spot-max-price",
                    type=validate_spot_max_price(),
                    help="maximum hourly price for spot instances "
                    "(do not include the dollar sign)",
                ),
                Arg(
                    "--scheduler-type",
                    type=str,
                    choices=["fair_share", "priority", "round_robin"],
                    default="fair_share",
                    help="scheduler to use",
                ),
                Arg(
                    "--preemption-enabled",
                    type=str,
                    default="false",
                    help="whether task preemption is supported in the scheduler "
                    "(only configurable for priority scheduler).",
                ),
                Arg(
                    "--dry-run",
                    action="store_true",
                    help="print deployment template",
                ),
                Arg(
                    "--cpu-env-image",
                    type=str,
                    help="Docker image for CPU tasks",
                ),
                Arg(
                    "--gpu-env-image",
                    type=str,
                    help="Docker image for GPU tasks",
                ),
                Arg(
                    "--log-group-prefix",
                    type=str,
                    help="prefix for output CloudWatch log group",
                ),
                Arg(
                    "--retain-log-group",
                    action="store_const",
                    const="true",
                    help="whether to retain CloudWatch log group after the stack is deleted"
                    " (only available for the simple template)",
                ),
                Arg(
                    "--master-config-template-path",
                    type=Path,
                    default=None,
                    help="path to master yaml template",
                ),
                Arg(
                    "--efs-id",
                    type=str,
                    help="preexisting EFS that will be mounted into the task containers; "
                    "if not provided, a new EFS instance will be created. The agents must be "
                    "able to connect to the EFS instance.",
                ),
                Arg(
                    "--fsx-id",
                    type=str,
                    help="preexisting FSx that will be mounted into the task containers; "
                    "if not provided, a new FSx instance will be created. The agents must be "
                    "able to connect to the FSx instance.",
                ),
                Arg(
                    "--agent-reattach-enabled",
                    type=str,
                    help="whether master & agent try to recover running containers after a restart",
                ),
                Arg(
                    "--agent-reconnect-attempts",
                    type=int,
                    default=5,
                    help="max attempts an agent has to reconnect",
                ),
                Arg(
                    "--agent-reconnect-backoff",
                    type=int,
                    default=5,
                    help="time between reconnect attempts, with the exception of the first.",
                ),
                BoolOptArg(
                    "--shut-down-agents-on-connection-loss",
                    "--no-shut-down-agents-on-connection-loss",
                    dest="shut_down_on_connection_loss",
                    default=True,
                    true_help="shut down agent instances on connection loss",
                    false_help="do not shut down agent instances on connection loss",
                ),
                BoolOptArg(
                    "--update-terminate-agents",
                    "--no-update-terminate-agents",
                    dest="update_terminate_agents",
                    default=True,
                    true_help="terminate running agents on stack update",
                    false_help="do not terminate running agents on stack update",
                ),
                Arg(
                    "--yes",
                    action="store_true",
                    help="no prompt when deployment would delete existing database",
                ),
                Arg(
                    "--no-prompt",
                    dest="yes",
                    action="store_true",
                    help=argparse.SUPPRESS,
                ),
                Arg(
                    "--enterprise-edition",
                    action="store_true",
                    help="Deploy the enterprise edition of Determined",
                ),
                Arg(
                    "--docker-user",
                    type=str,
                    help="Docker user to pull the Determined master and agent images",
                ),
                Arg(
                    "--docker-pass",
                    type=str,
                    help="Docker password used to pull the Determined master and agent images",
                ),
                Arg(
                    "--notebook-timeout",
                    type=int,
                    help="Specifies the duration in seconds before idle notebook instances "
                    "are automatically terminated",
                ),
                Arg(
                    "--lore-version",
                    type=str,
                    help="Lore version to deploy",
                ),
            ],
        ),
        Cmd(
            "dump-master-config-template",
            handle_dump_master_config_template,
            "dump default master config template",
            [
                Arg(
                    "--deployment-type",
                    type=str,
                    choices=constants.deployment_types.DEPLOYMENT_TYPES,
                    default=constants.defaults.DEPLOYMENT_TYPE,
                    help="deployment type",
                ),
            ],
        ),
    ],
)<|MERGE_RESOLUTION|>--- conflicted
+++ resolved
@@ -268,14 +268,9 @@
         deployment_object.deploy(args.yes, args.update_terminate_agents)
     except NoCredentialsError:
         error_no_credentials()
-    except Exception:
+    except Exception as e:
         raise CliError(
-<<<<<<< HEAD
             f"Stack Deployment Failed: {e}\nCheck the AWS CloudFormation Console for details.",
-            e_stack=e,
-=======
-            "Stack Deployment Failed. Check the AWS CloudFormation Console for details.",
->>>>>>> 0bea20b8
         )
 
     if not args.no_wait_for_master:
