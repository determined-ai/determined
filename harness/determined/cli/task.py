--- conflicted
+++ resolved
@@ -133,7 +133,6 @@
             )
 
 
-<<<<<<< HEAD
 @authentication.required
 def create(args: Namespace) -> None:
     config = command.parse_config(args.config_file, None, args.config, [])
@@ -151,8 +150,7 @@
     task_creation_output(session=sess, task_resp=task_resp, follow=args.follow)
 
 
-=======
->>>>>>> 8f5d00f0
+
 @authentication.required
 def config(args: Namespace) -> None:
     sess = cli.setup_session(args)
@@ -160,7 +158,6 @@
     print(config_resp.config)
 
 
-<<<<<<< HEAD
 @authentication.required
 def fork(args: Namespace) -> None:
     sess = cli.setup_session(args)
@@ -171,8 +168,6 @@
     task_creation_output(session=sess, task_resp=task_resp, follow=args.follow)
 
 
-=======
->>>>>>> 8f5d00f0
 common_log_options: List[Any] = [
     Arg(
         "-f",
