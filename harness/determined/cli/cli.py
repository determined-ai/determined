--- conflicted
+++ resolved
@@ -165,11 +165,8 @@
     + sso.args_description
     + oauth.args_description
     + dev.args_description
-<<<<<<< HEAD
+    + config_policies.args_description
     + token.args_description
-=======
-    + config_policies.args_description
->>>>>>> 6d70ed43
 )
 
 
