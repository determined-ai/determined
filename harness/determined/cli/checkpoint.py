import json
import uuid
from argparse import Namespace
from typing import Any, Dict, List, Optional

from determined.cli.session import setup_session
from determined.common import constants, experimental
from determined.common.api import authentication, bindings
from determined.common.declarative_argparse import Arg, Cmd
from determined.common.experimental import Determined

from . import render


def format_validation(validation: Dict[str, Any]) -> List[Any]:
    if not validation:
        return [None, None]

    if validation["state"] == constants.COMPLETED:
        return [constants.COMPLETED, json.dumps(validation["metrics"], indent=4)]
    elif validation["state"] in (constants.ACTIVE, constants.ERROR):
        return [validation["state"], None]
    else:
        raise AssertionError("Invalid validation state: {}".format(validation["state"]))


# TODO(neilc): Report more info about checkpoints and validations.
def format_checkpoint(checkpoint: Dict[str, Any]) -> List[Any]:
    if not checkpoint:
        return [None, None, None]

    if checkpoint["state"] in (constants.COMPLETED, constants.DELETED):
        return [
            checkpoint["state"],
            checkpoint["uuid"],
            json.dumps(checkpoint["metadata"], indent=4),
        ]
    elif checkpoint["state"] in (constants.ACTIVE, constants.ERROR):
        return [checkpoint["state"], None, json.dumps(checkpoint["metadata"], indent=4)]
    else:
        raise AssertionError("Invalid checkpoint state: {}".format(checkpoint["state"]))


def render_checkpoint(checkpoint: experimental.Checkpoint, path: Optional[str] = None) -> None:
    if path:
        print("Local checkpoint path:")
        print(path, "\n")

    # Print information about the downloaded step/checkpoint.
    table = [
        ["Experiment ID", checkpoint.training.experiment_id if checkpoint.training else None],
        ["Trial ID", checkpoint.training.trial_id if checkpoint.training else None],
        ["Steps Completed", checkpoint.metadata.get("steps_completed")],
        ["Report Time", render.format_time(checkpoint.report_time)],
        ["Checkpoint UUID", checkpoint.uuid],
        [
            "Validation Metrics",
            (
                json.dumps(checkpoint.training.validation_metrics, indent=4)
                if checkpoint.training
                else None
            ),
        ],
        ["Metadata", json.dumps(checkpoint.metadata or {}, indent=4)],
    ]

    headers, values = zip(*table)  # type: ignore

    render.tabulate_or_csv(headers, [values], False)


@authentication.required
def list_checkpoints(args: Namespace) -> None:
    if args.best:
        sorter = bindings.v1GetExperimentCheckpointsRequestSortBy.SORT_BY_SEARCHER_METRIC
    else:
        sorter = bindings.v1GetExperimentCheckpointsRequestSortBy.SORT_BY_END_TIME
    r = bindings.get_GetExperimentCheckpoints(
        setup_session(args),
        id=args.experiment_id,
        limit=args.best,
        sortBy=sorter,
    )
    checkpoints = r.checkpoints
    searcher_metric = ""
    if len(checkpoints) > 0:
        config = checkpoints[0].training.experimentConfig or {}
        if "searcher" in config and "metric" in config["searcher"]:
            searcher_metric = str(config["searcher"]["metric"])

    def get_validation_metric(c: bindings.v1Checkpoint, metric: str) -> str:
        if (
            c.training.validationMetrics
            and c.training.validationMetrics.avgMetrics
            and metric in c.training.validationMetrics.avgMetrics
        ):
            return str(c.training.validationMetrics.avgMetrics[metric])
        return ""

    headers = [
        "Trial ID",
        "# of Batches",
        "State",
        "Validation Metric",
        "UUID",
        "Resources",
        "Size",
    ]
    values = [
        [
            c.training.trialId,
            c.metadata.get("steps_completed", None),
            c.state.value.replace("STATE_", "") if c.state is not None else "UNSPECIFIED",
            get_validation_metric(c, searcher_metric),
            c.uuid,
            render.format_resources(c.resources),
            render.format_resource_sizes(c.resources),
        ]
        for c in checkpoints
    ]

    render.tabulate_or_csv(headers, values, args.csv)


def download(args: Namespace) -> None:
    checkpoint = Determined(args.master, None).get_checkpoint(args.uuid)

    path = checkpoint.download(path=args.output_dir)

    if args.quiet:
        print(path)
    else:
        render_checkpoint(checkpoint, path)


def describe(args: Namespace) -> None:
    checkpoint = Determined(args.master, None).get_checkpoint(args.uuid)
    render_checkpoint(checkpoint)


@authentication.required
def delete_checkpoints(args: Namespace) -> None:
    if args.yes or render.yes_or_no(
        "Deleting checkpoints will result in deletion of all data associated\n"
        "with each checkpoint in the checkpoint storage. Do you still want to proceed?"
    ):
        cUUIDS = args.checkpoints_uuids.split(",")
<<<<<<< HEAD
=======
        for uuidStr in cUUIDS: 
            try: 
                uuid.UUID(uuidStr)
            except ValueError: 
                raise ValueError(f"given checkpoint uuid {uuidStr} is invalid.")

>>>>>>> 3a2156fb
        delete_body = bindings.v1DeleteCheckpointsRequest(checkpointUuids=cUUIDS)
        bindings.delete_DeleteCheckpoints(setup_session(args), body=delete_body)
        print("Deletion of checkpoints {} is in progress".format(args.checkpoints_uuids))
    else:
        print("Aborting deletion of checkpoints.")


main_cmd = Cmd(
    "c|heckpoint",
    None,
    "manage checkpoints",
    [
        Cmd(
            "download",
            download,
            "download checkpoint from persistent storage",
            [
                Arg("uuid", type=str, help="Download a checkpoint by specifying its UUID."),
                Arg(
                    "-o",
                    "--output-dir",
                    type=str,
                    help="Desired output directory for the checkpoint.",
                ),
                Arg(
                    "-q",
                    "--quiet",
                    action="store_true",
                    help="Only print the path to the checkpoint.",
                ),
            ],
        ),
        Cmd(
            "describe",
            describe,
            "describe checkpoint",
            [Arg("uuid", type=str, help="checkpoint uuid to describe")],
        ),
        Cmd(
            "delete",
            delete_checkpoints,
            "delete checkpoints",
            [
                Arg("checkpoints_uuids", help="comma-separated list of checkpoints to delete"),
                Arg(
                    "--yes",
                    action="store_true",
                    default=False,
                    help="automatically answer yes to prompts",
                ),
            ],
        ),
    ],
)
args_description = [main_cmd]  # type: List[Any]<|MERGE_RESOLUTION|>--- conflicted
+++ resolved
@@ -145,15 +145,12 @@
         "with each checkpoint in the checkpoint storage. Do you still want to proceed?"
     ):
         cUUIDS = args.checkpoints_uuids.split(",")
-<<<<<<< HEAD
-=======
         for uuidStr in cUUIDS: 
             try: 
                 uuid.UUID(uuidStr)
             except ValueError: 
                 raise ValueError(f"given checkpoint uuid {uuidStr} is invalid.")
-
->>>>>>> 3a2156fb
+                
         delete_body = bindings.v1DeleteCheckpointsRequest(checkpointUuids=cUUIDS)
         bindings.delete_DeleteCheckpoints(setup_session(args), body=delete_body)
         print("Deletion of checkpoints {} is in progress".format(args.checkpoints_uuids))
