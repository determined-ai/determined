import argparse
import functools
from typing import Any, Callable, Dict, List

from determined.common import api, declarative_argparse, util
from determined.common.api import authentication, bindings, certs
from determined.experimental import client

from .errors import FeatureFlagDisabled

output_format_args: Dict[str, declarative_argparse.Arg] = {
    "json": declarative_argparse.Arg(
        "--json",
        action="store_true",
        help="Output in JSON format",
    ),
    "yaml": declarative_argparse.Arg(
        "--yaml",
        action="store_true",
        help="Output in YAML format",
    ),
    "csv": declarative_argparse.Arg(
        "--csv",
        action="store_true",
        help="Output in CSV format",
    ),
    "table": declarative_argparse.Arg(
        "--table",
        action="store_true",
        help="Output in table format",
    ),
}


PAGE_CHOICES = [v.value for v in api.PageOpts]
DEFAULT_PAGE_CHOICE = api.PageOpts.all


def make_pagination_args(
    limit: int = 200,
    offset: int = 0,
    pages: api.PageOpts = api.PageOpts.all,
    supports_reverse: bool = False,
) -> List[declarative_argparse.Arg]:
    if pages not in PAGE_CHOICES:
        raise NotImplementedError

    res = [
        declarative_argparse.Arg(
            "--limit",
            type=int,
            default=limit,
            help="Maximum items per page of results",
        ),
        declarative_argparse.Arg(
            "--offset",
            type=int,
            default=offset,
            help="Number of items to skip before starting page of results",
        ),
        declarative_argparse.Arg(
            "--pages",
            type=api.PageOpts,
            choices=PAGE_CHOICES,
            default=pages.value,
            help="when set to 'all', fetch all available data; when '1', fetch a single page",
        ),
    ]

    if supports_reverse:
        res += [
            declarative_argparse.Arg(
                "--reverse",
                default=False,
                action="store_true",
                help="Reverse the requested order of results.",
            ),
        ]

    return res


default_pagination_args = make_pagination_args()


<<<<<<< HEAD
def setup_session(args: argparse.Namespace, **kwargs: Any) -> api.Session:
    master_url = kwargs.pop("master", None) or args.master or util.get_default_master_address()
    cert = kwargs.pop("cert", None) or certs.default_load(master_url)
=======
def login_sdk_client(func: Callable[[argparse.Namespace], Any]) -> Callable[..., Any]:
    @functools.wraps(func)
    def f(namespace: argparse.Namespace) -> Any:
        client.login(master=namespace.master, user=namespace.user)
        return func(namespace)

    return f


def setup_session(args: argparse.Namespace) -> api.Session:
    master_url = args.master or util.get_default_master_address()
    cert = certs.default_load(master_url)
>>>>>>> 5b3d8aec

    return api.Session(master_url, args.user, authentication.cli_auth, cert, **kwargs)


def require_feature_flag(feature_flag: str, error_message: str) -> Callable[..., Any]:
    def decorator(function: Callable[..., Any]) -> Callable[..., Any]:
        def wrapper(args: argparse.Namespace) -> None:
            resp = bindings.get_GetMaster(setup_session(args))
            if not resp.to_json().get("rbacEnabled"):
                raise FeatureFlagDisabled(error_message)
            function(args)

        return wrapper

    return decorator<|MERGE_RESOLUTION|>--- conflicted
+++ resolved
@@ -83,11 +83,6 @@
 default_pagination_args = make_pagination_args()
 
 
-<<<<<<< HEAD
-def setup_session(args: argparse.Namespace, **kwargs: Any) -> api.Session:
-    master_url = kwargs.pop("master", None) or args.master or util.get_default_master_address()
-    cert = kwargs.pop("cert", None) or certs.default_load(master_url)
-=======
 def login_sdk_client(func: Callable[[argparse.Namespace], Any]) -> Callable[..., Any]:
     @functools.wraps(func)
     def f(namespace: argparse.Namespace) -> Any:
@@ -97,10 +92,9 @@
     return f
 
 
-def setup_session(args: argparse.Namespace) -> api.Session:
-    master_url = args.master or util.get_default_master_address()
-    cert = certs.default_load(master_url)
->>>>>>> 5b3d8aec
+def setup_session(args: argparse.Namespace, **kwargs: Any) -> api.Session:
+    master_url = kwargs.pop("master", None) or args.master or util.get_default_master_address()
+    cert = kwargs.pop("cert", None) or certs.default_load(master_url)
 
     return api.Session(master_url, args.user, authentication.cli_auth, cert, **kwargs)
 
