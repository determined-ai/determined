--- conflicted
+++ resolved
@@ -17,27 +17,14 @@
 from determined.util import force_create_symlink
 
 
-<<<<<<< HEAD
-def trial_prep(info: det.ClusterInfo, cert: certs.Cert) -> None:
-    print("INSIDE TRIAL PREP")
-    print("TOKEN IS:", os.environ["DET_SESSION_TOKEN"])
-    print()
-=======
 def trial_prep(sess: api.Session, info: det.ClusterInfo) -> None:
->>>>>>> 5363d846
     trial_info = det.TrialInfo._from_env()
     trial_info._to_file()
 
     model_def_resp = None
     try:
-<<<<<<< HEAD
-        resp = request.get(info.master_url, headers={"Authorization": "Bearer " + os.environ["DET_USER_TOKEN"]}, path=path, cert=cert)
-        resp.raise_for_status()
-    except Exception:
-=======
         model_def_resp = bindings.get_GetModelDef(sess, experimentId=trial_info.experiment_id)
     except bindings.APIHttpError as e:
->>>>>>> 5363d846
         # Since this is the very first api call in the entrypoint script, and the call is made
         # before you can debug with a startup hook, we offer an overly-detailed explanation to help
         # sysadmins debug their cluster.
