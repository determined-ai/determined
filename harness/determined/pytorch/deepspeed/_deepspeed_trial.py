--- conflicted
+++ resolved
@@ -15,12 +15,8 @@
 from deepspeed.runtime import dataloader as ds_loader
 
 import determined as det
-<<<<<<< HEAD
 from determined import layers, pytorch, util, workload
 from determined.common import storage
-=======
-from determined import layers, pytorch, tensorboard, util, workload
->>>>>>> 44dcfc7f
 from determined.pytorch import deepspeed as det_ds
 
 
