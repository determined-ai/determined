--- conflicted
+++ resolved
@@ -129,22 +129,6 @@
             )
 
     def run(self) -> None:
-<<<<<<< HEAD
-        with self.prof:
-            for w, args, response_func in self.workloads:
-                if w.kind == workload.Workload.Kind.RUN_STEP:
-                    try:
-                        response_func(
-                            util.wrap_metrics(
-                                self._train_for_step(
-                                    w.step_id,
-                                    w.num_batches,
-                                    w.total_batches_processed,
-                                ),
-                                self.context.get_stop_requested(),
-                                invalid_hp=False,
-                            )
-=======
         # We create the training_iterator here rather than in __init__ because we have to be careful
         # to trigger its shutdown explicitly, to avoid hangs in when the user is using
         # multiprocessing-based parallelism for their dataloader.
@@ -160,7 +144,8 @@
                 for optimizer in self.context.optimizers:
                     hvd.broadcast_optimizer_state(optimizer, root_rank=0)
 
-            self._run()
+            with self.prof:
+                self._run()
 
         finally:
             # Explicitly trigger the training iterator's shutdown (which happens in __del__).
@@ -180,51 +165,49 @@
                             ),
                             self.context.get_stop_requested(),
                             invalid_hp=False,
->>>>>>> feac8cf7
                         )
-                    except det.InvalidHP as e:
-                        logging.info(
-                            "Invalid hyperparameter exception in trial train step: {}".format(e)
+                    )
+                except det.InvalidHP as e:
+                    logging.info(
+                        "Invalid hyperparameter exception in trial train step: {}".format(e)
+                    )
+                    response_func(
+                        util.wrap_metrics(
+                            {},
+                            self.context.get_stop_requested(),
+                            invalid_hp=True,
                         )
-                        response_func(
-                            util.wrap_metrics(
-                                {},
-                                self.context.get_stop_requested(),
-                                invalid_hp=True,
-                            )
+                    )
+            elif w.kind == workload.Workload.Kind.COMPUTE_VALIDATION_METRICS:
+                try:
+                    response_func(
+                        util.wrap_metrics(
+                            self._compute_validation_metrics(),
+                            self.context.get_stop_requested(),
+                            invalid_hp=False,
                         )
-                elif w.kind == workload.Workload.Kind.COMPUTE_VALIDATION_METRICS:
-                    try:
-                        response_func(
-                            util.wrap_metrics(
-                                self._compute_validation_metrics(),
-                                self.context.get_stop_requested(),
-                                invalid_hp=False,
-                            )
+                    )
+                except det.InvalidHP as e:
+                    logging.info(
+                        "Invalid hyperparameter exception in trial validation step: {}".format(e)
+                    )
+                    response_func(
+                        util.wrap_metrics(
+                            {},
+                            self.context.get_stop_requested(),
+                            invalid_hp=True,
                         )
-                    except det.InvalidHP as e:
-                        logging.info(
-                            "Invalid hyperparameter exception in trial validation step: {}".format(
-                                e
-                            )
-                        )
-                        response_func(
-                            util.wrap_metrics(
-                                {},
-                                self.context.get_stop_requested(),
-                                invalid_hp=True,
-                            )
-                        )
-                elif w.kind == workload.Workload.Kind.CHECKPOINT_MODEL:
-                    check.eq(len(args), 1)
-                    check.is_instance(args[0], pathlib.Path)
-                    path = cast(pathlib.Path, args[0])
-                    response_func(self._save(path))
-                elif w.kind == workload.Workload.Kind.TERMINATE:
-                    response_func({} if self.is_chief else workload.Skipped())
-                    break
-                else:
-                    raise AssertionError("Unexpected workload: {}".format(w.kind))
+                    )
+            elif w.kind == workload.Workload.Kind.CHECKPOINT_MODEL:
+                check.eq(len(args), 1)
+                check.is_instance(args[0], pathlib.Path)
+                path = cast(pathlib.Path, args[0])
+                response_func(self._save(path))
+            elif w.kind == workload.Workload.Kind.TERMINATE:
+                response_func({} if self.is_chief else workload.Skipped())
+                break
+            else:
+                raise AssertionError("Unexpected workload: {}".format(w.kind))
 
     def get_epoch_idx(self, batch_id: int) -> int:
         return batch_id // len(self.training_loader)
