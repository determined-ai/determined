--- conflicted
+++ resolved
@@ -154,26 +154,6 @@
                 )
             self.training_loader = train_data
 
-<<<<<<< HEAD
-        # The chief worker defines epoch lengths for all workers, when using a pytorch.DataLoader.
-        if isinstance(train_data, pytorch.DataLoader):
-            if self.is_chief:
-                chief_epoch_len = len(self.training_loader)
-            else:
-                chief_loader = train_data.get_data_loader(
-                    repeat=True, skip=skip_batches, num_replicas=num_replicas, rank=0
-                )
-                chief_epoch_len = len(chief_loader)
-            self.context._epoch_len = chief_epoch_len
-        # Otherwise, use train_data's len, if available, and set to max int otherwise, as the epoch
-        # length cannot be deduced.
-        else:
-            try:
-                epoch_len = len(train_data)
-            except TypeError:
-                epoch_len = sys.maxsize
-            self.context._epoch_len = epoch_len
-=======
         # All workers use the chief's definition of epoch lengths, which is based on the training
         # loader's len. If this len does not exist, epoch durations cannot be deduced, and they
         # default to max int.
@@ -182,7 +162,6 @@
         except TypeError:
             epoch_len = sys.maxsize
         self.context._epoch_len = self.context.distributed.broadcast(epoch_len)
->>>>>>> 3e065a12
 
         # Validation loader will be undefined on process ranks > 0
         # when the user defines `validate_full_dataset()`.
