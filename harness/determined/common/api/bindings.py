--- conflicted
+++ resolved
@@ -1040,6 +1040,7 @@
 class v1CreateGroupRequest:
     def __init__(
         self,
+        *,
         name: str,
         addUsers: "typing.Optional[typing.Sequence[int]]" = None,
     ):
@@ -1062,6 +1063,7 @@
 class v1CreateGroupResponse:
     def __init__(
         self,
+        *,
         group: "v1GroupDetails",
     ):
         self.group = group
@@ -1917,6 +1919,7 @@
 class v1GetGroupResponse:
     def __init__(
         self,
+        *,
         group: "v1GroupDetails",
     ):
         self.group = group
@@ -1935,6 +1938,7 @@
 class v1GetGroupsRequest:
     def __init__(
         self,
+        *,
         limit: int,
         name: "typing.Optional[str]" = None,
         offset: "typing.Optional[int]" = None,
@@ -1965,6 +1969,7 @@
 class v1GetGroupsResponse:
     def __init__(
         self,
+        *,
         groups: "typing.Optional[typing.Sequence[v1GroupSearchResult]]" = None,
         pagination: "typing.Optional[v1Pagination]" = None,
     ):
@@ -2756,12 +2761,8 @@
 class v1GetUserResponse:
     def __init__(
         self,
-<<<<<<< HEAD
+        *,
         user: "v1User",
-=======
-        *,
-        user: "typing.Optional[v1User]" = None,
->>>>>>> ea3f2570
     ):
         self.user = user
 
@@ -2907,6 +2908,7 @@
 class v1Group:
     def __init__(
         self,
+        *,
         groupId: "typing.Optional[int]" = None,
         name: "typing.Optional[str]" = None,
     ):
@@ -2929,6 +2931,7 @@
 class v1GroupDetails:
     def __init__(
         self,
+        *,
         groupId: "typing.Optional[int]" = None,
         name: "typing.Optional[str]" = None,
         users: "typing.Optional[typing.Sequence[v1User]]" = None,
@@ -2955,6 +2958,7 @@
 class v1GroupSearchResult:
     def __init__(
         self,
+        *,
         group: "v1Group",
         numMembers: int,
     ):
@@ -4191,13 +4195,10 @@
 class v1PatchUser:
     def __init__(
         self,
-<<<<<<< HEAD
+        *,
         active: "typing.Optional[bool]" = None,
         admin: "typing.Optional[bool]" = None,
         agentUserGroup: "typing.Optional[v1AgentUserGroup]" = None,
-=======
-        *,
->>>>>>> ea3f2570
         displayName: "typing.Optional[str]" = None,
     ):
         self.admin = admin
@@ -6377,6 +6378,7 @@
 class v1UpdateGroupRequest:
     def __init__(
         self,
+        *,
         groupId: int,
         addUsers: "typing.Optional[typing.Sequence[int]]" = None,
         name: "typing.Optional[str]" = None,
@@ -6407,6 +6409,7 @@
 class v1UpdateGroupResponse:
     def __init__(
         self,
+        *,
         group: "v1GroupDetails",
     ):
         self.group = group
