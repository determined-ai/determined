--- conflicted
+++ resolved
@@ -5465,7 +5465,6 @@
             "setting": self.setting.to_json(),
         }
 
-<<<<<<< HEAD
 class v1PostUserWebSettingRequest:
     def __init__(
         self,
@@ -5478,7 +5477,13 @@
     def from_json(cls, obj: Json) -> "v1PostUserWebSettingRequest":
         return cls(
             setting=v1UserSettingsWeb.from_json(obj["setting"]) if obj.get("setting", None) is not None else None,
-=======
+        )
+
+    def to_json(self) -> typing.Any:
+        return {
+            "setting": self.setting.to_json() if self.setting is not None else None,
+        }
+
 class v1PostWebhookResponse:
     def __init__(
         self,
@@ -5491,16 +5496,11 @@
     def from_json(cls, obj: Json) -> "v1PostWebhookResponse":
         return cls(
             webhook=v1Webhook.from_json(obj["webhook"]),
->>>>>>> 1f1fd81e
-        )
-
-    def to_json(self) -> typing.Any:
-        return {
-<<<<<<< HEAD
-            "setting": self.setting.to_json() if self.setting is not None else None,
-=======
+        )
+
+    def to_json(self) -> typing.Any:
+        return {
             "webhook": self.webhook.to_json(),
->>>>>>> 1f1fd81e
         }
 
 class v1PostWorkspaceRequest:
@@ -11646,7 +11646,6 @@
         return
     raise APIHttpError("post_PostUserSetting", _resp)
 
-<<<<<<< HEAD
 def post_PostUserWebSetting(
     session: "api.Session",
     *,
@@ -11656,7 +11655,17 @@
     _resp = session._do_request(
         method="POST",
         path="/api/v1/users/settingweb",
-=======
+        params=_params,
+        json=body.to_json(),
+        data=None,
+        headers=None,
+        timeout=None,
+        stream=False,
+    )
+    if _resp.status_code == 200:
+        return
+    raise APIHttpError("post_PostUserWebSetting", _resp)
+
 def post_PostWebhook(
     session: "api.Session",
     *,
@@ -11666,7 +11675,6 @@
     _resp = session._do_request(
         method="POST",
         path="/api/v1/webhooks",
->>>>>>> 1f1fd81e
         params=_params,
         json=body.to_json(),
         data=None,
@@ -11675,13 +11683,8 @@
         stream=False,
     )
     if _resp.status_code == 200:
-<<<<<<< HEAD
-        return
-    raise APIHttpError("post_PostUserWebSetting", _resp)
-=======
         return v1PostWebhookResponse.from_json(_resp.json())
     raise APIHttpError("post_PostWebhook", _resp)
->>>>>>> 1f1fd81e
 
 def post_PostWorkspace(
     session: "api.Session",
