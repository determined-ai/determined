import copy
import json
import pathlib
from typing import Any, Callable, Dict, Iterable, Optional, Tuple, TypeVar

import requests

from determined.common.api import bindings

FIXTURES_DIR = pathlib.Path(__file__).resolve().parent

# Generic for all types that can be paginated
P = TypeVar("P", bound=bindings.Paginated)


def sample_get_experiment(**kwargs: Any) -> bindings.v1GetExperimentResponse:
    """Get an experiment from a fixture and optionally override some fields.

    Load a sample experiment from a fixture.  It's assumed that generally a caller cares only that
    the response is well-formed. If instead the caller cares about any particular fields, they can
    override them by passing them as keyword arguments.

    Args:
        **kwargs: Fields to override in the experiment.

    Returns:
        A bindings.v1GetExperimentResponse object with the experiment. NOTE: The returned object
        is a bindings type, *not* a ExperimentReference.
    """
    with open(FIXTURES_DIR / "experiment.json") as f:
        resp = bindings.v1GetExperimentResponse.from_json(json.load(f))
        for k, v in kwargs.items():
            setattr(resp.experiment, k, v)
        return resp


def sample_get_experiment_trials() -> bindings.v1GetExperimentTrialsResponse:
    with open(FIXTURES_DIR / "experiment_trials.json") as f:
        resp = bindings.v1GetExperimentTrialsResponse.from_json(json.load(f))
        return resp


def sample_get_model() -> bindings.v1GetModelResponse:
    """Get a sample model from a fixture."""
    with open(FIXTURES_DIR / "model.json") as f:
        resp = bindings.v1GetModelResponse.from_json(json.load(f))
        return resp


def sample_get_model_versions() -> bindings.v1GetModelVersionsResponse:
    with open(FIXTURES_DIR / "model_versions.json") as f:
        resp = bindings.v1GetModelVersionsResponse.from_json(json.load(f))
        return resp


def sample_get_pagination() -> bindings.v1Pagination:
    with open(FIXTURES_DIR / "pagination.json") as f:
        resp = bindings.v1Pagination.from_json(json.load(f))
        return resp


<<<<<<< HEAD
def empty_get_pagination() -> bindings.v1Pagination:
    """A pagination response for an object with no entries."""
    return bindings.v1Pagination(endIndex=5, limit=0, offset=0, startIndex=0, total=5)
=======
def page_of(
    complete_resp: P, pageable_type: str, offset: int = 0, limit: Optional[int] = None
) -> P:
    """Return a paginated response from a complete response.

    This assumes that the passed `complete_resp` contains an attribute named `pageable_type` that
    can be broken up into pages.

    Args:
        complete_resp: A complete response that can be paginated
        pageable_type: The name of the attribute of the complete_resp that can be paginated
        offset: If positive, the number of attributes to start the page from. If negative, indexed
          from the end.
        limit: The maximum number of attributes to include in the page. If None, include all
          attributes.

    Returns:
        A copy of the complete_resp wherein:
            - the pageable_type attribute has been sliced into a single page
            - a new pagination attribute has been created from passed offset and limit
    """
    if not hasattr(complete_resp, pageable_type):
        raise ValueError(f"Response does not have a {pageable_type} attribute")
    if not isinstance(getattr(complete_resp, pageable_type), Iterable):
        raise ValueError(f"Attribute {pageable_type} is not pageable")

    paged_resp = copy.deepcopy(complete_resp)
    total = len(getattr(complete_resp, pageable_type))
    start_index = offset if offset >= 0 else total + offset  # Negative offset means from the end
    end_index = total if limit is None else min(start_index + limit, total)

    paged_resp.pagination = bindings.v1Pagination(
        endIndex=end_index, limit=limit, offset=offset, startIndex=start_index, total=total
    )

    page = getattr(paged_resp, pageable_type)[start_index:end_index]
    setattr(paged_resp, pageable_type, page)

    return paged_resp


def serve_by_page(
    pageable_resp: bindings.Paginated, pageable_type: str, max_page_size: int
) -> Callable[[requests.PreparedRequest], Tuple[int, Dict, str]]:
    """Create a callback for responses that serves a paginated response.

    Pages will be created from a complete response based on the request's param's offset and limit.

    Args:
        pageable_resp: A complete response that can be paginated
        pageable_type: The name of the field in the response that will be split up across pages when
          a response is paginated
        max_page_size: The maximum number of items to include in each page. If a request's params
          specify a limit that is larger than this (or no limit at all), the limit will be reduced
          to this value

    Returns:
        A function that returns a page of a response based on a request's params
        (and this function's args)

        The precise return value (required by responses) is a tuple of (status_code, headers, body).
    """

    def _serve_by_page(request: requests.PreparedRequest) -> Tuple[int, Dict, str]:
        # ignore type checking on request.params -- responses guarantees params is populated
        limit = min(int(request.params.get("limit", max_page_size)), max_page_size)  # type: ignore
        paged_response = page_of(
            pageable_resp,
            pageable_type,
            offset=int(request.params.get("offset", 0)),  # type: ignore
            limit=limit,
        )
        return (200, {}, json.dumps(paged_response.to_json()))

    return _serve_by_page
>>>>>>> d7e66dca
<|MERGE_RESOLUTION|>--- conflicted
+++ resolved
@@ -59,11 +59,11 @@
         return resp
 
 
-<<<<<<< HEAD
 def empty_get_pagination() -> bindings.v1Pagination:
     """A pagination response for an object with no entries."""
     return bindings.v1Pagination(endIndex=5, limit=0, offset=0, startIndex=0, total=5)
-=======
+
+
 def page_of(
     complete_resp: P, pageable_type: str, offset: int = 0, limit: Optional[int] = None
 ) -> P:
@@ -138,5 +138,4 @@
         )
         return (200, {}, json.dumps(paged_response.to_json()))
 
-    return _serve_by_page
->>>>>>> d7e66dca
+    return _serve_by_page