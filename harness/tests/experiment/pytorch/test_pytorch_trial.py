# type: ignore
import importlib
import os
import pathlib
import random
import sys
import typing
from unittest import mock

import numpy as np
import pytest
import torch

import determined as det
from determined import gpu, pytorch
from tests.experiment import utils  # noqa: I100
from tests.experiment.fixtures import pytorch_onevar_model

# Apex is included only for GPU trials.
try:
    import apex  # noqa

    HAVE_APEX = True
except ImportError:  # pragma: no cover
    HAVE_APEX = False
    pass


def check_equal_structures(a: typing.Any, b: typing.Any) -> None:
    """
    Check that two objects, consisting of any nested structures of lists and
    dicts, with leaf values of tensors or built-in objects, are equal in
    structure and values.
    """
    if isinstance(a, dict):
        assert isinstance(b, dict)
        assert len(a) == len(b)
        for key in a:
            assert key in b
            check_equal_structures(a[key], b[key])
    elif isinstance(a, list):
        assert isinstance(b, list)
        assert len(a) == len(b)
        for x, y in zip(a, b):
            check_equal_structures(x, y)
    elif isinstance(a, torch.Tensor):
        assert isinstance(b, torch.Tensor)
        assert torch.allclose(a, b)
    else:
        assert a == b


@pytest.mark.pytorch
class TestPyTorchTrial:
    def setup_method(self) -> None:
        # This training setup is not guaranteed to converge in general,
        # but has been tested with this random seed.  If changing this
        # random seed, verify the initial conditions converge.
        self.trial_seed = 17
        self.hparams = {
            "hidden_size": 2,
            "learning_rate": 0.5,
            "global_batch_size": 4,
            "lr_scheduler_step_mode": pytorch.LRScheduler.StepMode.MANUAL_STEP.value,
            "dataloader_type": "determined",
            "disable_dataset_reproducibility_checks": False,
        }

    def test_onevar_single(self) -> None:
        """Assert that the training loss and validation error decrease monotonically."""
        trial, trial_controller = create_trial_and_trial_controller(
            trial_class=pytorch_onevar_model.OneVarTrial,
            hparams=self.hparams,
            trial_seed=self.trial_seed,
        )

        train_steps, metrics = trial_controller._train_with_boundaries(
            training_enumerator=enumerate(trial_controller.training_iterator),
            train_boundaries=[
                pytorch._TrainBoundary(
                    step_type=pytorch._TrainBoundaryType.TRAIN, unit=pytorch.Batch(100)
                )
            ],
        )

        assert len(train_steps) == 1, "unexpected train step count"
        assert train_steps[0].limit_reached, "train step did not reach expected limit"
        assert len(metrics) == 100, "metrics length did not match input"

        for i in range(100):
            pytorch_onevar_model.OneVarTrial.check_batch_metrics(
                metrics[i],
                i,
                metric_keyname_pairs=(("loss", "loss_exp"), ("w_after", "w_exp")),
            )
        for older, newer in zip(metrics, metrics[1:]):
            assert newer["loss"] <= older["loss"]

    def test_training_metrics(self) -> None:
        trial, trial_controller = create_trial_and_trial_controller(
            trial_class=pytorch_onevar_model.OneVarTrialWithTrainingMetrics,
            hparams=self.hparams,
            trial_seed=self.trial_seed,
        )

        train_steps, metrics = trial_controller._train_with_boundaries(
            training_enumerator=enumerate(trial_controller.training_iterator),
            train_boundaries=[
                pytorch._TrainBoundary(
                    step_type=pytorch._TrainBoundaryType.TRAIN, unit=pytorch.Batch(100)
                )
            ],
        )

        assert len(train_steps) == 1, "unexpected train step count"
        assert train_steps[0].limit_reached, "train step did not reach expected limit"
        assert len(metrics) == 100, "metrics length did not match input"
        for metric in metrics:
            assert "mse" in metric

    def test_nonscalar_validation(self) -> None:
        trial, trial_controller = create_trial_and_trial_controller(
            trial_class=pytorch_onevar_model.OneVarTrialWithNonScalarValidation,
            hparams=self.hparams,
            expose_gpus=True,
            trial_seed=self.trial_seed,
        )

        val_metrics = trial_controller._validate()

        assert "mse" in val_metrics

    def test_checkpointing_and_restoring(self, tmp_path: pathlib.Path) -> None:
        updated_hparams = {
            "lr_scheduler_step_mode": pytorch.LRScheduler.StepMode.STEP_EVERY_BATCH.value,
            **self.hparams,
        }
        self.checkpoint_and_check_metrics(
            pytorch_onevar_model.OneVarTrialWithLRScheduler, updated_hparams, tmp_path, (100, 100)
        )

    @pytest.mark.skipif(not torch.cuda.is_available(), reason="no gpu available")
    @pytest.mark.gpu
    @pytest.mark.parametrize(
        "trial_class",
        [
            pytorch_onevar_model.OneVarApexAMPTrial,
            pytorch_onevar_model.OneVarAutoAMPTrial,
            pytorch_onevar_model.OneVarManualAMPTrial,
        ],
        ids=[
            "apex",
            "autocast",
            "manual",
        ],
    )
    def test_scaler_checkpointing_and_restoring(self, trial_class, tmp_path: pathlib.Path) -> None:
        if trial_class is pytorch_onevar_model.OneVarApexAMPTrial and not HAVE_APEX:
            pytest.skip("Apex not available")

        updated_hparams = {
            "global_batch_size": 1,
            **self.hparams,
        }

        tm_a, tm_b = self.checkpoint_and_check_metrics(
            trial_class=pytorch_onevar_model.OneVarApexAMPTrial,
            hparams=updated_hparams,
            tmp_path=tmp_path,
            steps=(1, 1),
        )

        amp_metrics_test(trial_class, tm_a)
        amp_metrics_test(trial_class, tm_b)

    def test_restore_invalid_checkpoint(self, tmp_path: pathlib.Path) -> None:
        # Build, train, and save a checkpoint with the normal hyperparameters.
        checkpoint_dir = str(tmp_path.joinpath("checkpoint"))

        # Trial A: run with 100 batches and checkpoint
        trial_A, trial_controller_A = create_trial_and_trial_controller(
            trial_class=pytorch_onevar_model.OneVarTrial,
            hparams=self.hparams,
            trial_seed=self.trial_seed,
            max_batches=100,
            min_validation_batches=100,
            min_checkpoint_batches=100,
            checkpoint_dir=checkpoint_dir,
        )

        trial_controller_A.run()

        assert len(trial_A.checkpoint_callback.uuids) == 1, "trial did not return a checkpoint UUID"

        # Trial A: restore from checkpoint with invalid hparams
        invalid_hparams = {**self.hparams, "features": 2}
        assert invalid_hparams != self.hparams

        with pytest.raises(RuntimeError):
            trial_A, trial_controller_A = create_trial_and_trial_controller(
                trial_class=pytorch_onevar_model.OneVarTrial,
                hparams=invalid_hparams,
                trial_seed=self.trial_seed,
                max_batches=100,
                min_validation_batches=100,
                min_checkpoint_batches=sys.maxsize,
                checkpoint_dir=checkpoint_dir,
                latest_checkpoint=trial_A.checkpoint_callback.uuids[0],
                steps_completed=trial_controller_A.state.batches_trained,
            )
            trial_controller_A.run()

    def test_reproducibility(self) -> None:
        training_metrics = {"A": [], "B": []}
        validation_metrics = {"A": [], "B": []}

        # Trial A
        trial_A, trial_controller_A = create_trial_and_trial_controller(
            trial_class=pytorch_onevar_model.OneVarTrial,
            hparams=self.hparams,
            trial_seed=self.trial_seed,
            max_batches=1000,
            min_validation_batches=100,
            min_checkpoint_batches=sys.maxsize,
        )
        trial_controller_A.run()

        metrics_callback = trial_A.metrics_callback
        training_metrics["A"] = metrics_callback.training_metrics
        validation_metrics["A"] = metrics_callback.validation_metrics

        # Trial B
        trial_B, trial_controller_B = create_trial_and_trial_controller(
            trial_class=pytorch_onevar_model.OneVarTrial,
            hparams=self.hparams,
            trial_seed=self.trial_seed,
            max_batches=1000,
            min_validation_batches=100,
            min_checkpoint_batches=sys.maxsize,
        )
        trial_controller_B.run()

        metrics_callback = trial_B.metrics_callback
        training_metrics["B"] = metrics_callback.training_metrics
        validation_metrics["B"] = metrics_callback.validation_metrics

        assert len(training_metrics["A"]) == len(training_metrics["B"])
        for A, B in zip(training_metrics["A"], training_metrics["B"]):
            utils.assert_equivalent_metrics(A, B)

        assert len(validation_metrics["A"]) == len(validation_metrics["B"])
        for A, B in zip(validation_metrics["A"], validation_metrics["B"]):
            utils.assert_equivalent_metrics(A, B)

    def test_custom_eval(self) -> None:
        training_metrics = {"A": [], "B": []}  # type: typing.Dict
        validation_metrics = {"A": [], "B": []}  # type: typing.Dict

        trial_A, trial_controller_A = create_trial_and_trial_controller(
            trial_class=pytorch_onevar_model.OneVarTrial,
            hparams=self.hparams,
            trial_seed=self.trial_seed,
            max_batches=900,
            min_validation_batches=100,
            min_checkpoint_batches=sys.maxsize,
        )
        trial_controller_A.run()

        metrics_callback = trial_A.metrics_callback

        training_metrics["A"] = metrics_callback.training_metrics
        validation_metrics["A"] = metrics_callback.validation_metrics

        trial_B, trial_controller_B = create_trial_and_trial_controller(
            trial_class=pytorch_onevar_model.OneVarTrialCustomEval,
            hparams=self.hparams,
            trial_seed=self.trial_seed,
            expose_gpus=True,
            max_batches=900,
            min_validation_batches=100,
            min_checkpoint_batches=sys.maxsize,
        )
        trial_controller_B.run()

        metrics_callback = trial_B.metrics_callback
        training_metrics["B"] = metrics_callback.training_metrics
        validation_metrics["B"] = metrics_callback.validation_metrics

        for original, custom_eval in zip(training_metrics["A"], training_metrics["B"]):
            assert np.allclose(original["loss"], custom_eval["loss"], atol=1e-6)

        for original, custom_eval in zip(validation_metrics["A"], validation_metrics["B"]):
            assert np.allclose(original["val_loss"], custom_eval["val_loss"], atol=1e-6)

    def test_grad_clipping(self) -> None:
        training_metrics = {"original": [], "clipped_by_norm": [], "clipped_by_val": []}
        validation_metrics = {"original": [], "clipped_by_norm": [], "clipped_by_val": []}

        trial, controller = create_trial_and_trial_controller(
            trial_class=pytorch_onevar_model.OneVarTrialGradClipping,
            hparams=self.hparams,
            trial_seed=self.trial_seed,
            max_batches=100,
            min_validation_batches=10,
            min_checkpoint_batches=sys.maxsize,
        )
        controller.run()

        metrics_callback = trial.metrics_callback

        training_metrics["original"] = metrics_callback.training_metrics
        validation_metrics["original"] = metrics_callback.validation_metrics

        updated_hparams = {"gradient_clipping_l2_norm": 0.0001, **self.hparams}
        trial, controller = create_trial_and_trial_controller(
            trial_class=pytorch_onevar_model.OneVarTrialGradClipping,
            hparams=updated_hparams,
            trial_seed=self.trial_seed,
            max_batches=100,
            min_validation_batches=10,
            min_checkpoint_batches=sys.maxsize,
        )
        controller.run()

        metrics_callback = trial.metrics_callback

        training_metrics["clipped_by_norm"] = metrics_callback.training_metrics
        validation_metrics["clipped_by_norm"] = metrics_callback.validation_metrics

        for idx, (original, clipped) in enumerate(
            zip(training_metrics["original"], training_metrics["clipped_by_norm"])
        ):
            if idx < 10:
                continue
            assert original["loss"] != clipped["loss"]

        updated_hparams = {"gradient_clipping_value": 0.0001, **self.hparams}
        trial, controller = create_trial_and_trial_controller(
            trial_class=pytorch_onevar_model.OneVarTrialGradClipping,
            hparams=updated_hparams,
            trial_seed=self.trial_seed,
            max_batches=100,
            min_validation_batches=10,
            min_checkpoint_batches=sys.maxsize,
        )
        controller.run()

        metrics_callback = trial.metrics_callback

        training_metrics["clipped_by_val"] = metrics_callback.training_metrics
        validation_metrics["clipped_by_val"] = metrics_callback.validation_metrics

        for idx, (original, clipped) in enumerate(
            zip(training_metrics["original"], training_metrics["clipped_by_val"])
        ):
            if idx < 10:
                continue
            assert original["loss"] != clipped["loss"]

    def test_per_metric_reducers(self) -> None:
        _, trial_controller = create_trial_and_trial_controller(
            trial_class=pytorch_onevar_model.OneVarTrialPerMetricReducers,
            hparams=self.hparams,
            trial_seed=self.trial_seed,
            max_batches=2,
            min_validation_batches=1,
            min_checkpoint_batches=sys.maxsize,
        )
        trial_controller.run()

    def test_callbacks(self, tmp_path: pathlib.Path) -> None:
        checkpoint_dir = tmp_path.joinpath("checkpoint")

        hparams1 = dict(self.hparams)
        hparams1["global_batch_size"] = 2
        training_epochs = 2
        num_batches = (
            training_epochs
            * len(pytorch_onevar_model.OnesDataset())
            // hparams1["global_batch_size"]
        )

        trial, trial_controller = create_trial_and_trial_controller(
            trial_class=pytorch_onevar_model.OneVarTrialCallbacks,
            hparams=hparams1,
            checkpoint_dir=str(checkpoint_dir),
            max_batches=num_batches,
            min_checkpoint_batches=sys.maxsize,
            min_validation_batches=sys.maxsize,
            scheduling_unit=sys.maxsize,
        )

        trial_controller.run()

        # Expect 2 training epochs, 1 validation step, and one checkpoint step
        assert trial.counter.__dict__ == {
            "trial_startups": 1,
            "validation_steps_started": 1,
            "validation_steps_ended": 1,
            "checkpoints_written": 1,
            "checkpoints_uploaded": 1,
            "training_started_times": 1,
            "training_epochs_started": 2,
            "training_epochs_ended": 2,
            "training_workloads_ended": 1,
            "trial_shutdowns": 1,
        }
        assert trial.legacy_counter.__dict__ == {"legacy_on_training_epochs_start_calls": 2}

        trial, trial_controller = create_trial_and_trial_controller(
            trial_class=pytorch_onevar_model.OneVarTrialCallbacks,
            hparams=hparams1,
            checkpoint_dir=str(checkpoint_dir),
            max_batches=num_batches,
            min_checkpoint_batches=sys.maxsize,
            min_validation_batches=num_batches // 2,
            scheduling_unit=sys.maxsize,
        )
        trial_controller.run()

        # Expect 1 training step,
        # 2 validation steps (1 specified + 1 from training finish),
        # 2 checkpoint steps (1 from validation + 1 from training finish)
        assert trial.counter.__dict__ == {
            "trial_startups": 1,
            "validation_steps_started": 2,
            "validation_steps_ended": 2,
            "checkpoints_written": 2,
            "checkpoints_uploaded": 2,
            "training_started_times": 1,
            "training_epochs_started": 2,
            "training_epochs_ended": 2,
            "training_workloads_ended": 2,
            "trial_shutdowns": 1,
        }
        assert trial.legacy_counter.__dict__ == {"legacy_on_training_epochs_start_calls": 2}

        trial, trial_controller = create_trial_and_trial_controller(
            trial_class=pytorch_onevar_model.OneVarTrialCallbacks,
            hparams=hparams1,
            checkpoint_dir=str(checkpoint_dir),
            max_batches=num_batches,
            min_checkpoint_batches=num_batches // 2,
            min_validation_batches=sys.maxsize,
            scheduling_unit=sys.maxsize,
        )
        trial_controller.run()

        # Expect 2 training steps (1 from checkpoint + 1 from training finish),
        # 1 validation steps (1 from training finish),
        # 2 checkpoint steps (1 from specified + 1 from training finish)
        assert trial.counter.__dict__ == {
            "trial_startups": 1,
            "validation_steps_started": 1,
            "validation_steps_ended": 1,
            "checkpoints_written": 2,
            "checkpoints_uploaded": 2,
            "training_started_times": 1,
            "training_epochs_started": 2,
            "training_epochs_ended": 2,
            "training_workloads_ended": 2,
            "trial_shutdowns": 1,
        }
        assert trial.legacy_counter.__dict__ == {"legacy_on_training_epochs_start_calls": 2}

    @pytest.mark.parametrize(
        "lr_scheduler_step_mode", [mode.value for mode in pytorch.LRScheduler.StepMode]
    )
    def test_context(
        self,
        lr_scheduler_step_mode,
    ) -> None:
        hparams = self.hparams.copy()
        hparams["lr_scheduler_step_mode"] = lr_scheduler_step_mode
        hparams["global_batch_size"] = 64

        _, controller = create_trial_and_trial_controller(
            trial_class=pytorch_onevar_model.OneVarTrialAccessContext,
            hparams=hparams,
            trial_seed=self.trial_seed,
            max_batches=1,
            min_validation_batches=1,
            min_checkpoint_batches=sys.maxsize,
        )
        controller.run()

    def test_variable_workload_size(self) -> None:
        trial, controller = create_trial_and_trial_controller(
            trial_class=pytorch_onevar_model.OneVarTrial,
            hparams=self.hparams,
            trial_seed=self.trial_seed,
            max_batches=100,
            min_validation_batches=10,
            min_checkpoint_batches=sys.maxsize,
        )

        training_metrics = []
        total_steps, total_batches_processed = 10, 0
        for step_id in range(1, total_steps):
            num_batches = step_id
            train_steps, metrics = controller._train_with_boundaries(
                training_enumerator=enumerate(controller.training_iterator),
                train_boundaries=[
                    pytorch._TrainBoundary(
                        step_type=pytorch._TrainBoundaryType.TRAIN, unit=pytorch.Batch(num_batches)
                    )
                ],
            )
            assert len(train_steps) == 1, "unexpected train step count"
            assert train_steps[0].limit_reached, "train step did not reach expected limit"
            assert len(metrics) == num_batches, "did not run for expected num_batches"
            training_metrics.extend(metrics)
            total_batches_processed += num_batches

        assert total_batches_processed == sum(
            range(1, total_steps)
        ), "total batches did not match expected"

    def test_custom_reducers(self) -> None:
        trial, controller = create_trial_and_trial_controller(
            trial_class=pytorch_onevar_model.OneVarTrial,
            hparams=self.hparams,
            trial_seed=self.trial_seed,
            max_batches=30,
            min_validation_batches=30,
            min_checkpoint_batches=sys.maxsize,
            scheduling_unit=10,
        )
        controller.run()
        metrics_callback = trial.metrics_callback
        training_metrics = metrics_callback.training_metrics
        validation_metrics = metrics_callback.validation_metrics
        batch_size = self.hparams["global_batch_size"]

        for i, metrics in enumerate(training_metrics):
            expect = pytorch_onevar_model.TriangleLabelSum.expect(batch_size, 10 * i, 10 * (i + 1))
            assert "cls_reducer" in metrics
            assert metrics["cls_reducer"] == expect
            assert "fn_reducer" in metrics
            assert metrics["fn_reducer"] == expect

        for metrics in validation_metrics:
            num_batches = len(pytorch_onevar_model.OnesDataset()) // batch_size
            expect = pytorch_onevar_model.TriangleLabelSum.expect(batch_size, 0, num_batches)
            assert "cls_reducer" in metrics
            assert metrics["cls_reducer"] == expect
            assert "fn_reducer" in metrics
            assert metrics["fn_reducer"] == expect

    def test_reject_unnamed_nondict_metric(self) -> None:
        trial, controller = create_trial_and_trial_controller(
            trial_class=pytorch_onevar_model.OneVarTrial,
            hparams=self.hparams,
            trial_seed=self.trial_seed,
            max_batches=100,
            min_validation_batches=10,
            min_checkpoint_batches=sys.maxsize,
        )

        def reducer_fn(_):
            return 1.0

        # Inject an unnamed metric which returns a non-dict (which is not allowed).
        controller.context.wrap_reducer(reducer_fn)

        with pytest.raises(AssertionError, match="name=None but it did not return a dict"):
            controller.run()

    def test_reject_named_dict_metric(self) -> None:
        # If at some point in the future the webui is able to render scalar metrics inside
        # nested dictionary metrics, this test could go away.

        _, controller = create_trial_and_trial_controller(
            trial_class=pytorch_onevar_model.OneVarTrial,
            hparams=self.hparams,
            trial_seed=self.trial_seed,
            max_batches=100,
            min_validation_batches=10,
            min_checkpoint_batches=sys.maxsize,
        )

        def reducer_fn(_):
            return {"my_metric": 1.0}

        # Inject a named metric which returns a dict (which is not allowed).
        controller.context.wrap_reducer(reducer_fn, name="my_metric")

        with pytest.raises(AssertionError, match="with name set but it returned a dict anyway"):
            controller.run()

    def test_require_disable_dataset_reproducibility(self) -> None:
        hparams = dict(self.hparams)
        hparams["dataloader_type"] = "torch"
        hparams["disable_dataset_reproducibility_checks"] = False

        with pytest.raises(RuntimeError, match="you can disable this check by calling"):
            trial, controller = create_trial_and_trial_controller(
                trial_class=pytorch_onevar_model.OneVarTrial,
                hparams=hparams,
                trial_seed=self.trial_seed,
                max_batches=100,
                min_validation_batches=10,
                min_checkpoint_batches=sys.maxsize,
            )
            controller.run()

    def test_custom_dataloader(self) -> None:
        hparams = dict(self.hparams)
        hparams["dataloader_type"] = "torch"
        hparams["disable_dataset_reproducibility_checks"] = True

        trial, controller = create_trial_and_trial_controller(
            trial_class=pytorch_onevar_model.OneVarTrial,
            hparams=hparams,
            trial_seed=self.trial_seed,
            max_batches=100,
            min_validation_batches=10,
            min_checkpoint_batches=sys.maxsize,
        )
        controller.run()

        metrics_callback = trial.metrics_callback
        training_metrics = metrics_callback.training_metrics

        # Check the gradient update at every step.
        for idx, batch_metrics in enumerate(training_metrics):
            pytorch_onevar_model.OneVarTrial.check_batch_metrics(
                batch_metrics,
                idx,
                metric_keyname_pairs=(("loss", "loss_exp"), ("w_after", "w_exp")),
            )

        # We expect the validation error and training loss to be
        # monotonically decreasing.
        for older, newer in zip(training_metrics, training_metrics[1:]):
            assert newer["loss"] <= older["loss"]

    def test_gradient_aggregation(self) -> None:
        AGG_FREQ = 2
        exp_config = utils.make_default_exp_config(
            self.hparams,
            scheduling_unit=1,
            searcher_metric=pytorch_onevar_model.OneVarTrial._searcher_metric,
        )
        exp_config["optimizations"].update(
            {
                "aggregation_frequency": AGG_FREQ,
                "average_aggregated_gradients": True,
            }
        )

        trial, controller = create_trial_and_trial_controller(
            exp_config=exp_config,
            trial_class=pytorch_onevar_model.OneVarTrial,
            hparams=self.hparams,
            trial_seed=self.trial_seed,
            max_batches=100,
            min_validation_batches=10,
            min_checkpoint_batches=sys.maxsize,
        )

        controller.run()

        metrics_callback = trial.metrics_callback
        training_metrics = metrics_callback.training_metrics
        # Check the gradient update at every step.
        for idx, batch_metrics in enumerate(training_metrics):
            if (idx + 1) % AGG_FREQ != 0:
                # Only test batches which land on aggregation_frequency boundaries.
                continue
            pytorch_onevar_model.OneVarTrial.check_batch_metrics(
                batch_metrics,
                idx,
                metric_keyname_pairs=(("loss", "loss_exp"), ("w_after", "w_exp")),
            )

        for older, newer in zip(training_metrics, training_metrics[1:]):
            assert newer["loss"] <= older["loss"]

    @pytest.mark.skipif(not torch.cuda.is_available(), reason="no gpu available")
    @pytest.mark.gpu
    @pytest.mark.parametrize(
        "trial_class",
        [
            pytorch_onevar_model.OneVarApexAMPTrial,
            pytorch_onevar_model.OneVarAutoAMPTrial,
            pytorch_onevar_model.OneVarManualAMPTrial,
            pytorch_onevar_model.OneVarManualAMPWithNoopApexTrial,
            pytorch_onevar_model.OneVarApexAMPWithNoopScalerTrial,
        ],
        ids=[
            "apex",
            "autocast",
            "manual",
            "manual-with-noop-apex",
            "apex-with-noop-scaler",
        ],
    )
    def test_amp(self, trial_class) -> None:
        """Train a linear model using Determined with Automated Mixed Precision in three ways:
        Using Apex and using PyTorch AMP both "automatically" and "manually". In the "manual" case,
        we use the context manager ``autoscale`` in the model's training and
        evaluating methods; a scaler object is wrapped in a Determined context. The same
        is done under the hood in the first two cases.
        """
        if trial_class is pytorch_onevar_model.OneVarApexAMPTrial and not HAVE_APEX:
            pytest.skip("Apex not available")

        # The assertions logic in make_amp_workloads require a batch size of one
        hparams = dict(self.hparams)
        hparams["global_batch_size"] = 1

        trial, controller = create_trial_and_trial_controller(
            trial_class=trial_class,
            hparams=hparams,
            trial_seed=self.trial_seed,
            expose_gpus=True,
            max_batches=20,
            min_validation_batches=1,
            min_checkpoint_batches=sys.maxsize,
        )

        controller.run()

        metrics_callback = trial.metrics_callback
        training_metrics = metrics_callback.training_metrics

        amp_metrics_test(trial_class, training_metrics)

    @pytest.mark.skipif(not torch.cuda.is_available(), reason="no gpu available")
    @pytest.mark.gpu
    @pytest.mark.parametrize(
        "trial_class",
        [
            pytorch_onevar_model.OneVarApexAMPTrial,
            pytorch_onevar_model.OneVarAutoAMPTrial,
            pytorch_onevar_model.OneVarManualAMPTrial,
        ],
        ids=[
            "apex",
            "autocast",
            "manual",
        ],
    )
    def test_amp_with_gradient_aggregation(self, trial_class) -> None:
        """Similar to test_amp but with gradient aggregation."""
        if trial_class is pytorch_onevar_model.OneVarApexAMPTrial and not HAVE_APEX:
            pytest.skip("Apex not available")

        # The assertions logic in make_amp_workloads require a batch size of one
        hparams = dict(self.hparams)
        hparams["global_batch_size"] = 1
        aggregation_frequency = 2

        exp_config = utils.make_default_exp_config(
            hparams,
            scheduling_unit=1,
            searcher_metric=trial_class._searcher_metric,
        )

        trial, trial_controller = create_trial_and_trial_controller(
            exp_config=exp_config,
            trial_class=trial_class,
            hparams=hparams,
            trial_seed=self.trial_seed,
            expose_gpus=True,
            max_batches=20 * aggregation_frequency,
            min_validation_batches=1,
            min_checkpoint_batches=sys.maxsize,
            aggregation_frequency=aggregation_frequency,
        )
        trial_controller.run()

        metrics_callback = trial.metrics_callback
        training_metrics = metrics_callback.training_metrics

        amp_metrics_test(trial_class, training_metrics, agg_freq=aggregation_frequency)

    def test_trainer(self) -> None:
        # Train for 100 batches, checkpoint and validate every 50 batches
        max_batches = 100
        with pytorch.init(hparams=self.hparams) as train_context:
            trial = pytorch_onevar_model.OneVarTrial(train_context)
            trainer = pytorch.Trainer(trial, train_context)
            trainer.fit(
                max_length=pytorch.Batch(max_batches),
                checkpoint_period=pytorch.Batch(max_batches // 2),
                validation_period=pytorch.Batch(max_batches // 2),
            )

        # Verify training and validation metrics for batches trained
        metrics_callback = trial.metrics_callback
        batch_metrics = metrics_callback.batch_metrics
        assert len(batch_metrics) == max_batches, "batch metrics did not match expected length"

        validation_metrics = metrics_callback.validation_metrics
        assert len(validation_metrics) == 2, "validation metrics did not match expected length"

        # Verify checkpoint
        checkpoint_callback = trial.checkpoint_callback
        assert (
            len(checkpoint_callback.uuids) == 2
        ), "checkpoint callback did not return expected length of uuids"

    def test_trainer_callbacks(self) -> None:
        max_epochs = 2
        checkpoint_batches = 5
        validation_batches = 10

        with pytorch.init(hparams=self.hparams) as train_context:
            trial = pytorch_onevar_model.OneVarTrialCallbacks(train_context)
            trainer = pytorch.Trainer(trial, train_context)
            trainer.fit(
                max_length=pytorch.Epoch(2),
                checkpoint_period=pytorch.Batch(checkpoint_batches),
                validation_period=pytorch.Batch(validation_batches),
            )

        # Expect epochs * epoch_len / period if last batch is end of epoch,
        # else + 1 for last checkpoint/validation
        total_batches = max_epochs * train_context._epoch_len
        checkpoint_periods, batches_remaining = divmod(total_batches, checkpoint_batches)
        checkpoints = checkpoint_periods + 1 if batches_remaining > 0 else checkpoint_periods
        validation_periods, batches_remaining = divmod(total_batches, validation_batches)
        validations = validation_periods + 1 if batches_remaining > 0 else validation_periods

        workload_steps = max(checkpoints, validations)

        assert trial.counter.__dict__ == {
            "trial_startups": 1,
            "validation_steps_started": validations,
            "validation_steps_ended": validations,
            "checkpoints_written": checkpoints,
            "checkpoints_uploaded": checkpoints,
            "training_started_times": 1,
            "training_epochs_started": max_epochs,
            "training_epochs_ended": max_epochs,
            "training_workloads_ended": workload_steps,
            "trial_shutdowns": 1,
        }

        assert trial.legacy_counter.__dict__ == {"legacy_on_training_epochs_start_calls": 2}

    def checkpoint_and_check_metrics(
        self,
        trial_class: pytorch_onevar_model.OneVarTrial,
        hparams: typing.Dict,
        tmp_path: pathlib.Path,
        steps: typing.Tuple[int, int] = (1, 1),
    ) -> typing.Tuple[
        typing.Sequence[typing.Dict[str, typing.Any]], typing.Sequence[typing.Dict[str, typing.Any]]
    ]:
        checkpoint_dir = str(tmp_path.joinpath("checkpoint"))
        training_metrics = {"A": [], "B": []}
        validation_metrics = {"A": [], "B": []}

        # Trial A: train some batches and checkpoint
        trial_A, trial_controller_A = create_trial_and_trial_controller(
            trial_class=trial_class,
            hparams=hparams,
            trial_seed=self.trial_seed,
            max_batches=steps[0],
            min_validation_batches=steps[0],
            min_checkpoint_batches=steps[0],
            checkpoint_dir=checkpoint_dir,
        )

        trial_controller_A.run()

        metrics_callback = trial_A.metrics_callback
        checkpoint_callback = trial_A.checkpoint_callback

        training_metrics["A"] = metrics_callback.training_metrics
        assert (
            len(training_metrics["A"]) == steps[0]
        ), "training metrics did not match expected length"
        validation_metrics["A"] = metrics_callback.validation_metrics

        assert len(checkpoint_callback.uuids) == 1, "trial did not return a checkpoint UUID"

        # Trial A: restore from checkpoint and train
        trial_A, trial_controller_A = create_trial_and_trial_controller(
            trial_class=trial_class,
            hparams=hparams,
            trial_seed=self.trial_seed,
            max_batches=steps[0] + steps[1],
            min_validation_batches=steps[1],
            min_checkpoint_batches=sys.maxsize,
            checkpoint_dir=checkpoint_dir,
            latest_checkpoint=checkpoint_callback.uuids[0],
            steps_completed=trial_controller_A.state.batches_trained,
        )
        trial_controller_A.run()

        metrics_callback = trial_A.metrics_callback
        training_metrics["A"] += metrics_callback.training_metrics
        validation_metrics["A"] += metrics_callback.validation_metrics

        assert (
            len(training_metrics["A"]) == steps[0] + steps[1]
        ), "training metrics returned did not match expected length"

        # Trial B: run for some steps
        trial_B, trial_controller_B = create_trial_and_trial_controller(
            trial_class=trial_class,
            hparams=hparams,
            trial_seed=self.trial_seed,
            max_batches=steps[0] + steps[1],
            min_validation_batches=steps[0],
            min_checkpoint_batches=sys.maxsize,
            checkpoint_dir=checkpoint_dir,
        )
        trial_controller_B.run()

        metrics_callback = trial_B.metrics_callback

        training_metrics["B"] = metrics_callback.training_metrics
        validation_metrics["B"] = metrics_callback.validation_metrics

        for A, B in zip(training_metrics["A"], training_metrics["B"]):
            utils.assert_equivalent_metrics(A, B)

        for A, B in zip(validation_metrics["A"], validation_metrics["B"]):
            utils.assert_equivalent_metrics(A, B)

        return (training_metrics["A"], training_metrics["B"])

<<<<<<< HEAD
    def train_and_checkpoint(
        self,
        hparams: typing.Dict,
        trial_class: pytorch.PyTorchTrial,
        tmp_path: pathlib.Path,
        exp_config: typing.Dict,
        steps: typing.Tuple[int, int] = (1, 1),
    ) -> None:
        checkpoint_dir = str(tmp_path.joinpath("checkpoint"))

        # Trial A: train 100 batches and checkpoint
        trial_A, trial_controller_A = create_trial_and_trial_controller(
            trial_class=trial_class,
            hparams=hparams,
            trial_seed=self.trial_seed,
            exp_config=exp_config,
            max_batches=steps[0],
            min_validation_batches=steps[0],
            min_checkpoint_batches=steps[0],
            checkpoint_dir=checkpoint_dir,
            expose_gpus=True,
        )

        trial_controller_A.run()

        assert len(os.listdir(checkpoint_dir)) == 1, "trial did not create a checkpoint"

        # Trial B: restore from checkpoint and train for 100 more batches
        trial_B, trial_controller_B = create_trial_and_trial_controller(
            trial_class=trial_class,
            hparams=hparams,
            trial_seed=self.trial_seed,
            exp_config=exp_config,
            max_batches=steps[0] + steps[1],
            min_validation_batches=steps[1],
            min_checkpoint_batches=sys.maxsize,
            checkpoint_dir=checkpoint_dir,
            latest_checkpoint=os.listdir(checkpoint_dir)[0],
            steps_completed=trial_controller_A.state.batches_trained,
            expose_gpus=True,
        )
        trial_controller_B.run()

        assert len(os.listdir(checkpoint_dir)) == 2, "trial did not create a checkpoint"
=======
    def test_trial_validation_checkpointing(self):
        trial, controller = create_trial_and_trial_controller(
            trial_class=pytorch_onevar_model.OneVarTrial,
            hparams=self.hparams,
            trial_seed=self.trial_seed,
            max_batches=100,
        )

        # Checkpoint only if the following conditions are met:
        # - the checkpoint is not current
        # - the best validation metric returned is better per smaller_is_better
        checkpoint_conditions = [
            {
                "checkpoint_is_current": False,
                "best_validation": float("inf"),
                "smaller_is_better": True,
                "checkpoint": True,
            },
            {
                "checkpoint_is_current": False,
                "best_validation": float("-inf"),
                "smaller_is_better": False,
                "checkpoint": True,
            },
            {
                "checkpoint_is_current": False,
                "best_validation": sys.maxsize,
                "smaller_is_better": False,
                "checkpoint": False,
            },
            {
                "checkpoint_is_current": True,
                "best_validation": sys.maxsize,
                "smaller_is_better": False,
                "checkpoint": False,
            },
        ]
        for checkpoint_condition in checkpoint_conditions:
            controller.smaller_is_better = checkpoint_condition["smaller_is_better"]
            controller._checkpoint_is_current = mock.MagicMock(
                return_value=checkpoint_condition["checkpoint_is_current"]
            )
            controller.core_context.train.get_experiment_best_validation = mock.MagicMock(
                return_value=checkpoint_condition["best_validation"]
            )
            controller._checkpoint = mock.MagicMock()
            controller._validate(det.core.DummySearcherOperation(length=100, is_chief=True))
            controller.core_context.train.get_experiment_best_validation.assert_called_once()
            if checkpoint_condition["checkpoint"]:
                controller._checkpoint.assert_called_once()
            controller.core_context.train.get_experiment_best_validation.reset_mock()
            controller._checkpoint.reset_mock()
>>>>>>> fbfefee4

    @pytest.mark.parametrize(
        "ckpt",
        [
            "0.20.0-pytorch",
        ],
    )
    def test_legacy_checkpoint_loading(self, ckpt: str):
        """
        This test exists to validate the checkpoint load path from older checkpoints into
        post-Trainer API checkpoints. Trainer API deprecated workload_sequencer.pkl and
        replaced it with trial_state.pkl. It can be deleted some time after Trainer API release.
        """
        checkpoint_dir = os.path.join(utils.fixtures_path("ancient-checkpoints"), f"{ckpt}")
        trial, trial_controller = create_trial_and_trial_controller(
            trial_class=pytorch_onevar_model.OneVarTrial,
            hparams={"dataloader_type": "determined", "global_batch_size": 16},
            trial_seed=0,
            max_batches=1,
            min_validation_batches=1,
            min_checkpoint_batches=1,
            checkpoint_dir=checkpoint_dir,
        )

        # Manually set trial ID to match checkpoint.
        trial_controller.trial_id = 1

        # Load checkpoint.
        trial_controller._load(pathlib.Path(checkpoint_dir))

        # Verify checkpoint loaded state.
        state = trial_controller.state
        assert state.trial_id == 1, "trial_id does not match"
        assert state.last_ckpt == 1, "last_ckpt does not match"
        assert state.step_id == 1, "step_id does not match"
        assert state.last_val == 0, "last_val does not match"
        assert state.batches_trained == 1, "batches_trained does not match"
        assert state.epochs_trained == 0, "epochs_trained does not match"

    @pytest.mark.gpu
    @pytest.mark.parametrize("aggregation_frequency", [1, 4])
    def test_pytorch_11_const(self, aggregation_frequency: int, tmp_path: pathlib.Path):
        checkpoint_dir = str(tmp_path.joinpath("checkpoint"))

        config = utils.load_config(utils.tutorials_path("mnist_pytorch/const.yaml"))
        hparams = config["hyperparameters"]

        exp_config = utils.make_default_exp_config(
            hparams,
            scheduling_unit=1,
            searcher_metric="validation_loss",
            checkpoint_dir=checkpoint_dir,
        )
        exp_config.update(config)
        exp_config["optimizations"] = {"aggregation_frequency": aggregation_frequency}

        example_path = utils.tutorials_path("mnist_pytorch/model_def.py")
        trial_module = utils.import_module("MNistTrial", example_path)
        trial_class = getattr(trial_module, "MNistTrial")  # noqa: B009
        trial_class._searcher_metric = "validation_loss"

        self.train_and_checkpoint(
            trial_class=trial_class,
            hparams=hparams,
            tmp_path=tmp_path,
            exp_config=exp_config,
            steps=(1, 1),
        )

    @pytest.mark.gpu
    @pytest.mark.parametrize("api_style", ["apex", "auto", "manual"])
    def test_pytorch_const_with_amp(self, api_style: str, tmp_path: pathlib.Path):
        checkpoint_dir = str(tmp_path.joinpath("checkpoint"))
        config = utils.load_config(utils.fixtures_path("pytorch_amp/" + api_style + "_amp.yaml"))
        hparams = config["hyperparameters"]

        exp_config = utils.make_default_exp_config(
            hparams,
            scheduling_unit=1,
            searcher_metric="validation_loss",
            checkpoint_dir=checkpoint_dir,
        )
        exp_config.update(config)

        module_names = {
            "apex": "MNistApexAMPTrial",
            "auto": "MNistAutoAMPTrial",
            "manual": "MNistManualAMPTrial",
        }

        example_filename = api_style + "_amp_model_def.py"
        example_path = utils.fixtures_path(os.path.join("pytorch_amp", example_filename))
        trial_module = utils.import_module(module_names[api_style], example_path)
        trial_class = getattr(trial_module, module_names[api_style])
        trial_class._searcher_metric = "validation_loss"

        self.train_and_checkpoint(
            trial_class=trial_class,
            hparams=hparams,
            tmp_path=tmp_path,
            exp_config=exp_config,
            steps=(1, 1),
        )


@pytest.mark.pytorch
@pytest.mark.parametrize(
    "ckpt,istrial,trial_spec,trial_kwargs",
    [
        ("0.13.13-pytorch-old", False, None, {}),
        ("0.13.13-pytorch-flex", True, None, {}),
        ("0.17.6-pytorch", True, None, {}),
        ("0.17.7-pytorch", True, None, {}),
        ("0.20.0-pytorch", True, None, {}),
        ("0.21.0-pytorch", True, None, {"lr": 0.001}),
        ("0.21.0-pytorch-main", True, "train:OneVarPytorchTrial", {"lr": 0.001}),
        # Test overriding the class even when the class is auto-importable:
        ("0.21.0-pytorch", True, "model_def:OneVarPytorchTrial", {"lr": 0.001}),
    ],
)
def test_trial_checkpoint_loading(
    ckpt: str,
    istrial: bool,
    trial_spec: typing.Optional[str],
    trial_kwargs: typing.Dict[str, typing.Any],
):
    checkpoint_dir = os.path.join(utils.fixtures_path("ancient-checkpoints"), f"{ckpt}")
    trial_class = None
    if trial_spec:
        with det.import_from_path(os.path.join(checkpoint_dir, "code")):
            file, cls = trial_spec.split(":")
            module = importlib.import_module(file)
            trial_class = getattr(module, cls)
    trial = pytorch.load_trial_from_checkpoint_path(
        checkpoint_dir,
        trial_class=trial_class,
        trial_kwargs=trial_kwargs,
        torch_load_kwargs={"map_location": "cpu"},
    )
    if istrial:
        assert isinstance(trial, pytorch.PyTorchTrial), type(trial)
    else:
        assert isinstance(trial, torch.nn.Module), type(trial)


def amp_metrics_test(trial_class, training_metrics, agg_freq=1):
    loss_prev = None
    GROWTH_INTERVAL = trial_class._growth_interval
    MIN_SCALED_LOSS_TO_REDUCE_SCALE = 32760
    growth_countdown = GROWTH_INTERVAL
    # Only attempt assertions up to and including the penultimate batch, because
    #  we may not have the updated scale from the final batch.
    for idx, (metrics, next_metrics) in enumerate(zip(training_metrics[:-1], training_metrics[1:])):
        if (idx + 1) % agg_freq != 0:
            # Only test batches which land on aggregation_frequency boundaries.
            continue
        # Because the scaler is updated during the optimizer step, which occurs after training from
        #  a batch, the metrics dictionary may not have the updated scale, but we can get it
        #  from the next step.
        scale = next_metrics["scale_before"]
        if "scale" in metrics:
            # In cases where we do know the scale immediately after it's updated, we might as well
            #  do this check. If this fails, something is very wrong.
            assert metrics["scale"] == scale, "scale is inconsistent between batches"
        else:
            metrics["scale"] = scale
        loss = metrics["loss"]
        scale_before = metrics["scale_before"]
        scaled_loss = loss * scale_before
        scale = metrics["scale"]
        growth_countdown -= 1
        if scaled_loss >= MIN_SCALED_LOSS_TO_REDUCE_SCALE:
            assert scale < scale_before, (
                f"scale was expected to reduce from {scale_before} but did not "
                f"(scaled_loss={scaled_loss} >= {MIN_SCALED_LOSS_TO_REDUCE_SCALE})) "
            )
            growth_countdown = GROWTH_INTERVAL
        elif growth_countdown == 0:
            assert scale > scale_before, (
                f"scale was expected to grow but did not " f"(growth_countdown={growth_countdown}) "
            )
            growth_countdown = GROWTH_INTERVAL
        else:
            assert scale == scale_before, (
                f"scale changed from {scale_before} to {scale} but not when expected "
                f"(growth_countdown={growth_countdown}) "
                f"(scaled_loss={scaled_loss} < {MIN_SCALED_LOSS_TO_REDUCE_SCALE})) "
            )
            # Check the accuracy of the gradient change.
            metric_keyname_pairs = [("loss", "loss_exp"), ("w_after", "w_exp")]
            if metrics["stage"] in ["small", "zero"]:
                metric_keyname_pairs.append(("w_before", "w_after"))
            trial_class.check_batch_metrics(
                metrics,
                idx,
                metric_keyname_pairs=metric_keyname_pairs,
                atol=1e-4,
            )
            if loss_prev is not None and metrics["stage"] == "one":
                assert loss <= loss_prev, "loss was expected to decrease monotonically"
                loss_prev = loss


def create_trial_and_trial_controller(
    trial_class: pytorch.PyTorchTrial,
    hparams: typing.Dict,
    scheduling_unit: int = 1,
    trial_seed: int = None,
    exp_config: typing.Optional[typing.Dict] = None,
    checkpoint_dir: typing.Optional[str] = None,
    latest_checkpoint: typing.Optional[str] = None,
    steps_completed: int = 0,
    expose_gpus: bool = True,
    max_batches: int = 100,
    min_checkpoint_batches: int = sys.maxsize,
    min_validation_batches: int = sys.maxsize,
    aggregation_frequency: int = 1,
) -> typing.Tuple[pytorch.PyTorchTrial, pytorch._PyTorchTrialController]:
    assert issubclass(
        trial_class, pytorch.PyTorchTrial
    ), "pytorch test method called for non-pytorch trial"

    if not exp_config:
        assert hasattr(
            trial_class, "_searcher_metric"
        ), "Trial classes for unit tests should be annotated with a _searcher_metric attribute"
        searcher_metric = trial_class._searcher_metric
        exp_config = utils.make_default_exp_config(
            hparams, scheduling_unit, searcher_metric, checkpoint_dir=checkpoint_dir
        )

    if not trial_seed:
        trial_seed = random.randint(0, 1 << 31)

    checkpoint_dir = checkpoint_dir or "/tmp"
    with det.core._dummy_init(checkpoint_storage=checkpoint_dir) as core_context:
        core_context.train._trial_id = "1"
        distributed_backend = det._DistributedBackend()
        if expose_gpus:
            gpu_uuids = gpu.get_gpu_uuids()
        else:
            gpu_uuids = []

        pytorch._PyTorchTrialController.pre_execute_hook(trial_seed, distributed_backend)
        trial_context = pytorch.PyTorchTrialContext(
            core_context=core_context,
            trial_seed=trial_seed,
            hparams=hparams,
            slots_per_trial=1,
            num_gpus=len(gpu_uuids),
            exp_conf=exp_config,
            aggregation_frequency=aggregation_frequency,
            steps_completed=steps_completed,
            managed_training=True,  # this must be True to put model on GPU
            debug_enabled=False,
        )
        trial_context._set_default_gradient_compression(False)
        trial_context._set_default_average_aggregated_gradients(True)
        trial_inst = trial_class(trial_context)

        trial_controller = pytorch._PyTorchTrialController(
            trial_inst=trial_inst,
            context=trial_context,
            max_length=pytorch.Batch(max_batches),
            checkpoint_period=pytorch.Batch(min_checkpoint_batches),
            validation_period=pytorch.Batch(min_validation_batches),
            searcher_metric_name=trial_class._searcher_metric,
            reporting_period=pytorch.Batch(scheduling_unit),
            local_training=True,
            latest_checkpoint=latest_checkpoint,
            steps_completed=steps_completed,
            smaller_is_better=bool(exp_config["searcher"]["smaller_is_better"]),
            test_mode=False,
            checkpoint_policy=exp_config["checkpoint_policy"],
            step_zero_validation=bool(exp_config["perform_initial_validation"]),
            det_profiler=None,
            global_batch_size=None,
        )

        trial_controller._set_data_loaders()
        trial_controller.training_iterator = iter(trial_controller.training_loader)
        return trial_inst, trial_controller<|MERGE_RESOLUTION|>--- conflicted
+++ resolved
@@ -925,7 +925,6 @@
 
         return (training_metrics["A"], training_metrics["B"])
 
-<<<<<<< HEAD
     def train_and_checkpoint(
         self,
         hparams: typing.Dict,
@@ -970,7 +969,7 @@
         trial_controller_B.run()
 
         assert len(os.listdir(checkpoint_dir)) == 2, "trial did not create a checkpoint"
-=======
+
     def test_trial_validation_checkpointing(self):
         trial, controller = create_trial_and_trial_controller(
             trial_class=pytorch_onevar_model.OneVarTrial,
@@ -1023,7 +1022,6 @@
                 controller._checkpoint.assert_called_once()
             controller.core_context.train.get_experiment_best_validation.reset_mock()
             controller._checkpoint.reset_mock()
->>>>>>> fbfefee4
 
     @pytest.mark.parametrize(
         "ckpt",
