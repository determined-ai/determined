# In this stage, we perform a hyperparameter search to search for optimal model parameters. You should expect to see a graph in the WebUI
# showing the various trials initiated by the Adaptive ASHA hyperparameter search algorithm.

from __future__ import print_function

import argparse
import pathlib

import torch
import torch.nn as nn
import torch.nn.functional as F
import torch.optim as optim
from torch.optim.lr_scheduler import StepLR
from torchvision import datasets, transforms

import determined as det


class Net(nn.Module):
    # NEW: Add hparams to __init__.
    def __init__(self, hparams):
        # NEW: Read hyperparameters provided for this trial.
        super(Net, self).__init__()
        self.conv1 = nn.Conv2d(1, hparams["n_filters1"], 3, 1)
        self.conv2 = nn.Conv2d(hparams["n_filters1"], hparams["n_filters2"], 3, 1)
        self.dropout1 = nn.Dropout(hparams["dropout1"])
        self.dropout2 = nn.Dropout(hparams["dropout2"])
        self.fc1 = nn.Linear(144 * hparams["n_filters2"], 128)
        self.fc2 = nn.Linear(128, 10)

    def forward(self, x):
        x = self.conv1(x)
        x = F.relu(x)
        x = self.conv2(x)
        x = F.relu(x)
        x = F.max_pool2d(x, 2)
        x = self.dropout1(x)
        x = torch.flatten(x, 1)
        x = self.fc1(x)
        x = F.relu(x)
        x = self.dropout2(x)
        x = self.fc2(x)
        output = F.log_softmax(x, dim=1)
        return output


# NEW: Modify function header to include op for reporting training progress to master.
def train(args, model, device, train_loader, optimizer, core_context, epoch_idx, op):
    model.train()
    for batch_idx, (data, target) in enumerate(train_loader):
        data, target = data.to(device), target.to(device)
        optimizer.zero_grad()
        output = model(data)
        loss = F.nll_loss(output, target)
        loss.backward()
        optimizer.step()
        if (batch_idx + 1) % args.log_interval == 0:
            print(
                "Train Epoch: {} [{}/{} ({:.0f}%)]\tLoss: {:.6f}".format(
                    epoch_idx,
                    batch_idx * len(data),
                    len(train_loader.dataset),
                    100.0 * batch_idx / len(train_loader),
                    loss.item(),
                )
            )

            core_context.train.report_training_metrics(
                steps_completed=(batch_idx + 1) + epoch_idx * len(train_loader),
                metrics={"train_loss": loss.item()},
            )

            if args.dry_run:
                break

    # NEW: Report progress once in a while.
    op.report_progress(epoch_idx)


# NEW: Modify function header to include op for reporting training progress to master and return test loss.
def test(args, model, device, test_loader, core_context, steps_completed, op) -> int:
    model.eval()
    test_loss = 0
    correct = 0
    with torch.no_grad():
        for data, target in test_loader:
            data, target = data.to(device), target.to(device)
            output = model(data)
            test_loss += F.nll_loss(output, target, reduction="sum").item()  # sum up batch loss
            pred = output.argmax(dim=1, keepdim=True)  # get the index of the max log-probability
            correct += pred.eq(target.view_as(pred)).sum().item()

    test_loss /= len(test_loader.dataset)

    print(
        "\nTest set: Average loss: {:.4f}, Accuracy: {}/{} ({:.0f}%)\n".format(
            test_loss, correct, len(test_loader.dataset), 100.0 * correct / len(test_loader.dataset)
        )
    )

    core_context.train.report_validation_metrics(
        steps_completed=steps_completed,
        metrics={"test_loss": test_loss},
    )

    # NEW: Return test_loss.
    return test_loss


def load_state(checkpoint_directory, trial_id):
    checkpoint_directory = pathlib.Path(checkpoint_directory)

    with checkpoint_directory.joinpath("checkpoint.pt").open("rb") as f:
        model = torch.load(f)
    with checkpoint_directory.joinpath("state").open("r") as f:
        epochs_completed, ckpt_trial_id = [int(field) for field in f.read().split(",")]

    # If trial ID does not match our current trial ID, we'll ignore epochs
    # completed and start training from epoch_idx = 0
    if ckpt_trial_id != trial_id:
        epochs_completed = 0

    return model, epochs_completed


def main(core_context):
    # Training settings
    parser = argparse.ArgumentParser(description="PyTorch MNIST Example")
    parser.add_argument(
        "--batch-size",
        type=int,
        default=64,
        metavar="N",
        help="input batch size for training (default: 64)",
    )
    parser.add_argument(
        "--test-batch-size",
        type=int,
        default=1000,
        metavar="N",
        help="input batch size for testing (default: 1000)",
    )
    parser.add_argument(
        "--epochs",
        type=int,
        default=14,
        metavar="N",
        help="number of epochs to train (default: 14)",
    )
    parser.add_argument(
        "--lr", type=float, default=1.0, metavar="LR", help="learning rate (default: 1.0)"
    )
    parser.add_argument(
        "--gamma",
        type=float,
        default=0.7,
        metavar="M",
        help="Learning rate step gamma (default: 0.7)",
    )
    parser.add_argument(
        "--no-cuda", action="store_true", default=False, help="disables CUDA training"
    )
    parser.add_argument(
        "--no-mps", action="store_true", default=True, help="disables macOS GPU training"
    )
    parser.add_argument(
        "--dry-run", action="store_true", default=False, help="quickly check a single pass"
    )
    parser.add_argument("--seed", type=int, default=1, metavar="S", help="random seed (default: 1)")
    parser.add_argument(
        "--log-interval",
        type=int,
        default=100,
        metavar="N",
        help="how many batches to wait before logging training status",
    )

    args = parser.parse_args()
    use_cuda = not args.no_cuda and torch.cuda.is_available()
    use_mps = not args.no_mps and torch.backends.mps.is_available()

    info = det.get_cluster_info()
    assert info is not None, "this example only runs on-cluster"
    latest_checkpoint = info.latest_checkpoint
    if latest_checkpoint is None:
        epochs_completed = 0
    else:
        with core_context.checkpoint.restore_path(latest_checkpoint) as path:
            model, epochs_completed = load_state(path, info.trial.trial_id)

    torch.manual_seed(args.seed)

    if use_cuda:
        device = torch.device("cuda")
    elif use_mps:
        device = torch.device("mps")
    else:
        device = torch.device("cpu")

    train_kwargs = {"batch_size": args.batch_size}
    test_kwargs = {"batch_size": args.test_batch_size}
    if use_cuda:
        cuda_kwargs = {"num_workers": 1, "pin_memory": True, "shuffle": True}
        train_kwargs.update(cuda_kwargs)
        test_kwargs.update(cuda_kwargs)

    transform = transforms.Compose(
        [transforms.ToTensor(), transforms.Normalize((0.1307,), (0.3081,))]
    )
    dataset1 = datasets.MNIST("../data", train=True, download=True, transform=transform)
    dataset2 = datasets.MNIST("../data", train=False, transform=transform)
    train_loader = torch.utils.data.DataLoader(dataset1, **train_kwargs)
    test_loader = torch.utils.data.DataLoader(dataset2, **test_kwargs)

    # NEW: Get hparams chosen for this trial from cluster info object.
    hparams = info.trial.hparams

    # NEW: Pass relevant hparams to model and optimizer.
    model = Net(hparams).to(device)
    optimizer = optim.Adadelta(model.parameters(), lr=hparams["learning_rate"])

    scheduler = StepLR(optimizer, step_size=1, gamma=args.gamma)

    # NEW: Iterate through the core_context.searcher.operations() to decide how long to train for.
    # Start with the number of epochs completed, in case of pausing and resuming the experiment.
    epoch_idx = epochs_completed
    last_checkpoint_batch = None

    for op in core_context.searcher.operations():
        # NEW: Use a while loop for easier accounting of absolute lengths.
        while epoch_idx < op.length:
<<<<<<< HEAD

=======
>>>>>>> 5658c0c7
            # NEW: Pass op into train() and test().
            train(args, model, device, train_loader, optimizer, core_context, epoch_idx, op)
            epochs_completed = epoch_idx + 1
            steps_completed = epochs_completed * len(train_loader)
            test_loss = test(args, model, device, test_loader, core_context, steps_completed, op)

            scheduler.step()

            checkpoint_metadata_dict = {
                "steps_completed": steps_completed,
            }

            epoch_idx += 1

            with core_context.checkpoint.store_path(checkpoint_metadata_dict) as (path, storage_id):
                torch.save(model.state_dict(), path / "checkpoint.pt")
                with path.joinpath("state").open("w") as f:
                    f.write(f"{epochs_completed},{info.trial.trial_id}")

            if core_context.preempt.should_preempt():
                return

        # NEW: After training for each op, validate and report the searcher metric to the master.
        op.report_completed(test_loss)


if __name__ == "__main__":
    with det.core.init() as core_context:
        main(core_context=core_context)<|MERGE_RESOLUTION|>--- conflicted
+++ resolved
@@ -229,10 +229,6 @@
     for op in core_context.searcher.operations():
         # NEW: Use a while loop for easier accounting of absolute lengths.
         while epoch_idx < op.length:
-<<<<<<< HEAD
-
-=======
->>>>>>> 5658c0c7
             # NEW: Pass op into train() and test().
             train(args, model, device, train_loader, optimizer, core_context, epoch_idx, op)
             epochs_completed = epoch_idx + 1
