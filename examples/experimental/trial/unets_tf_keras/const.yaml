--- conflicted
+++ resolved
@@ -15,19 +15,12 @@
 searcher:
   name: single
   metric: val_accuracy
-<<<<<<< HEAD
-  smaller_is_better: false 
-  max_length: 
-    epochs: 20
+  smaller_is_better: false
+  max_length:
+    batches: 1140
 
 min_validation_period:
-  epochs: 1
-=======
-  smaller_is_better: false
-  max_steps: 20 
-
-min_validation_period: 1
->>>>>>> abcbe174
+  batches: 57
 entrypoint: model_def:UNetsTrial
 batches_per_step: 57
 environment:
