--- conflicted
+++ resolved
@@ -38,15 +38,10 @@
         },
         "searcher": {
             "name": "single",
-<<<<<<< HEAD
-            "metric": "validation_error",
+            "metric": "validation_loss",
             "max_length": {
                 "batches": 2000,
             },
-=======
-            "metric": "validation_loss",
-            "max_steps": 20,
->>>>>>> 01ccd120
             "smaller_is_better": True,
         },
     }
