--- conflicted
+++ resolved
@@ -5,19 +5,12 @@
 | Example                                                       | Dataset          | Framework             |
 |:-------------------------------------------------------------:|:----------------:|:---------------------:|
 | [mnist\_pytorch](tutorials/mnist_pytorch)                     | MNIST            | PyTorch               |
-<<<<<<< HEAD
-| [fashion\_mnist\_tf\_keras](tutorials/fashion_mnist_tf_keras) | Fashion MNIST    | TensorFlow (tf.keras) |
-| [core\_api](tutorials/core_api)                               | Core API         | -                     |
-=======
-| [imagenet\_pytorch](tutorials/imagenet_pytorch)               | ImageNet PyTorch | PyTorch               |
->>>>>>> aaea92cc
 
 ## Computer Vision
 
 | Example                                                                      | Dataset                      | Framework                                |
 |:----------------------------------------------------------------------------:|:----------------------------:|:----------------------------------------:|
 | [cifar10\_pytorch\_inference](computer_vision/cifar10_pytorch_inference)     | CIFAR-10                     | PyTorch                                  |
-| [mmdetection\_pytorch](computer_vision/mmdetection_pytorch)                  | COCO                         | PyTorch                                  |
 | [cifar10\_tf\_keras](computer_vision/cifar10_tf_keras)                       | CIFAR-10                     | TensorFlow (tf.keras)                    |
 
 ## Diffusion
@@ -25,11 +18,3 @@
 |                                        Example                                        |  Dataset  | Framework |
 |:-------------------------------------------------------------------------------------:|:---------:|:---------:|
 | [textual\_inversion\_stable\_diffusion](diffusion/textual_inversion_stable_diffusion) | det_logos |  PyTorch  |
-
-## Generative Adversarial Networks (GAN)
-
-| Example                                       | Dataset          | Framework             |
-|:---------------------------------------------:|:----------------:|:---------------------:|
-| [dc\_gan\_tf\_keras](gan/dcgan_tf_keras)      | MNIST            | TensorFlow (tf.keras) |
-| [gan\_mnist\_pytorch](gan/gan_mnist_pytorch)  | MNIST            | PyTorch               |
-| [pix2pix\_tf\_keras](gan/pix2pix_tf_keras)    | pix2pix          | TensorFlow (tf.keras) |