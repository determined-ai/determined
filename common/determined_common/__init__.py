import warnings

from determined.common import *  # noqa
from .__version__ import __version__

<<<<<<< HEAD
warnings.warn(  # noqa: B028
    "determined_common package is deprecated, please use determined.common instead.", FutureWarning
=======
warnings.warn(
    "determined_common package is deprecated, please use determined.common instead.",
    FutureWarning,
    stacklevel=2,
>>>>>>> 923f94da
)<|MERGE_RESOLUTION|>--- conflicted
+++ resolved
@@ -3,13 +3,9 @@
 from determined.common import *  # noqa
 from .__version__ import __version__
 
-<<<<<<< HEAD
-warnings.warn(  # noqa: B028
-    "determined_common package is deprecated, please use determined.common instead.", FutureWarning
-=======
+
 warnings.warn(
     "determined_common package is deprecated, please use determined.common instead.",
     FutureWarning,
     stacklevel=2,
->>>>>>> 923f94da
 )