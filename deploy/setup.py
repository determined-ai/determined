--- conflicted
+++ resolved
@@ -2,11 +2,7 @@
 
 setup(
     name="determined-deploy",
-<<<<<<< HEAD
-    version="0.20.2-dev0",
-=======
     version="0.21.1-dev0",
->>>>>>> 3f8bfee8
     author="Determined AI",
     author_email="hello@determined.ai",
     url="https://determined.ai/",
@@ -17,10 +13,6 @@
     packages=find_packages(exclude=["*.tests", "*.tests.*", "tests.*", "tests"]),
     python_requires=">=3.6",
     install_requires=[
-<<<<<<< HEAD
-        "determined==0.20.2-dev0",
-=======
         "determined==0.21.1-dev0",
->>>>>>> 3f8bfee8
     ],
 )