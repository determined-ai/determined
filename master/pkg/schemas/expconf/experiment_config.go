--- conflicted
+++ resolved
@@ -210,16 +210,6 @@
 	// Slots is used by commands while trials use SlotsPerTrial.
 	RawSlots *int `json:"slots,omitempty"`
 
-<<<<<<< HEAD
-	RawMustFitSingleNode *bool    `json:"is_single_node"`
-	RawMaxSlots          *int     `json:"max_slots"`
-	RawSlotsPerTrial     *int     `json:"slots_per_trial"`
-	RawWeight            *float64 `json:"weight"`
-	RawNativeParallel    *bool    `json:"native_parallel,omitempty"`
-	RawShmSize           *int     `json:"shm_size"`
-	RawResourcePool      *string  `json:"resource_pool"`
-	RawPriority          *int     `json:"priority"`
-=======
 	RawMaxSlots       *int     `json:"max_slots"`
 	RawSlotsPerTrial  *int     `json:"slots_per_trial"`
 	RawWeight         *float64 `json:"weight"`
@@ -228,7 +218,6 @@
 	RawResourcePool   *string  `json:"resource_pool"`
 	RawPriority       *int     `json:"priority"`
 	RawIsSingleNode   *bool    `json:"is_single_node"`
->>>>>>> 719169a3
 
 	RawDevices DevicesConfigV0 `json:"devices"`
 }
