package tasks

import (
	"archive/tar"
	"encoding/json"

	"github.com/determined-ai/determined/master/pkg/archive"
	"github.com/determined-ai/determined/master/pkg/cproto"
	"github.com/determined-ai/determined/master/pkg/etc"
	"github.com/determined-ai/determined/master/pkg/model"
	"github.com/determined-ai/determined/master/pkg/ssh"
)

// genericCommandSpecMetadata is GenericCommandSpec.Metadata.
type genericCommandSpecMetadata struct {
<<<<<<< HEAD
	PrivateKey    *string `json:"privateKey"`
	PublicKey     *string `json:"publicKey"`
	ExperimentIDs []int32 `json:"experiment_ids"`
	TrialIDs      []int32 `json:"trial_ids"`
	// CHAT: we want this to be part of the command snapshot that gets persisted.
	WorkspaceID model.AccessScopeID `json:"workspace_id"`
=======
	PrivateKey    *string             `json:"privateKey"`
	PublicKey     *string             `json:"publicKey"`
	ExperimentIDs []int32             `json:"experiment_ids"`
	TrialIDs      []int32             `json:"trial_ids"`
	WorkspaceID   model.AccessScopeID `json:"workspace_id"`
>>>>>>> 6fc4d77a
}

// MarshalToMap converts typed struct into a map.
func (metadata *genericCommandSpecMetadata) MarshalToMap() (map[string]interface{}, error) {
	data, err := json.Marshal(metadata)
	if err != nil {
		return nil, err
	}

	result := make(map[string]interface{})

	if err = json.Unmarshal(data, &result); err != nil {
		return nil, err
	}

	return result, nil
}

// GenericCommandSpec is a description of a task for running a command.
type GenericCommandSpec struct {
	Base TaskSpec // CHECK we can have workspace_id here.

	Config          model.CommandConfig
	UserFiles       archive.Archive
	AdditionalFiles archive.Archive
	Metadata        genericCommandSpecMetadata

	Keys *ssh.PrivateAndPublicKeys

	Port            *int
	ProxyTCP        bool
	Unauthenticated bool

	WatchProxyIdleTimeout  bool
	WatchRunnerIdleTimeout bool

	TaskType model.TaskType
}

// ToTaskSpec generates a TaskSpec.
func (s GenericCommandSpec) ToTaskSpec(keys *ssh.PrivateAndPublicKeys) TaskSpec {
	res := s.Base

	res.Environment = s.Config.Environment.ToExpconf()

	res.ResourcesConfig = s.Config.Resources.ToExpconf()

	res.PbsConfig = s.Config.Pbs

	res.SlurmConfig = s.Config.Slurm

	res.WorkDir = DefaultWorkDir
	if s.Config.WorkDir != nil {
		res.WorkDir = *s.Config.WorkDir
	}
	res.ResolveWorkDir()

	if keys != nil {
		s.AdditionalFiles = append(s.AdditionalFiles, archive.Archive{
			res.AgentUserGroup.OwnedArchiveItem(sshDir, nil, sshDirMode, tar.TypeDir),
			res.AgentUserGroup.OwnedArchiveItem(
				shellAuthorizedKeysFile, keys.PublicKey, 0o644, tar.TypeReg,
			),
			res.AgentUserGroup.OwnedArchiveItem(
				privKeyFile, keys.PrivateKey, privKeyMode, tar.TypeReg,
			),
			res.AgentUserGroup.OwnedArchiveItem(
				pubKeyFile, keys.PublicKey, pubKeyMode, tar.TypeReg,
			),
			res.AgentUserGroup.OwnedArchiveItem(
				sshdConfigFile,
				etc.MustStaticFile(etc.SSHDConfigResource),
				0o644,
				tar.TypeReg,
			),
		}...)
	}

	res.ExtraArchives = []cproto.RunArchive{
		wrapArchive(s.Base.AgentUserGroup.OwnArchive(s.UserFiles), res.WorkDir),
		wrapArchive(s.AdditionalFiles, rootDir),
	}

	res.Description = "cmd"

	res.Entrypoint = s.Config.Entrypoint

	res.Mounts = ToDockerMounts(s.Config.BindMounts.ToExpconf(), res.WorkDir)

	if shm := s.Config.Resources.ShmSize; shm != nil {
		res.ShmSize = int64(*shm)
	}

	res.TaskType = s.TaskType
	return res
}<|MERGE_RESOLUTION|>--- conflicted
+++ resolved
@@ -13,20 +13,11 @@
 
 // genericCommandSpecMetadata is GenericCommandSpec.Metadata.
 type genericCommandSpecMetadata struct {
-<<<<<<< HEAD
-	PrivateKey    *string `json:"privateKey"`
-	PublicKey     *string `json:"publicKey"`
-	ExperimentIDs []int32 `json:"experiment_ids"`
-	TrialIDs      []int32 `json:"trial_ids"`
-	// CHAT: we want this to be part of the command snapshot that gets persisted.
-	WorkspaceID model.AccessScopeID `json:"workspace_id"`
-=======
 	PrivateKey    *string             `json:"privateKey"`
 	PublicKey     *string             `json:"publicKey"`
 	ExperimentIDs []int32             `json:"experiment_ids"`
 	TrialIDs      []int32             `json:"trial_ids"`
 	WorkspaceID   model.AccessScopeID `json:"workspace_id"`
->>>>>>> 6fc4d77a
 }
 
 // MarshalToMap converts typed struct into a map.
