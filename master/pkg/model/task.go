--- conflicted
+++ resolved
@@ -48,13 +48,10 @@
 	TaskTypeTensorboard TaskType = "TENSORBOARD"
 	// TaskTypeCheckpointGC is the "CHECKPOINT_GC" job type for the enum public.job_type in Postgres.
 	TaskTypeCheckpointGC TaskType = "CHECKPOINT_GC"
-<<<<<<< HEAD
 	// TaskTypeGeneric is the "GENERIC" job type for the enum public.job_type in Postgres.
 	TaskTypeGeneric TaskType = "GENERIC"
-=======
 	// GlobalAccessScopeID represents global permission access.
 	GlobalAccessScopeID AccessScopeID = 0
->>>>>>> 6206bde2
 )
 
 // TaskLogVersion is the version for our log-storing scheme. Useful because changing designs
