package model

import (
	"fmt"
	"strconv"
	"strings"
	"time"

	"github.com/sirupsen/logrus"

	"github.com/google/uuid"
	"github.com/uptrace/bun"
	"google.golang.org/protobuf/types/known/timestamppb"

	"github.com/determined-ai/determined/master/pkg/cproto"
	"github.com/determined-ai/determined/master/pkg/ptrs"
	"github.com/determined-ai/determined/master/pkg/tasklog"
	"github.com/determined-ai/determined/proto/pkg/apiv1"
	"github.com/determined-ai/determined/proto/pkg/logv1"
	"github.com/determined-ai/determined/proto/pkg/taskv1"
)

// TaskID is the unique ID of a task among all tasks.
type TaskID string

// NewTaskID returns a random, globally unique task ID.
func NewTaskID() TaskID {
	return TaskID(uuid.New().String())
}

// TaskType is the type of a task.
type TaskType string

func (a TaskID) String() string {
	return string(a)
}

const (
	// TaskTypeTrial is the "TRIAL" job type for the enum public.job_type in Postgres.
	TaskTypeTrial TaskType = "TRIAL"
	// TaskTypeNotebook is the "NOTEBOOK" job type for the enum public.job_type in Postgres.
	TaskTypeNotebook TaskType = "NOTEBOOK"
	// TaskTypeShell is the "SHELL" job type for the enum public.job_type in Postgres.
	TaskTypeShell TaskType = "SHELL"
	// TaskTypeCommand is the "COMMAND" job type for the enum public.job_type in Postgres.
	TaskTypeCommand TaskType = "COMMAND"
	// TaskTypeTensorboard is the "TENSORBOARD" task type for the enum.task_type in Postgres.
	TaskTypeTensorboard TaskType = "TENSORBOARD"
	// TaskTypeCheckpointGC is the "CHECKPOINT_GC" job type for the enum public.job_type in Postgres.
	TaskTypeCheckpointGC TaskType = "CHECKPOINT_GC"
	// TaskTypeGeneric is the "GENERIC" job type for the enum public.job_type in Postgres.
	TaskTypeGeneric TaskType = "GENERIC"
)

// TaskLogVersion is the version for our log-storing scheme. Useful because changing designs
// would involve either a really costly migration or versioning schemes and we pick the latter.
type TaskLogVersion int32

// CurrentTaskLogVersion describes the current scheme in which we store task
// logs. To avoid a migration that in some cases would be extremely
// costly, we record the log version so that we can just read old logs
// the old way and do the new however we please.
const (
	TaskLogVersion0       TaskLogVersion = 0
	TaskLogVersion1       TaskLogVersion = 1
	CurrentTaskLogVersion                = TaskLogVersion1
)

// Task is the model for a task in the database.
type Task struct {
	bun.BaseModel `bun:"table:tasks"`

	TaskID    TaskID     `db:"task_id" bun:"task_id,pk"`
	JobID     *JobID     `db:"job_id"`
	TaskType  TaskType   `db:"task_type"`
	StartTime time.Time  `db:"start_time"`
	EndTime   *time.Time `db:"end_time"`
	// LogVersion indicates how the logs were stored.
	LogVersion TaskLogVersion `db:"log_version"`

	// Relations.
<<<<<<< HEAD
	Job        *Job    `bun:"rel:belongs-to,join:job_id=job_id"`
	ForkedFrom *string `db:"forked_from"`
=======
	Job *Job `bun:"rel:belongs-to,join:job_id=job_id"`

	Config *string `db:"config"`
>>>>>>> 8f5d00f0
}

// AllocationID is the ID of an allocation of a task. It is usually of the form
// TaskID.allocation_number, maybe with some other metadata if different types of
// allocations run.
type AllocationID string

// NewAllocationID casts string ptr to AllocationID ptr.
func NewAllocationID(in *string) *AllocationID {
	if in == nil {
		return nil
	}
	return ptrs.Ptr(AllocationID(*in))
}

func (a AllocationID) String() string {
	return string(a)
}

// ToTaskID converts an AllocationID to its taskID.
func (a AllocationID) ToTaskID() TaskID {
	return TaskID(a[:strings.LastIndex(string(a), ".")])
}

// Allocation is the model for an allocation in the database.
type Allocation struct {
	bun.BaseModel `bun:"table:allocations"`

	AllocationID AllocationID     `db:"allocation_id" bun:"allocation_id,pk"`
	TaskID       TaskID           `db:"task_id" bun:"task_id,notnull"`
	Slots        int              `db:"slots" bun:"slots,notnull"`
	ResourcePool string           `db:"resource_pool" bun:"resource_pool,notnull"`
	StartTime    *time.Time       `db:"start_time" bun:"start_time"`
	EndTime      *time.Time       `db:"end_time" bun:"end_time"`
	State        *AllocationState `db:"state" bun:"state"`
	IsReady      *bool            `db:"is_ready" bun:"is_ready"`
	Ports        map[string]int   `db:"ports" bun:"ports,notnull"`
	// ProxyAddress stores the explicitly provided task-provided proxy address for resource
	// managers that do not supply us with it. Comes from `determined.exec.prep_container --proxy`.
	ProxyAddress *string `db:"proxy_address" bun:"proxy_address"`
	ExitReason   *string `db:"exit_reason" bun:"exit_reason"`
	ExitErr      *string `db:"exit_error" bun:"exit_error"`
	StatusCode   *int32  `db:"status_code" bun:"status_code"`
}

// AcceleratorData is the model for an allocation accelerator data in the database.
type AcceleratorData struct {
	bun.BaseModel `bun:"table:allocation_accelerators"`

	ContainerID      string       `db:"container_id" bun:"container_id"`
	AllocationID     AllocationID `db:"allocation_id" bun:"allocation_id,notnull"`
	NodeName         string       `db:"node_name" bun:"node_name,notnull"`
	AcceleratorType  string       `db:"accelerator_type" bun:"accelerator_type,notnull"`
	AcceleratorUuids []string     `db:"accelerator_uuids" bun:"accelerator_uuids,array"`
	ID               *int         `db:"id" bun:"id,pk,autoincrement"`
}

// AllocationState represents the current state of the task. Value indicates a partial ordering.
type AllocationState string

// TaskStats is the model for task stats in the database.
type TaskStats struct {
	AllocationID AllocationID
	EventType    string
	// ContainerID is sent by the agent. This won't always be present in the database
	// This is a weird table since sometimes it is one row per allocation
	// (like in record queued stats) and sometimes it is many per allocation like in
	// pulled time.
	ContainerID *cproto.ID
	StartTime   *time.Time
	EndTime     *time.Time
}

// ResourceAggregates is the model for resource_aggregates in the database.
type ResourceAggregates struct {
	Date            *time.Time
	AggregationType string
	AggregationKey  string
	Seconds         float32
}

const (
	// AllocationStatePending state denotes that the command is awaiting allocation.
	AllocationStatePending AllocationState = "PENDING"
	// AllocationStateWaiting state denotes that the command is waiting on data.
	AllocationStateWaiting AllocationState = "WAITING"
	// AllocationStateAssigned state denotes that the command has been assigned to an agent but has
	// not started yet.
	AllocationStateAssigned AllocationState = "ASSIGNED"
	// AllocationStatePulling state denotes that the command's base image is being pulled from the
	// Docker registry.
	AllocationStatePulling AllocationState = "PULLING"
	// AllocationStateStarting state denotes that the image has been pulled and the task is being
	// started, but the task is not ready yet.
	AllocationStateStarting AllocationState = "STARTING"
	// AllocationStateRunning state denotes that the service in the command is running.
	AllocationStateRunning AllocationState = "RUNNING"
	// AllocationStateTerminated state denotes that the command has exited or has been aborted.
	AllocationStateTerminated AllocationState = "TERMINATED"
	// AllocationStateTerminating state denotes that the command is terminating.
	AllocationStateTerminating AllocationState = "TERMINATING"
)

// MostProgressedAllocationState returns the further progressed state. E.G. a call
// with PENDING, PULLING and STARTING returns PULLING.
func MostProgressedAllocationState(states ...AllocationState) AllocationState {
	if len(states) == 0 {
		return AllocationStatePending
	}

	// Can't use taskv1.State_value[state] since in proto
	// "STATE_TERMINATING" > "STATE_TERMINATED"
	// while our model used to have
	// "STATE_TERMINATED" > "STATE_TERMINATING".
	statesToOrder := map[AllocationState]int{
		AllocationStatePending:     0,
		AllocationStateAssigned:    1,
		AllocationStatePulling:     2,
		AllocationStateStarting:    3,
		AllocationStateRunning:     4,
		AllocationStateWaiting:     5,
		AllocationStateTerminating: 6,
		AllocationStateTerminated:  7,
	}
	maxOrder, state := statesToOrder[states[0]], states[0]
	for _, s := range states {
		if order := statesToOrder[s]; order > maxOrder {
			maxOrder, state = order, s
		}
	}
	return state
}

// Proto returns the proto representation of the task state.
func (a AcceleratorData) Proto() *apiv1.AcceleratorData {
	return &apiv1.AcceleratorData{
		ContainerId:      a.ContainerID,
		AllocationId:     string(a.AllocationID),
		NodeName:         a.NodeName,
		AcceleratorType:  a.AcceleratorType,
		AcceleratorUuids: a.AcceleratorUuids,
	}
}

// Proto returns the proto representation of the task state.
func (s *AllocationState) Proto() taskv1.State {
	if s == nil {
		return taskv1.State_STATE_UNSPECIFIED
	}

	switch *s {
	case AllocationStateWaiting:
		return taskv1.State_STATE_WAITING
	case AllocationStatePulling:
		return taskv1.State_STATE_PULLING
	case AllocationStateStarting:
		return taskv1.State_STATE_STARTING
	case AllocationStateRunning:
		return taskv1.State_STATE_RUNNING
	case AllocationStateTerminating:
		return taskv1.State_STATE_TERMINATING
	case AllocationStateTerminated:
		return taskv1.State_STATE_TERMINATED
	default:
		return taskv1.State_STATE_UNSPECIFIED
	}
}

// Proto returns the proto representation of the allocation state.
func (a Allocation) Proto() *taskv1.Allocation {
	var startTime *string
	if a.StartTime != nil {
		startTime = ptrs.Ptr(a.StartTime.String())
	}

	var endTime *string
	if a.EndTime != nil {
		endTime = ptrs.Ptr(a.EndTime.String())
	}

	return &taskv1.Allocation{
		TaskId:       string(a.TaskID),
		IsReady:      a.IsReady,
		StartTime:    startTime,
		EndTime:      endTime,
		AllocationId: string(a.AllocationID),
		State:        a.State.Proto(),
		Slots:        int32(a.Slots),
		ExitReason:   a.ExitReason,
		StatusCode:   a.StatusCode,
	}
}

const (
	defaultTaskLogContainer = "UNKNOWN CONTAINER"
	defaultTaskLogTime      = "UNKNOWN TIME"

	// LogLevelTrace is the trace task log level.
	LogLevelTrace = tasklog.LogLevelTrace
	// LogLevelDebug is the debug task log level.
	LogLevelDebug = tasklog.LogLevelDebug
	// LogLevelInfo is the info task log level.
	LogLevelInfo = tasklog.LogLevelInfo
	// LogLevelWarning is the warn task log level.
	LogLevelWarning = tasklog.LogLevelWarning
	// LogLevelError is the error task log level.
	LogLevelError = tasklog.LogLevelError
	// LogLevelCritical is the critical task log level.
	LogLevelCritical = tasklog.LogLevelCritical
	// LogLevelUnspecified is the unspecified task log level.
	LogLevelUnspecified = tasklog.LogLevelUnspecified
)

// TaskLogLevelFromProto returns a task log level from its protobuf repr.
func TaskLogLevelFromProto(l logv1.LogLevel) string {
	switch l {
	case logv1.LogLevel_LOG_LEVEL_UNSPECIFIED:
		return LogLevelUnspecified
	case logv1.LogLevel_LOG_LEVEL_TRACE:
		return LogLevelTrace
	case logv1.LogLevel_LOG_LEVEL_DEBUG:
		return LogLevelDebug
	case logv1.LogLevel_LOG_LEVEL_INFO:
		return LogLevelInfo
	case logv1.LogLevel_LOG_LEVEL_WARNING:
		return LogLevelWarning
	case logv1.LogLevel_LOG_LEVEL_ERROR:
		return LogLevelError
	case logv1.LogLevel_LOG_LEVEL_CRITICAL:
		return LogLevelCritical
	default:
		return LogLevelUnspecified
	}
}

// TaskLogLevelToProto returns a protobuf task log level from its string repr.
func TaskLogLevelToProto(l string) logv1.LogLevel {
	switch l {
	case LogLevelTrace:
		return logv1.LogLevel_LOG_LEVEL_TRACE
	case LogLevelDebug:
		return logv1.LogLevel_LOG_LEVEL_DEBUG
	case LogLevelInfo:
		return logv1.LogLevel_LOG_LEVEL_INFO
	case LogLevelWarning:
		return logv1.LogLevel_LOG_LEVEL_WARNING
	case LogLevelError:
		return logv1.LogLevel_LOG_LEVEL_ERROR
	case LogLevelCritical:
		return logv1.LogLevel_LOG_LEVEL_CRITICAL
	default:
		return logv1.LogLevel_LOG_LEVEL_UNSPECIFIED
	}
}

// TaskLogLevelFromLogrus returns an equivalent task log level from a logrus level.
func TaskLogLevelFromLogrus(l logrus.Level) string {
	switch l {
	case logrus.TraceLevel:
		return LogLevelTrace
	case logrus.DebugLevel:
		return LogLevelDebug
	case logrus.InfoLevel:
		return LogLevelInfo
	case logrus.WarnLevel:
		return LogLevelWarning
	case logrus.ErrorLevel:
		return LogLevelError
	case logrus.FatalLevel, logrus.PanicLevel:
		return LogLevelCritical
	default:
		return LogLevelUnspecified
	}
}

// TaskLog represents a structured log emitted by an allocation.
type TaskLog struct {
	// A task log should have one of these IDs after being persisted. All should be unique.
	ID *int `db:"id" json:"id,omitempty"`
	// The body of an Elasticsearch log response will look something like
	// { _id: ..., _source: { ... }} where _source is the rest of this struct.
	// StringID doesn't have serialization tags because it is not part of
	// _source and populated from _id.
	StringID     *string `json:"-"`
	TaskID       string  `db:"task_id" json:"task_id"`
	AllocationID *string `db:"allocation_id" json:"allocation_id"`
	AgentID      *string `db:"agent_id" json:"agent_id,omitempty"`
	// In the case of k8s, container_id is a pod name instead.
	ContainerID *string    `db:"container_id" json:"container_id,omitempty"`
	RankID      *int       `db:"rank_id" json:"rank_id,omitempty"`
	Timestamp   *time.Time `db:"timestamp" json:"timestamp"`
	Level       *string    `db:"level" json:"level"`
	Log         string     `db:"log" json:"log"`
	Source      *string    `db:"source" json:"source,omitempty"`
	StdType     *string    `db:"stdtype" json:"stdtype,omitempty"`
}

// TaskLogFromProto converts a proto task log to a model task log.
func TaskLogFromProto(in *taskv1.TaskLog) *TaskLog {
	var level *string
	if in.Level != nil {
		level = ptrs.Ptr(TaskLogLevelFromProto(*in.Level))
	}

	var id *int
	if in.Id != nil {
		id = ptrs.Ptr(int(*in.Id))
	}

	var rankID *int
	if in.RankId != nil {
		rankID = ptrs.Ptr(int(*in.RankId))
	}

	return &TaskLog{
		ID:           id,
		TaskID:       in.TaskId,
		AllocationID: in.AllocationId,
		AgentID:      in.AgentId,
		ContainerID:  in.ContainerId,
		RankID:       rankID,
		Timestamp:    ptrs.Ptr(in.Timestamp.AsTime()),
		Level:        level,
		Log:          in.Log,
		Source:       in.Source,
		StdType:      in.Stdtype,
	}
}

const (
	// RFC3339MicroTrailingZeroes unlike time.RFC3339Nano is a time format specifier that preserves
	// trailing zeroes.
	RFC3339MicroTrailingZeroes = "2006-01-02T15:04:05.000000Z07:00"
	// containerIDMaxLength is the max display length for a container ID in logs.
	containerIDMaxLength = 8
)

// Message resolves the flat version of the log that UIs have shown historically.
// TODO(task-unif): Should we just.. stop doing this? And send the log as is and let the
// UIs handle display (yes, IMO).
func (t *TaskLog) Message() string {
	var parts []string

	// e.g., "[2022-03-02T02:15:18.299569Z]"
	if t.Timestamp != nil {
		parts = append(parts, fmt.Sprintf("[%s]", t.Timestamp.Format(RFC3339MicroTrailingZeroes)))
	} else {
		parts = append(parts, fmt.Sprintf("[%s]", defaultTaskLogTime))
	}

	// e.g., " f6114bb3"
	if t.ContainerID != nil && *t.ContainerID != "" {
		containerID := *t.ContainerID
		if len(containerID) > containerIDMaxLength {
			containerID = containerID[:containerIDMaxLength]
		}
		parts = append(parts, containerID)
	} else {
		// Just so the logs visually line up.
		parts = append(parts, strings.Repeat(" ", containerIDMaxLength))
	}

	// e.g., " [rank=1]"
	if t.RankID != nil {
		parts = append(parts, fmt.Sprintf("[rank=%d]", *t.RankID))
	}

	parts = append(parts, ("||"))

	// e.g., " INFO"
	if t.Level != nil {
		parts = append(parts, fmt.Sprintf("%s:", *t.Level))
	}

	parts = append(parts, t.Log)

	return strings.Join(parts, " ")
}

// Proto converts a task log to its protobuf representation.
func (t TaskLog) Proto() (*apiv1.TaskLogsResponse, error) {
	var id string
	switch {
	case t.ID != nil:
		id = strconv.Itoa(*t.ID)
	case t.StringID != nil:
		id = *t.StringID
	default:
		panic("log had no valid ID")
	}

	var ts *timestamppb.Timestamp
	if t.Timestamp != nil {
		ts = timestamppb.New(*t.Timestamp)
	}

	var level logv1.LogLevel
	if t.Level == nil {
		level = logv1.LogLevel_LOG_LEVEL_UNSPECIFIED
	} else {
		level = TaskLogLevelToProto(*t.Level)
	}

	resp := &apiv1.TaskLogsResponse{
		Id:           id,
		TaskId:       t.TaskID,
		Timestamp:    ts,
		Level:        level,
		Message:      t.Message(),
		Log:          t.Log,
		AllocationId: t.AllocationID,
		AgentId:      t.AgentID,
		ContainerId:  t.ContainerID,
		Source:       t.Source,
		Stdtype:      t.StdType,
	}

	if t.RankID != nil {
		id := int32(*t.RankID)
		resp.RankId = &id
	}

	return resp, nil
}

// TaskLogBatch represents a batch of model.TaskLog.
type TaskLogBatch []*TaskLog

// Size implements logs.Batch.
func (t TaskLogBatch) Size() int {
	return len(t)
}

// ForEach implements logs.Batch.
func (t TaskLogBatch) ForEach(f func(interface{}) error) error {
	for _, tl := range t {
		if err := f(tl); err != nil {
			return err
		}
	}
	return nil
}

// TaskContextDirectory represents a row in database for a tasks context directory.
// This currently is only for notebooks, trials, tensorboards, and commands now.
// Trials aren't in it because they are stored on experiments.model_def.
// In addition trials can have many tasks but currently can only have one model_def.
// We would end up duplicating a lot of data migrating experiment's model_def over to this
// table. Also that migration would be pretty painful.
type TaskContextDirectory struct {
	bun.BaseModel `bun:"table:task_context_directory"`

	TaskID           TaskID `bun:"task_id"`
	ContextDirectory []byte `bun:"context_directory"`
}

// AccessScopeID is an identifier for an access scope.
type AccessScopeID int

// AccessScopeSet is a set of access scopes.
type AccessScopeSet = map[AccessScopeID]bool<|MERGE_RESOLUTION|>--- conflicted
+++ resolved
@@ -79,14 +79,9 @@
 	LogVersion TaskLogVersion `db:"log_version"`
 
 	// Relations.
-<<<<<<< HEAD
 	Job        *Job    `bun:"rel:belongs-to,join:job_id=job_id"`
 	ForkedFrom *string `db:"forked_from"`
-=======
-	Job *Job `bun:"rel:belongs-to,join:job_id=job_id"`
-
-	Config *string `db:"config"`
->>>>>>> 8f5d00f0
+	Config     *string `db:"config"`
 }
 
 // AllocationID is the ID of an allocation of a task. It is usually of the form
