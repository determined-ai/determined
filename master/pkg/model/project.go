package model

import (
	"time"

	"github.com/uptrace/bun"
	"google.golang.org/protobuf/types/known/timestamppb"

	"github.com/determined-ai/determined/proto/pkg/projectv1"
)

// Project is the bun model of a project.
type Project struct {
	bun.BaseModel           `bun:"table:projects"`
	ID                      int               `bun:"id,pk,autoincrement"`
	Name                    string            `bun:"name"`
	CreatedAt               time.Time         `bun:"created_at,scanonly"`
	Archived                bool              `bun:"archived"`
	WorkspaceID             int               `bun:"workspace_id"`
	WorkspaceName           string            `bun:"workspace_name,scanonly"`
	UserID                  int               `bun:"user_id"`
	Username                string            `bun:"username,scanonly"`
	Immutable               bool              `bun:"immutable"`
	Description             string            `bun:"description"`
<<<<<<< HEAD
	Notes                   []*projectv1.Note `bun:"notes,type:jsonb"`
=======
	Notes                   []*projectv1.Note `bun:"notes,type:jsonb,nullzero"`
>>>>>>> 27e73074
	NumActiveExperiments    int32             `bun:"num_active_experiments,scanonly"`
	NumExperiments          int32             `bun:"num_experiments,scanonly"`
	State                   WorkspaceState    `bun:"state,default:'UNSPECIFIED'::workspace_state"`
	ErrorMessage            string            `bun:"error_message"`
	LastExperimentStartedAt time.Time         `bun:"last_experiment_started_at,scanonly"`
	Key                     string            `bun:"key"`
}

// Projects is an array of project instances.
type Projects []*Project

// Proto converts a bun model of a project to a proto object.
func (p Project) Proto() *projectv1.Project {
	lastExperimentStartedAt := timestamppb.New(p.LastExperimentStartedAt)
	if p.LastExperimentStartedAt.IsZero() {
		lastExperimentStartedAt = nil
	}
	return &projectv1.Project{
		Id:                      int32(p.ID),
		Name:                    p.Name,
		Archived:                p.Archived,
		UserId:                  int32(p.UserID),
		Username:                p.Username,
		Immutable:               p.Immutable,
		WorkspaceId:             int32(p.WorkspaceID),
		WorkspaceName:           p.WorkspaceName,
		State:                   p.State.ToProto(),
		Description:             p.Description,
		ErrorMessage:            p.ErrorMessage,
		NumExperiments:          p.NumExperiments,
		NumActiveExperiments:    p.NumActiveExperiments,
		Notes:                   p.Notes,
		LastExperimentStartedAt: lastExperimentStartedAt,
		Key:                     p.Key,
	}
}

// ProjectsToProto converts a slice of projects to its protobuf representation.
func ProjectsToProto(ps []*Project) []*projectv1.Project {
	out := make([]*projectv1.Project, len(ps))
	for i, ps := range ps {
		out[i] = ps.Proto()
	}
	return out
}<|MERGE_RESOLUTION|>--- conflicted
+++ resolved
@@ -22,11 +22,7 @@
 	Username                string            `bun:"username,scanonly"`
 	Immutable               bool              `bun:"immutable"`
 	Description             string            `bun:"description"`
-<<<<<<< HEAD
-	Notes                   []*projectv1.Note `bun:"notes,type:jsonb"`
-=======
 	Notes                   []*projectv1.Note `bun:"notes,type:jsonb,nullzero"`
->>>>>>> 27e73074
 	NumActiveExperiments    int32             `bun:"num_active_experiments,scanonly"`
 	NumExperiments          int32             `bun:"num_experiments,scanonly"`
 	State                   WorkspaceState    `bun:"state,default:'UNSPECIFIED'::workspace_state"`
