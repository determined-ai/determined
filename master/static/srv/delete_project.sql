<<<<<<< HEAD
WITH proj AS (
  SELECT id FROM projects
  WHERE id = $1
  AND NOT immutable
),
exper AS (
  SELECT COUNT(*) AS count
  FROM experiments
  WHERE project_id IN (SELECT id FROM proj)
)
DELETE FROM projects
WHERE id IN (SELECT id FROM proj)
AND (SELECT count FROM exper) = 0
=======
WITH owned_workspaces AS (
  SELECT id
  FROM workspaces
  WHERE user_id = $2
)
DELETE FROM projects
  WHERE id = $1
  AND NOT immutable
  AND (user_id = $2 OR $3 IS TRUE
    OR workspace_id IN (SELECT id FROM owned_workspaces)
  )
>>>>>>> 441d1c6e
RETURNING projects.id;<|MERGE_RESOLUTION|>--- conflicted
+++ resolved
@@ -1,28 +1,7 @@
-<<<<<<< HEAD
-WITH proj AS (
-  SELECT id FROM projects
-  WHERE id = $1
-  AND NOT immutable
-),
-exper AS (
-  SELECT COUNT(*) AS count
-  FROM experiments
-  WHERE project_id IN (SELECT id FROM proj)
-)
-DELETE FROM projects
-WHERE id IN (SELECT id FROM proj)
-AND (SELECT count FROM exper) = 0
-=======
-WITH owned_workspaces AS (
-  SELECT id
-  FROM workspaces
-  WHERE user_id = $2
-)
 DELETE FROM projects
   WHERE id = $1
   AND NOT immutable
   AND (user_id = $2 OR $3 IS TRUE
     OR workspace_id IN (SELECT id FROM owned_workspaces)
   )
->>>>>>> 441d1c6e
 RETURNING projects.id;