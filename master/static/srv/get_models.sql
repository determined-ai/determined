SELECT m.id, m.name, m.description, m.notes, m.metadata, m.creation_time, m.last_updated_time, array_to_json(m.labels) AS labels, u.username, m.user_id, m.archived, COUNT(mv.version) as num_versions FROM models as m
LEFT JOIN model_versions as mv ON mv.model_id = m.id
LEFT JOIN users as u ON u.id = m.user_id
WHERE ($1 = 0 OR m.id = $1)
AND ($2 = '' OR m.archived = $2::BOOL)
AND ($3 = '' OR (u.username IN (SELECT unnest(string_to_array($3, ',')))))
<<<<<<< HEAD
AND ($4 = '' OR m.user_id IN (SELECT unnest(string_to_array($4, ',')::int [])))
AND ($5 = '' OR (m.labels <@ string_to_array($5, ',')))
AND ($6 = '' OR m.name = $6 OR ($7 AND m.name ILIKE $6))
AND ($8 = '' OR m.description ILIKE $8)
=======
AND ($4 = '' OR (m.labels <@ string_to_array($4, ',')))
AND ($5 = '' OR m.name ILIKE $5)
AND ($6 = '' OR m.description ILIKE $6)
>>>>>>> 0b7141b8
GROUP BY m.id, u.id
ORDER BY %s;<|MERGE_RESOLUTION|>--- conflicted
+++ resolved
@@ -4,15 +4,9 @@
 WHERE ($1 = 0 OR m.id = $1)
 AND ($2 = '' OR m.archived = $2::BOOL)
 AND ($3 = '' OR (u.username IN (SELECT unnest(string_to_array($3, ',')))))
-<<<<<<< HEAD
 AND ($4 = '' OR m.user_id IN (SELECT unnest(string_to_array($4, ',')::int [])))
 AND ($5 = '' OR (m.labels <@ string_to_array($5, ',')))
-AND ($6 = '' OR m.name = $6 OR ($7 AND m.name ILIKE $6))
+AND ($6 = '' OR m.name ILIKE $6))
 AND ($8 = '' OR m.description ILIKE $8)
-=======
-AND ($4 = '' OR (m.labels <@ string_to_array($4, ',')))
-AND ($5 = '' OR m.name ILIKE $5)
-AND ($6 = '' OR m.description ILIKE $6)
->>>>>>> 0b7141b8
 GROUP BY m.id, u.id
 ORDER BY %s;