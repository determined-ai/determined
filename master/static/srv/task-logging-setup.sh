--- conflicted
+++ resolved
@@ -51,9 +51,6 @@
 	((DET_LOG_WAIT_COUNT += 2))
 fi
 
-<<<<<<< HEAD
-trap 'source /run/determined/task-logging-teardown.sh' EXIT
-=======
 # A task may output carriage return characters (\r) to do something mildly fancy
 # with the terminal like update a progress bar in place on one line. Python's
 # tqdm library is a common way to do this. That works poorly with our logging,
@@ -72,4 +69,5 @@
 )
 
 ((DET_LOG_WAIT_COUNT += 2))
->>>>>>> 2166dfc8
+
+trap 'source /run/determined/task-logging-teardown.sh' EXIT