--- conflicted
+++ resolved
@@ -96,12 +96,8 @@
     trials.experiment_id,
     workloads.kind,
     users.username,
-<<<<<<< HEAD
-    (experiments.config -> 'resources' ->> 'slots_per_trial')::smallint AS slots,
-=======
     experiments.owner_id AS user_id,
     experiments.config -> 'resources' ->> 'slots_per_trial' AS slots,
->>>>>>> c4cfaa04
     experiments.config -> 'labels' AS labels,
     workloads.start_time,
     workloads.end_time,
