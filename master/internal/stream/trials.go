--- conflicted
+++ resolved
@@ -3,10 +3,6 @@
 import (
 	"context"
 	"database/sql"
-<<<<<<< HEAD
-	"fmt"
-=======
->>>>>>> cc761dc2
 	"strconv"
 	"time"
 
@@ -20,15 +16,10 @@
 	"github.com/determined-ai/determined/master/pkg/stream"
 )
 
-<<<<<<< HEAD
 const (
 	TrialsDeleteKey = "trials_deleted"
 	TrialsUpsertKey = "trial"
 )
-=======
-// TrialsDeleteKey specifies the key for delete trials.
-const TrialsDeleteKey = "trials_deleted"
->>>>>>> cc761dc2
 
 // TrialMsg is a stream.Msg.
 // determined:streamable
@@ -40,11 +31,7 @@
 	ExperimentID int              `bun:"experiment_id" json:"experiment_id"`
 	RequestID    *model.RequestID `bun:"request_id" json:"request_id"`
 	Seed         int64            `bun:"seed" json:"seed"`
-<<<<<<< HEAD
-	HParams      JsonB            `bun:"hparams" json:"hparams"`
-=======
 	HParams      JSONB            `bun:"hparams" json:"hparams"`
->>>>>>> cc761dc2
 
 	// warmstart checkpoint id?
 
@@ -54,11 +41,7 @@
 	EndTime     *time.Time  `bun:"end_time" json:"end_time"`
 	RunnerState string      `bun:"runner_state" json:"runner_state"`
 	Restarts    int         `bun:"restarts" json:"restarts"`
-<<<<<<< HEAD
-	Tags        JsonB       `bun:"tags" json:"tags"`
-=======
 	Tags        JSONB       `bun:"tags" json:"tags"`
->>>>>>> cc761dc2
 
 	// metadata
 	Seq int64 `bun:"seq" json:"seq"`
@@ -75,7 +58,6 @@
 	return tm.Seq
 }
 
-<<<<<<< HEAD
 func (tm *TrialMsg) UpsertMsg() stream.UpsertMsg {
 	return stream.UpsertMsg{
 		JsonKey: TrialsUpsertKey,
@@ -84,18 +66,6 @@
 }
 
 func (tm *TrialMsg) DeleteMsg() stream.DeleteMsg {
-=======
-// UpsertMsg creates a Trial upserted prepared message.
-func (tm *TrialMsg) UpsertMsg() *websocket.PreparedMessage {
-	wrapper := struct {
-		Trial *TrialMsg `json:"trial"`
-	}{tm}
-	return prepareMessageWithCache(wrapper, &tm.upsertCache)
-}
-
-// DeleteMsg creates a Trial deleted prepared message.
-func (tm *TrialMsg) DeleteMsg() *websocket.PreparedMessage {
->>>>>>> cc761dc2
 	deleted := strconv.FormatInt(int64(tm.ID), 10)
 	return stream.DeleteMsg{
 		Key:     TrialsDeleteKey,
@@ -131,11 +101,6 @@
 	Since         int64 `json:"since"`
 }
 
-<<<<<<< HEAD
-// TODO: refactor pls
-func TrialCollectStartupMsgs(known string, spec TrialSubscriptionSpec, ctx context.Context) (
-	[]interface{}, error,
-=======
 func getTrialMsgsWithWorkspaceID(trialMsgs []*TrialMsg) *bun.SelectQuery {
 	q := db.Bun().NewSelect().Model(&trialMsgs).
 		Column("id").
@@ -163,8 +128,7 @@
 	known string,
 	spec TrialSubscriptionSpec,
 ) (
-	[]*websocket.PreparedMessage, error,
->>>>>>> cc761dc2
+	[]interface{}, error,
 ) {
 	var out []interface{}
 
@@ -196,17 +160,14 @@
 	}
 
 	// step 1: calculate all ids matching this subscription
-<<<<<<< HEAD
-	q := db.Bun().NewSelect().Table("trials").Column("id").OrderExpr("id ASC")
-=======
 	q := db.Bun().
 		NewSelect().
 		Table("trials").
 		Column("trials.id").
 		Join("JOIN experiments e ON trials.experiment_id = e.id").
-		Join("JOIN projects p ON e.project_id = p.id")
+		Join("JOIN projects p ON e.project_id = p.id").
+		OrderExpr("id ASC")
 	q = permFilter(q)
->>>>>>> cc761dc2
 
 	// Ignore tmf.Since, because we want appearances, which might not be have seq > spec.Since.
 	ws := stream.WhereSince{Since: 0}
@@ -245,30 +206,20 @@
 	}
 
 	// step 4: emit deletions and updates to the client
-<<<<<<< HEAD
 	out = append(out, stream.DeleteMsg{
 		Key:     TrialsDeleteKey,
 		Deleted: missing,
 	})
-=======
-	out = append(out, newDeletedMsg(TrialsDeleteKey, missing))
->>>>>>> cc761dc2
 	for _, msg := range trialMsgs {
 		out = append(out, stream.UpsertMsg{JsonKey: TrialsUpsertKey, Msg: msg})
 	}
 	return out, nil
 }
 
-<<<<<<< HEAD
-// When a user submits a new TrialSubscriptionSpec, we scrape the database for initial matches.
-func TrialCollectSubscriptionModMsgs(addSpec TrialSubscriptionSpec, ctx context.Context) (
-	[]interface{}, error,
-=======
 // TrialCollectSubscriptionModMsgs scrapes the database when a
 // user submits a new TrialSubscriptionSpec for initial matches.
 func TrialCollectSubscriptionModMsgs(ctx context.Context, addSpec TrialSubscriptionSpec) (
-	[]*websocket.PreparedMessage, error,
->>>>>>> cc761dc2
+	[]interface{}, error,
 ) {
 	if len(addSpec.TrialIds) == 0 && len(addSpec.ExperimentIds) == 0 {
 		return nil, nil
