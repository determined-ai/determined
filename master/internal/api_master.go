package internal

import (
	"context"
	"time"

	structpb "github.com/golang/protobuf/ptypes/struct"
	"github.com/pkg/errors"
	"google.golang.org/protobuf/encoding/protojson"
	"google.golang.org/protobuf/types/known/timestamppb"

	"github.com/determined-ai/determined/master/internal/api"
	"github.com/determined-ai/determined/master/internal/grpcutil"
	"github.com/determined-ai/determined/master/internal/plugin/sso"
	"github.com/determined-ai/determined/master/pkg/logger"
	"github.com/determined-ai/determined/master/version"
	"github.com/determined-ai/determined/proto/pkg/apiv1"
	"github.com/determined-ai/determined/proto/pkg/logv1"
)

var masterLogsBatchMissWaitTime = time.Second

func (a *apiServer) GetMaster(
<<<<<<< HEAD
	_ context.Context, _ *apiv1.GetMasterRequest) (*apiv1.GetMasterResponse, error) {
	masterResp := &apiv1.GetMasterResponse{
=======
	_ context.Context, _ *apiv1.GetMasterRequest,
) (*apiv1.GetMasterResponse, error) {
	return &apiv1.GetMasterResponse{
>>>>>>> 5a163d80
		Version:           version.Version,
		MasterId:          a.m.MasterID,
		ClusterId:         a.m.ClusterID,
		ClusterName:       a.m.config.ClusterName,
		TelemetryEnabled:  a.m.config.Telemetry.Enabled && a.m.config.Telemetry.SegmentWebUIKey != "",
		ExternalLoginUri:  a.m.config.InternalConfig.ExternalSessions.LoginURI,
		ExternalLogoutUri: a.m.config.InternalConfig.ExternalSessions.LogoutURI,
		Branding:          "determined",
	}
	sso.AddProviderInfoToMasterResponse(a.m.config, masterResp)

	return masterResp, nil
}

func (a *apiServer) GetTelemetry(
	_ context.Context, _ *apiv1.GetTelemetryRequest,
) (*apiv1.GetTelemetryResponse, error) {
	resp := apiv1.GetTelemetryResponse{}
	if a.m.config.Telemetry.Enabled && a.m.config.Telemetry.SegmentWebUIKey != "" {
		resp.Enabled = true
		resp.SegmentKey = a.m.config.Telemetry.SegmentWebUIKey
	}
	return &resp, nil
}

func (a *apiServer) GetMasterConfig(
	ctx context.Context, _ *apiv1.GetMasterConfigRequest,
) (*apiv1.GetMasterConfigResponse, error) {
	if err := userShouldBeAdmin(ctx, a); err != nil {
		return nil, err
	}

	config, err := a.m.config.Printable()
	if err != nil {
		return nil, errors.Wrap(err, "error parsing master config")
	}
	configStruct := &structpb.Struct{}
	err = protojson.Unmarshal(config, configStruct)
	return &apiv1.GetMasterConfigResponse{
		Config: configStruct,
	}, err
}

func (a *apiServer) MasterLogs(
	req *apiv1.MasterLogsRequest, resp apiv1.Determined_MasterLogsServer,
) error {
	if err := grpcutil.ValidateRequest(
		grpcutil.ValidateLimit(req.Limit),
		grpcutil.ValidateFollow(req.Limit, req.Follow),
	); err != nil {
		return err
	}

	fetch := func(lr api.BatchRequest) (api.Batch, error) {
		if lr.Follow {
			lr.Limit = -1
		}
		return logger.EntriesBatch(a.m.logs.Entries(lr.Offset, -1, lr.Limit)), nil
	}

	total := a.m.logs.Len()
	offset, limit := api.EffectiveOffsetNLimit(int(req.Offset), int(req.Limit), total)
	lReq := api.BatchRequest{Offset: offset, Limit: limit, Follow: req.Follow}

	ctx, cancel := context.WithCancel(resp.Context())
	defer cancel()

	res := make(chan api.BatchResult, 1)
	go api.NewBatchStreamProcessor(
		lReq,
		fetch,
		nil,
		false,
		nil,
		&masterLogsBatchMissWaitTime,
	).Run(ctx, res)

	return processBatches(res, func(b api.Batch) error {
		return b.ForEach(func(r interface{}) error {
			lr := r.(*logger.Entry)
			return resp.Send(&apiv1.MasterLogsResponse{
				LogEntry: &logv1.LogEntry{
					Id:        int32(lr.ID),
					Message:   lr.Message,
					Timestamp: timestamppb.New(lr.Time),
					Level:     logger.LogrusLevelToProto(lr.Level),
				},
			})
		})
	})
}

func (a *apiServer) ResourceAllocationRaw(
	_ context.Context,
	req *apiv1.ResourceAllocationRawRequest,
) (*apiv1.ResourceAllocationRawResponse, error) {
	resp := &apiv1.ResourceAllocationRawResponse{}

	if req.TimestampAfter == nil {
		return nil, errors.New("no start time provided")
	}
	if req.TimestampBefore == nil {
		return nil, errors.New("no end time provided")
	}
	start := time.Unix(req.TimestampAfter.Seconds, int64(req.TimestampAfter.Nanos)).UTC()
	end := time.Unix(req.TimestampBefore.Seconds, int64(req.TimestampBefore.Nanos)).UTC()
	if start.After(end) {
		return nil, errors.New("start time cannot be after end time")
	}

	if err := a.m.db.QueryProto(
		"get_raw_allocation", &resp.ResourceEntries, start.UTC(), end.UTC(),
	); err != nil {
		return nil, errors.Wrap(err, "error fetching raw allocation data")
	}

	return resp, nil
}

func (a *apiServer) ResourceAllocationAggregated(
	_ context.Context,
	req *apiv1.ResourceAllocationAggregatedRequest,
) (*apiv1.ResourceAllocationAggregatedResponse, error) {
	return a.m.fetchAggregatedResourceAllocation(req)
}<|MERGE_RESOLUTION|>--- conflicted
+++ resolved
@@ -21,14 +21,9 @@
 var masterLogsBatchMissWaitTime = time.Second
 
 func (a *apiServer) GetMaster(
-<<<<<<< HEAD
-	_ context.Context, _ *apiv1.GetMasterRequest) (*apiv1.GetMasterResponse, error) {
-	masterResp := &apiv1.GetMasterResponse{
-=======
 	_ context.Context, _ *apiv1.GetMasterRequest,
 ) (*apiv1.GetMasterResponse, error) {
 	return &apiv1.GetMasterResponse{
->>>>>>> 5a163d80
 		Version:           version.Version,
 		MasterId:          a.m.MasterID,
 		ClusterId:         a.m.ClusterID,
