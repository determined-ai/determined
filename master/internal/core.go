--- conflicted
+++ resolved
@@ -153,15 +153,6 @@
 	return m.Info(), nil
 }
 
-<<<<<<< HEAD
-//	@Summary	Get health of Determined and the dependencies.
-//	@Tags		Cluster
-//	@ID			health
-//	@Produce	json
-//	@Success	200	{object}	model.HealthCheck
-//	@Failure	503	{object}	model.HealthCheck
-//	@Router		/health [get]
-=======
 func (m *Master) promHealth(ctx context.Context) {
 	determinedHealthy := promclient.NewGauge(promclient.GaugeOpts{
 		Name: "determined_healthy",
@@ -196,7 +187,6 @@
 //	@Success 200     {object} model.HealthCheck
 //	@Failure 503     {object} model.HealthCheck
 //	@Router	 /health [get]
->>>>>>> b1091086
 //
 // nolint:lll
 func (m *Master) healthCheckEndpoint(c echo.Context) error {
