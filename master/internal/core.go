package internal

import (
	"bufio"
	"context"
	"crypto/tls"
	"crypto/x509"
	"encoding/csv"
	"encoding/json"
	"fmt"
	"io"
	"io/ioutil"
	"net"
	"net/http"
	"net/http/pprof"
	"os"
	"path/filepath"
	"regexp"
	"runtime"
	"strconv"
	"strings"
	"sync"
	"time"

	"github.com/coreos/go-systemd/activation"
	"github.com/google/uuid"
	"github.com/gorilla/websocket"
	"github.com/labstack/echo-contrib/prometheus"
	"github.com/labstack/echo/v4"
	"github.com/labstack/echo/v4/middleware"
	"github.com/pkg/errors"
	"github.com/prometheus/client_golang/prometheus/promhttp"
	log "github.com/sirupsen/logrus"
	"github.com/soheilhy/cmux"
	"go.opentelemetry.io/contrib/instrumentation/github.com/labstack/echo/otelecho"
	"google.golang.org/protobuf/types/known/timestamppb"

	"github.com/determined-ai/determined/master/internal/api"
	"github.com/determined-ai/determined/master/internal/cluster"
	"github.com/determined-ai/determined/master/internal/command"
	"github.com/determined-ai/determined/master/internal/config"
	"github.com/determined-ai/determined/master/internal/connsave"
	detContext "github.com/determined-ai/determined/master/internal/context"
	"github.com/determined-ai/determined/master/internal/db"
	"github.com/determined-ai/determined/master/internal/elastic"
	"github.com/determined-ai/determined/master/internal/grpcutil"
	"github.com/determined-ai/determined/master/internal/hpimportance"
	"github.com/determined-ai/determined/master/internal/job"
	"github.com/determined-ai/determined/master/internal/plugin/sso"
	"github.com/determined-ai/determined/master/internal/prom"
	"github.com/determined-ai/determined/master/internal/proxy"
	"github.com/determined-ai/determined/master/internal/rm"
	"github.com/determined-ai/determined/master/internal/rm/allocationmap"
	"github.com/determined-ai/determined/master/internal/sproto"
	"github.com/determined-ai/determined/master/internal/task"
	"github.com/determined-ai/determined/master/internal/task/taskmodel"
	"github.com/determined-ai/determined/master/internal/telemetry"
	"github.com/determined-ai/determined/master/internal/template"
	"github.com/determined-ai/determined/master/internal/user"
	"github.com/determined-ai/determined/master/pkg/actor"
	"github.com/determined-ai/determined/master/pkg/actor/actors"
	"github.com/determined-ai/determined/master/pkg/aproto"
	"github.com/determined-ai/determined/master/pkg/etc"
	"github.com/determined-ai/determined/master/pkg/logger"
	"github.com/determined-ai/determined/master/pkg/model"
	opentelemetry "github.com/determined-ai/determined/master/pkg/opentelemetry"
	"github.com/determined-ai/determined/master/pkg/tasks"
	"github.com/determined-ai/determined/master/version"
	"github.com/determined-ai/determined/proto/pkg/apiv1"
	"github.com/determined-ai/determined/proto/pkg/masterv1"
)

const (
	maxConcurrentRestores = 10
	defaultAskTimeout     = 2 * time.Second
	webuiBaseRoute        = "/det"
)

// staticWebDirectoryPaths are the locations of static files that comprise the webui.
var staticWebDirectoryPaths = map[string]bool{
	"/docs":          true,
	webuiBaseRoute:   true,
	"/docs/rest-api": true,
}

// gzipSkipPaths are locations of paths to be skipped by GZIP compression.
var gzipSkipPaths = map[string]bool{
	"/proxy": true,
}

// Master manages the Determined master state.
type Master struct {
	ClusterID string
	MasterID  string

	config   *config.Config
	taskSpec *tasks.TaskSpec

	logs          *logger.LogBuffer
	system        *actor.System
	echo          *echo.Echo
	rwCoordinator *actor.Ref
	db            *db.PgDB
	rm            rm.ResourceManager
	proxy         *actor.Ref
	taskLogger    *task.Logger
	hpImportance  *actor.Ref

	trialLogBackend TrialLogBackend
	taskLogBackend  task.LogBackend
}

// New creates an instance of the Determined master.
func New(logStore *logger.LogBuffer, config *config.Config) *Master {
	logger.SetLogrus(config.Log)
	return &Master{
		MasterID: uuid.New().String(),
		logs:     logStore,
		config:   config,
	}
}

func (m *Master) getConfig(ctx echo.Context) (interface{}, error) {
	return m.config.Printable()
}

// TODO(Brad): Move this to an RM-level API.
func (m *Master) getTaskContainerDefaults(poolName string) model.TaskContainerDefaultsConfig {
	// Always fall back to the top-level TaskContainerDefaults
	taskContainerDefaults := m.config.TaskContainerDefaults

	// Only look for pool settings with Agent resource managers.
	if m.config.ResourceManager.AgentRM != nil {
		// Iterate through configured pools looking for a TaskContainerDefaults setting.
		for _, pool := range m.config.ResourcePools {
			if poolName == pool.PoolName {
				if pool.TaskContainerDefaults == nil {
					break
				}
				taskContainerDefaults = *pool.TaskContainerDefaults
			}
		}
	}
	return taskContainerDefaults
}

// Info returns this master's information.
func (m *Master) Info() aproto.MasterInfo {
	telemetryInfo := aproto.TelemetryInfo{}
	if m.config.Telemetry.SegmentWebUIKey != "" {
		telemetryInfo.SegmentKey = m.config.Telemetry.SegmentWebUIKey
	}

	if m.config.Telemetry.Enabled {
		// Only advertise a Segment WebUI key if a key has been configured and
		// telemetry is enabled.
		telemetryInfo.Enabled = true

		if m.config.Telemetry.OtelEnabled && m.config.Telemetry.OtelExportedOtlpEndpoint != "" {
			telemetryInfo.OtelEnabled = true
			telemetryInfo.OtelExportedOtlpEndpoint = m.config.Telemetry.OtelExportedOtlpEndpoint
		}
	}

	masterInfo := aproto.MasterInfo{
		ClusterID:   m.ClusterID,
		MasterID:    m.MasterID,
		Version:     version.Version,
		Telemetry:   telemetryInfo,
		ClusterName: m.config.ClusterName,
	}
	sso.AddProviderInfoToMasterInfo(m.config, &masterInfo)
	return masterInfo
}

func (m *Master) getInfo(echo.Context) (interface{}, error) {
	return m.Info(), nil
}

func (m *Master) getMasterLogs(c echo.Context) (interface{}, error) {
	args := struct {
		LessThanID    *int `query:"less_than_id"`
		GreaterThanID *int `query:"greater_than_id"`
		Limit         *int `query:"tail"`
	}{}
	if err := api.BindArgs(&args, c); err != nil {
		return nil, err
	}

	limit := -1
	if args.Limit != nil {
		limit = *args.Limit
	}

	startID := -1
	if args.GreaterThanID != nil {
		startID = *args.GreaterThanID + 1
	}

	endID := -1
	if args.LessThanID != nil {
		endID = *args.LessThanID
	}

	entries := m.logs.Entries(startID, endID, limit)
	if len(entries) == 0 {
		// Return a zero-length array here so the JSON encoding is `[]` rather than `null`.
		entries = make([]*logger.Entry, 0)
	}
	return entries, nil
}

// @Summary Get a detailed view of resource allocation during the given time period (CSV).
// @Tags Cluster
// @ID get-raw-resource-allocation-csv
// @Accept  json
// @Produce  text/csv
//nolint:lll
// @Param   timestamp_after query string true "Start time to get allocations for (YYYY-MM-DDTHH:MM:SSZ format)"
//nolint:lll
// @Param   timestamp_before query string true "End time to get allocations for (YYYY-MM-DDTHH:MM:SSZ format)"
//nolint:lll
// @Success 200 {} string "A CSV file containing the fields experiment_id,kind,username,labels,slots,start_time,end_time,seconds"
//nolint:godot
// @Router /allocation/raw [get]
// @Deprecated
func (m *Master) getRawResourceAllocation(c echo.Context) error {
	args := struct {
		Start string `query:"timestamp_after"`
		End   string `query:"timestamp_before"`
	}{}
	if err := api.BindArgs(&args, c); err != nil {
		return err
	}

	start, err := time.Parse("2006-01-02T15:04:05Z", args.Start)
	if err != nil {
		return errors.Wrap(err, "invalid start time")
	}
	end, err := time.Parse("2006-01-02T15:04:05Z", args.End)
	if err != nil {
		return errors.Wrap(err, "invalid end time")
	}
	if start.After(end) {
		return errors.New("start time cannot be after end time")
	}

	resp := &apiv1.ResourceAllocationRawResponse{}
	if err := m.db.QueryProto(
		"get_raw_allocation", &resp.ResourceEntries, start.UTC(), end.UTC(),
	); err != nil {
		return errors.Wrap(err, "error fetching allocation data")
	}

	c.Response().Header().Set("Content-Type", "text/csv")

	labelEscaper := strings.NewReplacer("\\", "\\\\", ",", "\\,")
	csvWriter := csv.NewWriter(c.Response())
	formatTimestamp := func(ts *timestamppb.Timestamp) string {
		if ts == nil {
			return ""
		}
		return ts.AsTime().Format(time.RFC3339Nano)
	}

	header := []string{
		"experiment_id", "kind", "username", "labels", "slots", "start_time", "end_time", "seconds",
	}
	if err := csvWriter.Write(header); err != nil {
		return err
	}

	for _, entry := range resp.ResourceEntries {
		var labels []string
		for _, label := range entry.Labels {
			labels = append(labels, labelEscaper.Replace(label))
		}
		fields := []string{
			strconv.Itoa(int(entry.ExperimentId)), entry.Kind, entry.Username, strings.Join(labels, ","),
			strconv.Itoa(int(entry.Slots)), formatTimestamp(entry.StartTime), formatTimestamp(entry.EndTime),
			fmt.Sprintf("%f", entry.Seconds),
		}
		if err := csvWriter.Write(fields); err != nil {
			return err
		}
	}
	csvWriter.Flush()
	return nil
}

func (m *Master) fetchAggregatedResourceAllocation(
	req *apiv1.ResourceAllocationAggregatedRequest,
) (*apiv1.ResourceAllocationAggregatedResponse, error) {
	resp := &apiv1.ResourceAllocationAggregatedResponse{}

	switch req.Period {
	case masterv1.ResourceAllocationAggregationPeriod_RESOURCE_ALLOCATION_AGGREGATION_PERIOD_DAILY:
		start, err := time.Parse("2006-01-02", req.StartDate)
		if err != nil {
			return nil, errors.Wrap(err, "invalid start date")
		}
		end, err := time.Parse("2006-01-02", req.EndDate)
		if err != nil {
			return nil, errors.Wrap(err, "invalid end date")
		}
		if start.After(end) {
			return nil, errors.New("start date cannot be after end date")
		}

		if err := m.db.QueryProto(
			"get_aggregated_allocation", &resp.ResourceEntries, start.UTC(), end.UTC(),
		); err != nil {
			return nil, errors.Wrap(err, "error fetching aggregated allocation data")
		}

		return resp, nil

	case masterv1.ResourceAllocationAggregationPeriod_RESOURCE_ALLOCATION_AGGREGATION_PERIOD_MONTHLY:
		start, err := time.Parse("2006-01", req.StartDate)
		if err != nil {
			return nil, errors.Wrap(err, "invalid start date")
		}
		end, err := time.Parse("2006-01", req.EndDate)
		if err != nil {
			return nil, errors.Wrap(err, "invalid end date")
		}
		end = end.AddDate(0, 1, -1)
		if start.After(end) {
			return nil, errors.New("start date cannot be after end date")
		}

		if err := m.db.QueryProto(
			"get_monthly_aggregated_allocation", &resp.ResourceEntries, start.UTC(), end.UTC(),
		); err != nil {
			return nil, errors.Wrap(err, "error fetching aggregated allocation data")
		}

		return resp, nil

	default:
		return nil, errors.New("no aggregation period specified")
	}
}

// @Summary Get an aggregated view of resource allocation during the given time period (CSV).
// @Tags Cluster
// @ID get-aggregated-resource-allocation-csv
// @Produce  text/csv
//nolint:lll
// @Param   start_date query string true "Start time to get allocations for (YYYY-MM-DD format for daily, YYYY-MM format for monthly)"
//nolint:lll
// @Param   end_date query string true "End time to get allocations for (YYYY-MM-DD format for daily, YYYY-MM format for monthly)"
//nolint:lll
// @Param   period query string true "Period to aggregate over (RESOURCE_ALLOCATION_AGGREGATION_PERIOD_DAILY or RESOURCE_ALLOCATION_AGGREGATION_PERIOD_MONTHLY)"
// @Success 200 {} string "aggregation_type,aggregation_key,date,seconds"
//nolint:godot
// @Router /allocation/aggregated [get]
func (m *Master) getAggregatedResourceAllocation(c echo.Context) error {
	args := struct {
		Start  string `query:"start_date"`
		End    string `query:"end_date"`
		Period string `query:"period"`
	}{}
	if err := api.BindArgs(&args, c); err != nil {
		return err
	}

	resp, err := m.fetchAggregatedResourceAllocation(&apiv1.ResourceAllocationAggregatedRequest{
		StartDate: args.Start,
		EndDate:   args.End,
		Period: masterv1.ResourceAllocationAggregationPeriod(
			masterv1.ResourceAllocationAggregationPeriod_value[args.Period],
		),
	})
	if err != nil {
		return err
	}

	c.Response().Header().Set("Content-Type", "text/csv")

	csvWriter := csv.NewWriter(c.Response())

	header := []string{"aggregation_type", "aggregation_key", "date", "seconds"}
	if err = csvWriter.Write(header); err != nil {
		return err
	}

	write := func(aggType, aggKey, start string, seconds float32) error {
		return csvWriter.Write([]string{aggType, aggKey, start, fmt.Sprintf("%f", seconds)})
	}

	for _, entry := range resp.ResourceEntries {
		writeAggType := func(agg string, vals map[string]float32) error {
			for key, seconds := range vals {
				if err = write(agg, key, entry.PeriodStart, seconds); err != nil {
					return err
				}
			}
			return nil
		}
		if err = writeAggType("experiment_label", entry.ByExperimentLabel); err != nil {
			return err
		}
		if err = writeAggType("username", entry.ByUsername); err != nil {
			return err
		}
		if err = writeAggType("resource_pool", entry.ByResourcePool); err != nil {
			return err
		}
		if err = writeAggType("agent_label", entry.ByAgentLabel); err != nil {
			return err
		}
		if err = writeAggType("total", map[string]float32{"total": entry.Seconds}); err != nil {
			return err
		}
	}
	csvWriter.Flush()
	return nil
}

func (m *Master) getSystemdListener() (net.Listener, error) {
	switch systemdListeners, err := activation.Listeners(); {
	case err != nil:
		return nil, errors.Wrap(err, "failed to find systemd listeners")
	case len(systemdListeners) == 0:
		return nil, nil
	case len(systemdListeners) == 1:
		return systemdListeners[0], nil
	default:
		return nil, errors.Errorf("expected at most 1 systemd listener, got %d", len(systemdListeners))
	}
}

func (m *Master) findListeningPort(listener net.Listener) (uint16, error) {
	tcpListener, ok := listener.(*net.TCPListener)
	if !ok {
		return 0, errors.New("listener is not a TCP listener")
	}

	file, err := tcpListener.File()
	if err != nil {
		return 0, err
	}
	link, err := os.Readlink(fmt.Sprintf("/proc/self/fd/%d", file.Fd()))
	if err != nil {
		return 0, err
	}
	matches := regexp.MustCompile(`socket:\[(.*)\]`).FindStringSubmatch(link)
	inode := matches[1]
	tcp, err := os.Open("/proc/self/net/tcp")
	if err != nil {
		return 0, err
	}
	defer func() {
		_ = tcp.Close()
	}()

	lines := bufio.NewScanner(tcp)
	for lines.Scan() {
		fields := strings.Fields(lines.Text())
		if fields[9] == inode {
			addr := fields[1]
			port, err := strconv.ParseInt(strings.Split(addr, ":")[1], 16, 16)
			if err != nil {
				return 0, err
			}
			return uint16(port), nil
		}
	}

	return 0, errors.New("listener not found")
}

func (m *Master) startServers(ctx context.Context, cert *tls.Certificate) error {
	// Create the base socket listener by either fetching one passed to us from systemd or creating a
	// TCP listener manually.
	var baseListener net.Listener
	systemdListener, err := m.getSystemdListener()
	switch {
	case err != nil:
		return errors.Wrap(err, "failed to find systemd listeners")
	case systemdListener != nil:
		baseListener = systemdListener
		port, pErr := m.findListeningPort(systemdListener)
		if pErr != nil {
			return pErr
		}
		log.Infof("found port %d for systemd listener", port)
		m.config.Port = int(port)
	default:
		baseListener, err = net.Listen("tcp", fmt.Sprintf(":%d", m.config.Port))
		if err != nil {
			return err
		}
	}
	defer closeWithErrCheck("base", baseListener)

	// If configured, set up TLS wrapping.
	if cert != nil {
		var clientCAs *x509.CertPool
		clientAuthMode := tls.NoClientCert

		if agentRM := m.config.ResourceManager.AgentRM; agentRM != nil && agentRM.RequireAuthentication {
			// Most connections don't require client certificates, but we do want to make sure that any that
			// are provided are valid, so individual handlers that care can just check for the presence of
			// certificates.
			clientAuthMode = tls.VerifyClientCertIfGiven

			if agentRM.ClientCA != "" {
				clientCAs = x509.NewCertPool()
				clientRootCA, iErr := ioutil.ReadFile(agentRM.ClientCA)
				if iErr != nil {
					return errors.Wrap(err, "failed to read agent CA file")
				}
				clientCAs.AppendCertsFromPEM(clientRootCA)
			}
		}

		baseListener = tls.NewListener(baseListener, &tls.Config{
			Certificates:             []tls.Certificate{*cert},
			MinVersion:               tls.VersionTLS12,
			PreferServerCipherSuites: true,
			ClientCAs:                clientCAs,
			ClientAuth:               clientAuthMode,
		})
	}

	// This must be before grpcutil.RegisterHTTPProxy is called since it may use stuff set up by the
	// gRPC server (logger initialization, maybe more). Found by --race.
	gRPCServer := grpcutil.NewGRPCServer(m.db, &apiServer{m: m},
		m.config.Observability.EnablePrometheus,
		&m.config.InternalConfig.ExternalSessions)

	err = grpcutil.RegisterHTTPProxy(ctx, m.echo, m.config.Port, cert)
	if err != nil {
		return errors.Wrap(err, "failed to register gRPC gateway")
	}

	// Initialize listeners and multiplexing.
	mux := cmux.New(baseListener)

	grpcListener := mux.MatchWithWriters(
		cmux.HTTP2MatchHeaderFieldSendSettings("content-type", "application/grpc"),
	)
	defer closeWithErrCheck("grpc", grpcListener)

	httpListener := mux.Match(cmux.HTTP1(), cmux.HTTP2())
	defer closeWithErrCheck("http", httpListener)

	// Start all servers and return the first error. This leaks a channel, but the complexity of
	// perfectly handling cleanup and all the error cases doesn't seem worth it for a function that is
	// called exactly once and causes the whole process to exit immediately when it returns.
	errs := make(chan error)
	start := func(name string, run func() error) {
		go func() {
			errs <- errors.Wrap(run(), name+" failed")
		}()
	}
	start("gRPC server", func() error {
		// We should defer srv.Stop() here, but cmux does not unblock accept calls when underlying
		// listeners close and grpc-go depends on cmux unblocking and closing, Stop() blocks
		// indefinitely when using cmux.
		// To be fixed by https://github.com/soheilhy/cmux/pull/69 which makes cmux an io.Closer.
		return gRPCServer.Serve(grpcListener)
	})
	start("HTTP server", func() error {
		m.echo.Listener = httpListener
		m.echo.HidePort = true
		m.echo.Server.ConnContext = connsave.SaveConn
		defer closeWithErrCheck("echo", m.echo)
		return m.echo.StartServer(m.echo.Server)
	})
	start("cmux listener", mux.Serve)

	if systemdListener != nil {
		log.Infof("accepting incoming connections on a socket inherited from systemd")
	} else {
		log.Infof("accepting incoming connections on port %d", m.config.Port)
	}
	select {
	case err := <-errs:
		return err
	case <-ctx.Done():
		return ctx.Err()
	}
}

func closeWithErrCheck(name string, closer io.Closer) {
	err := closer.Close()
	if err != nil {
		log.Errorf("error closing closer %s: %s", name, err)
	}
}

func (m *Master) tryRestoreExperiment(sema chan struct{}, wg *sync.WaitGroup, e *model.Experiment) {
	sema <- struct{}{}
	defer func() { <-sema }()
	defer func() { wg.Done() }()

	// restoreExperiments waits for experiment allocations to be initialized.
	if err := m.restoreExperiment(e); err != nil {
		log.WithError(err).Errorf("failed to restore experiment: %d", e.ID)
		e.State = model.ErrorState
		if err := m.db.TerminateExperimentInRestart(e.ID, e.State); err != nil {
			log.WithError(err).Error("failed to mark experiment as errored")
		}
		telemetry.ReportExperimentStateChanged(m.system, m.db, *e)
	}
}

// Zero-downtime restore of task containers works the following way. On master startup,
// 1. AgentRM is initialized.
// 2. In AgentRM PreStart, agent state is fetched from database and agent actors are initialized.
// 3. Restored experiment actors ping their restored trials to ensure they've initialized.
// 4. The trial actors similarly ping allocations.
// 5. Waitgroup waits for all on experiments.
// 6. Allocation actors ask AgentRM for resources. Since AgentRM has already initialized
//    the agent states in PreStart, it knows which containers it's supposed to have. If it does not
//    have the required containers, allocation will receive a ResourcesFailure.
// 7. When real agents finally connect, if the container is not on the agent, the restored
//    allocation will get a containerStateChanged event notifying it about container termination.
//
// TODO(ilia): Here we wait for all experiments to restore and initialize their allocations before
// starting any scheduling. This path is better for scheduling fairness.
// Alternatively, we could wait for experiments with restorable allocations only.
// This would potentially speed up the startup when there're lots of these.
func (m *Master) restoreNonTerminalExperiments() error {
	// Restore non-terminal experiments from the database.
	// Limit the number of concurrent restores at any time within the system to maxConcurrentRestores.
	// This has avoided resource exhaustion in the past (on the db connection pool) and probably is
	// good still to avoid overwhelming us on restart after a crash.
	sema := make(chan struct{}, maxConcurrentRestores)
	toRestore, err := m.db.NonTerminalExperiments()
	if err != nil {
		return errors.Wrap(err, "couldn't retrieve experiments to restore")
	}

	wg := sync.WaitGroup{}
	for _, exp := range toRestore {
		wg.Add(1)
		go m.tryRestoreExperiment(sema, &wg, exp)
	}

	wg.Wait()

	return nil
}

func (m *Master) closeOpenAllocations() error {
	allocationIds := allocationmap.GetAllAllocationIds()
	if err := m.db.CloseOpenAllocations(allocationIds); err != nil {
		return err
	}
	return nil
}

// convertDBErrorsToNotFound helps reduce boilerplate in our handlers, by
// classifying database "not found" errors as HTTP "not found" errors.
func convertDBErrorsToNotFound(next echo.HandlerFunc) echo.HandlerFunc {
	return func(c echo.Context) error {
		err := next(c)
		if errors.Cause(err) == db.ErrNotFound {
			return echo.ErrNotFound
		}
		return err
	}
}

func (m *Master) rwCoordinatorWebSocket(socket *websocket.Conn, c echo.Context) error {
	c.Logger().Infof(
		"new connection for RW Coordinator from: %v, %s",
		socket.RemoteAddr(),
		c.Request().URL,
	)

	resourceName := c.Request().URL.Path
	query := c.Request().URL.Query()

	readLockString, ok := query["read_lock"]
	if !ok {
		return echo.NewHTTPError(http.StatusBadRequest,
			fmt.Sprintf("Received request without specifying read_lock: %v", c.Request().URL))
	}

	var readLock bool
	if strings.EqualFold(readLockString[0], "True") {
		readLock = true
	} else {
		if !strings.EqualFold(readLockString[0], "false") {
			return echo.NewHTTPError(http.StatusBadRequest,
				fmt.Sprintf("Received request with invalid read_lock: %v", c.Request().URL))
		}
		readLock = false
	}

	socketActor := m.system.AskAt(actor.Addr("rwCoordinator"),
		resourceRequest{resourceName, readLock, socket})
	actorRef, ok := socketActor.Get().(*actor.Ref)
	if !ok {
		c.Logger().Error("failed to get websocket actor")
		return nil
	}

	// Wait for the websocket actor to terminate.
	return actorRef.AwaitTermination()
}

func updateClusterHeartbeat(ctx context.Context, db *db.PgDB) {
	t := time.NewTicker(10 * time.Minute)
	defer t.Stop()
	for {
		currentTime := time.Now().UTC().Truncate(time.Millisecond)
		err := db.UpdateClusterHeartBeat(currentTime)
		if err != nil {
			log.Error(err.Error())
		}
		select {
		case <-t.C:
		case <-ctx.Done():
			return
		}
	}
}

func (m *Master) postTaskLogs(c echo.Context) (interface{}, error) {
	var logs []*model.TaskLog
	if err := json.NewDecoder(c.Request().Body).Decode(&logs); err != nil {
		return "", err
	}
	if err := m.taskLogBackend.AddTaskLogs(logs); err != nil {
		return "", errors.Wrap(err, "receiving task logs")
	}
	return "", nil
}

// Run causes the Determined master to connect the database and begin listening for HTTP requests.
func (m *Master) Run(ctx context.Context) error {
	log.Infof("Determined master %s (built with %s)", version.Version, runtime.Version())

	var err error

	if err = etc.SetRootPath(filepath.Join(m.config.Root, "static/srv")); err != nil {
		return errors.Wrap(err, "could not set static root")
	}

	m.db, err = db.Setup(&m.config.DB)
	if err != nil {
		return err
	}
	defer closeWithErrCheck("db", m.db)

	m.ClusterID, err = m.db.GetOrCreateClusterID()
	if err != nil {
		return errors.Wrap(err, "could not fetch cluster id from database")
	}
	cert, err := m.config.Security.TLS.ReadCertificate()
	if err != nil {
		return errors.Wrap(err, "failed to read TLS certificate")
	}
	m.taskSpec = &tasks.TaskSpec{
		ClusterID:             m.ClusterID,
		HarnessPath:           filepath.Join(m.config.Root, "wheels"),
		TaskContainerDefaults: m.config.TaskContainerDefaults,
		MasterCert:            cert,
		SSHRsaSize:            m.config.Security.SSH.RsaKeySize,
		SegmentEnabled:        m.config.Telemetry.Enabled && m.config.Telemetry.SegmentMasterKey != "",
		SegmentAPIKey:         m.config.Telemetry.SegmentMasterKey,
	}

	go m.cleanUpExperimentSnapshots()

	// Actor structure:
	// master system
	// +- Agent Group (actors.Group: agents)
	//     +- Agent (internal.agent: <agent-id>)
	//         +- Websocket (actors.WebSocket: <remote-address>)
	// +- ResourceManagers (scheduler.ResourceManagers: resourceManagers)
	// Exactly one of the resource managers is enabled at a time.
	// +- AgentResourceManager (resourcemanagers.AgentResourceManager: agentRM)
	//     +- Resource Pool (resourcemanagers.ResourcePool: <resource-pool-name>)
	//         +- Provisioner (provisioner.Provisioner: provisioner)
	// +- KubernetesResourceManager (scheduler.KubernetesResourceManager: kubernetesRM)
	// +- Service Proxy (proxy.Proxy: proxy)
	// +- RWCoordinator (internal.rw_coordinator: rwCoordinator)
	// +- Telemetry (telemetry.telemetry: telemetry)
	// +- TrialLogger (internal.trialLogger: trialLogger)
	// +- Experiments (actors.Group: experiments)
	//     +- Experiment (internal.experiment: <experiment-id>)
	//         +- Trial (internal.trial: <trial-request-id>)
	//             +- Websocket (actors.WebSocket: <remote-address>)
	m.system = actor.NewSystemWithRoot("master", actor.ActorFunc(root))

	ctx, cancel := context.WithCancel(ctx)
	go func() {
		sErr := m.system.Ref.AwaitTermination()
		log.WithError(sErr).Error("actor system exited")
		cancel()
	}()

	switch {
	case m.config.Logging.DefaultLoggingConfig != nil:
		m.trialLogBackend = m.db
		m.taskLogBackend = m.db
	case m.config.Logging.ElasticLoggingConfig != nil:
		es, eErr := elastic.Setup(*m.config.Logging.ElasticLoggingConfig)
		if eErr != nil {
			return eErr
		}
		m.trialLogBackend = es
		m.taskLogBackend = es
	default:
		panic("unsupported logging backend")
	}
	m.taskLogger = task.NewLogger(m.system, m.taskLogBackend)

	user.InitService(m.db, m.system, &m.config.InternalConfig.ExternalSessions)
	userService := user.GetService()

	m.proxy, _ = m.system.ActorOf(actor.Addr("proxy"), &proxy.Proxy{
		HTTPAuth: userService.ProcessProxyAuthentication,
	})

	allocationmap.InitAllocationMap()
	m.system.MustActorOf(actor.Addr("allocation-aggregator"), &allocationAggregator{db: m.db})

	hpi, err := hpimportance.NewManager(m.db, m.system, m.config.HPImportance, m.config.Root)
	if err != nil {
		return err
	}
	m.hpImportance, _ = m.system.ActorOf(actor.Addr(hpimportance.RootAddr), hpi)

	// Initialize the HTTP server and listen for incoming requests.
	m.echo = echo.New()
	m.echo.Use(middleware.Recover())

	gzipConfig := middleware.GzipConfig{
		Skipper: func(c echo.Context) bool {
			return !gzipSkipPaths[c.Path()]
		},
	}
	m.echo.Use(middleware.GzipWithConfig(gzipConfig))

	m.echo.Use(middleware.AddTrailingSlashWithConfig(middleware.TrailingSlashConfig{
		Skipper: func(c echo.Context) bool {
			return !staticWebDirectoryPaths[c.Path()]
		},
		RedirectCode: http.StatusMovedPermanently,
	}))
	setupEchoRedirects(m)

	if m.config.EnableCors {
		m.echo.Use(api.CORSWithTargetedOrigin)
	}

	// Add resistance to common HTTP attacks.
	//
	// TODO(DET-1696): Enable Content Security Policy (CSP).
	secureConfig := middleware.SecureConfig{
		Skipper:            middleware.DefaultSkipper,
		XSSProtection:      "1; mode=block",
		ContentTypeNosniff: "nosniff",
		XFrameOptions:      "SAMEORIGIN",
	}
	m.echo.Use(middleware.SecureWithConfig(secureConfig))

	// Register middleware that extends default context.
	m.echo.Use(func(h echo.HandlerFunc) echo.HandlerFunc {
		return func(c echo.Context) error {
			cc := &detContext.DetContext{Context: c}
			return h(cc)
		}
	})

	m.echo.Use(convertDBErrorsToNotFound)

	if m.config.InternalConfig.AuditLoggingEnabled {
		m.echo.Use(auditLogMiddleware())
	}

	if m.config.Telemetry.OtelEnabled {
		opentelemetry.ConfigureOtel(m.config.Telemetry.OtelExportedOtlpEndpoint, "determined-master")
		m.echo.Use(otelecho.Middleware("determined-master"))
	}

	m.echo.Use(userService.ProcessAuthentication)

	m.echo.Logger = logger.New()
	m.echo.HideBanner = true
	m.echo.HTTPErrorHandler = api.JSONErrorHandler

	// Before RM start, end stats for dangling agents/instances in case of master crash.
	if err = m.db.EndAllAgentStats(); err != nil {
		return errors.Wrap(err, "could not update end stats for agents")
	}
	if err = m.db.EndAllInstanceStats(); err != nil {
		return errors.Wrap(err, "could not update end stats for instances")
	}

	// Resource Manager.
<<<<<<< HEAD
	agentOpts := &aproto.MasterSetAgentOptions{
		MasterInfo:     m.Info(),
		LoggingOptions: m.config.Logging,
	}
	m.rm = resourcemanagers.Setup(m.system, m.db, m.echo, m.config.ResourceConfig, agentOpts, cert)
	tasksGroup := m.echo.Group("/tasks")
=======
	m.rm = rm.New(
		m.system,
		m.db,
		m.echo,
		m.config.ResourceConfig,
		&aproto.MasterSetAgentOptions{
			MasterInfo:     m.Info(),
			LoggingOptions: m.config.Logging,
		},
		cert,
	)
	tasksGroup := m.echo.Group("/tasks", authFuncs...)
>>>>>>> 7ffdc3d1
	tasksGroup.GET("", api.Route(m.getTasks))
	tasksGroup.GET("/:task_id", api.Route(m.getTask))

	// Distributed lock server.
	rwCoordinator := newRWCoordinator()
	m.rwCoordinator, _ = m.system.ActorOf(actor.Addr("rwCoordinator"), rwCoordinator)

	m.system.ActorOf(actor.Addr("experiments"), &actors.Group{})
	m.system.ActorOf(sproto.JobsActorAddr, job.NewJobs(m.rm))

	if err = m.restoreNonTerminalExperiments(); err != nil {
		return err
	}

	if err = m.db.FailDeletingExperiment(); err != nil {
		return err
	}

	if err = taskmodel.CleanupResourcesState(); err != nil {
		return err
	}

	command.RegisterAPIHandler(
		m.system,
		m.echo,
		m.db,
		m.rm,
		m.taskLogger,
	)

	if err = m.closeOpenAllocations(); err != nil {
		return err
	}

	if err = m.db.EndAllTaskStats(); err != nil {
		return err
	}

	// The below function call is intentionally made after the call to CloseOpenAllocations.
	// This ensures that in the scenario where a cluster fails all open allocations are
	// set to the last cluster heartbeat when the cluster was running.
	cluster.InitTheLastBootClusterHeartbeat()
	go updateClusterHeartbeat(ctx, m.db)

	// Docs and WebUI.
	webuiRoot := filepath.Join(m.config.Root, "webui")
	reactRoot := filepath.Join(webuiRoot, "react")
	reactRootAbs, err := filepath.Abs(reactRoot)
	if err != nil {
		return errors.Wrap(err, "failed to get absolute path to react root")
	}
	reactIndex := filepath.Join(reactRoot, "index.html")

	// Docs.
	m.echo.Static("/docs/rest-api", filepath.Join(webuiRoot, "docs", "rest-api"))
	m.echo.Static("/docs", filepath.Join(webuiRoot, "docs"))

	webuiGroup := m.echo.Group(webuiBaseRoute)
	webuiGroup.File("/", reactIndex)
	webuiGroup.GET("/*", func(c echo.Context) error {
		groupPath := strings.TrimPrefix(c.Request().URL.Path, webuiBaseRoute+"/")
		requestedFile := filepath.Join(reactRoot, groupPath)
		// We do a simple check against directory traversal attacks.
		requestedFileAbs, fErr := filepath.Abs(requestedFile)
		if fErr != nil {
			log.WithError(fErr).Error("failed to get absolute path to requested file")
			return c.File(reactIndex)
		}
		isInReactDir := strings.HasPrefix(requestedFileAbs, reactRootAbs)
		if !isInReactDir {
			return echo.NewHTTPError(http.StatusForbidden)
		}

		var hasMatchingFile bool
		stat, oErr := os.Stat(requestedFile)
		switch {
		case os.IsNotExist(oErr):
		case os.IsPermission(oErr):
			hasMatchingFile = false
		case oErr != nil:
			return echo.NewHTTPError(http.StatusInternalServerError, "failed to check if file exists")
		default:
			hasMatchingFile = !stat.IsDir()
		}
		if hasMatchingFile {
			return c.File(requestedFile)
		}

		return c.File(reactIndex)
	})

	m.echo.Static("/api/v1/api.swagger.json",
		filepath.Join(m.config.Root, "swagger/determined/api/v1/api.swagger.json"))

	m.echo.GET("/config", api.Route(m.getConfig))
	m.echo.GET("/info", api.Route(m.getInfo))
	m.echo.GET("/logs", api.Route(m.getMasterLogs))

	experimentsGroup := m.echo.Group("/experiments")
	experimentsGroup.GET("/:experiment_id/model_def", m.getExperimentModelDefinition)
	experimentsGroup.GET("/:experiment_id/file/download", m.getExperimentModelFile)
	experimentsGroup.GET("/:experiment_id/preview_gc", api.Route(m.getExperimentCheckpointsToGC))
	experimentsGroup.PATCH("/:experiment_id", api.Route(m.patchExperiment))
	experimentsGroup.POST("", api.Route(m.postExperiment))

	searcherGroup := m.echo.Group("/searcher")
	searcherGroup.POST("/preview", api.Route(m.getSearcherPreview))

	trialsGroup := m.echo.Group("/trials")
	trialsGroup.GET("/:trial_id", api.Route(m.getTrial))
	trialsGroup.GET("/:trial_id/metrics", api.Route(m.getTrialMetrics))

	resourcesGroup := m.echo.Group("/resources")
	resourcesGroup.GET("/allocation/raw", m.getRawResourceAllocation)
	resourcesGroup.GET("/allocation/aggregated", m.getAggregatedResourceAllocation)

	m.echo.POST("/task-logs", api.Route(m.postTaskLogs))

	// used in as a part of the data layer API (to be removed) in harness/determined/_data_layer
	// see https://docs.determined.ai/latest/training-apis/data-layer.html#using-the-data-layer-api
	m.echo.GET("/ws/data-layer/*",
		api.WebSocketRoute(m.rwCoordinatorWebSocket))

	m.echo.Any("/debug/pprof/*", echo.WrapHandler(http.HandlerFunc(pprof.Index)))
	m.echo.Any(
		"/debug/pprof/cmdline",
		echo.WrapHandler(http.HandlerFunc(pprof.Cmdline)),
	)
	m.echo.Any(
		"/debug/pprof/profile",
		echo.WrapHandler(http.HandlerFunc(pprof.Profile)),
	)
	m.echo.Any(
		"/debug/pprof/symbol",
		echo.WrapHandler(http.HandlerFunc(pprof.Symbol)),
	)
	m.echo.Any("/debug/pprof/trace", echo.WrapHandler(http.HandlerFunc(pprof.Trace)))

	if m.config.Observability.EnablePrometheus {
		p := prometheus.NewPrometheus("echo", nil)
		p.Use(m.echo)
		m.echo.Any("/debug/prom/metrics", echo.WrapHandler(promhttp.Handler()))
		m.echo.Any("/prom/det-state-metrics",
			echo.WrapHandler(promhttp.HandlerFor(prom.DetStateMetrics, promhttp.HandlerOpts{})))
		m.echo.Any("/prom/det-http-sd-config",
			api.Route(m.getPrometheusTargets))
	}

	handler := m.system.AskAt(actor.Addr("proxy"), proxy.NewProxyHandler{ServiceID: "service"})
	m.echo.Any("/proxy/:service/*", handler.Get().(echo.HandlerFunc))

	user.RegisterAPIHandler(m.echo, userService)
	template.RegisterAPIHandler(m.echo, m.db)

	telemetry.Setup(
		m.system,
		m.db,
		m.rm,
		m.ClusterID,
		m.config.Telemetry,
	)

	if err := sso.RegisterAPIHandlers(m.config, m.db, m.echo); err != nil {
		return err
	}
	return m.startServers(ctx, cert)
}<|MERGE_RESOLUTION|>--- conflicted
+++ resolved
@@ -897,14 +897,6 @@
 	}
 
 	// Resource Manager.
-<<<<<<< HEAD
-	agentOpts := &aproto.MasterSetAgentOptions{
-		MasterInfo:     m.Info(),
-		LoggingOptions: m.config.Logging,
-	}
-	m.rm = resourcemanagers.Setup(m.system, m.db, m.echo, m.config.ResourceConfig, agentOpts, cert)
-	tasksGroup := m.echo.Group("/tasks")
-=======
 	m.rm = rm.New(
 		m.system,
 		m.db,
@@ -916,8 +908,7 @@
 		},
 		cert,
 	)
-	tasksGroup := m.echo.Group("/tasks", authFuncs...)
->>>>>>> 7ffdc3d1
+	tasksGroup := m.echo.Group("/tasks")
 	tasksGroup.GET("", api.Route(m.getTasks))
 	tasksGroup.GET("/:task_id", api.Route(m.getTask))
 
