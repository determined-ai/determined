package internal

import (
	"bufio"
	"context"
	"crypto/tls"
	"crypto/x509"
	"encoding/csv"
	"encoding/json"
	"fmt"
	"io"
	"net"
	"net/http"
	"net/http/httputil"
	"net/http/pprof"
	"net/url"
	"os"
	"path/filepath"
	"regexp"
	"runtime"
	"strconv"
	"strings"
	"sync"
	"time"

	"github.com/coreos/go-systemd/activation"
	"github.com/google/uuid"
	"github.com/labstack/echo-contrib/prometheus"
	"github.com/labstack/echo/v4"
	"github.com/labstack/echo/v4/middleware"
	"github.com/pkg/errors"
	promclient "github.com/prometheus/client_golang/prometheus"
	"github.com/prometheus/client_golang/prometheus/promhttp"
	log "github.com/sirupsen/logrus"
	"github.com/soheilhy/cmux"
	"go.opentelemetry.io/contrib/instrumentation/github.com/labstack/echo/otelecho"
	"google.golang.org/grpc/codes"
	"google.golang.org/grpc/status"
	"google.golang.org/protobuf/types/known/timestamppb"

	"github.com/determined-ai/determined/master/internal/api"
	"github.com/determined-ai/determined/master/internal/cluster"
	"github.com/determined-ai/determined/master/internal/command"
	"github.com/determined-ai/determined/master/internal/config"
	"github.com/determined-ai/determined/master/internal/connsave"
	detContext "github.com/determined-ai/determined/master/internal/context"
	"github.com/determined-ai/determined/master/internal/db"
	"github.com/determined-ai/determined/master/internal/elastic"
	"github.com/determined-ai/determined/master/internal/grpcutil"
	"github.com/determined-ai/determined/master/internal/job/jobservice"
	"github.com/determined-ai/determined/master/internal/license"
	"github.com/determined-ai/determined/master/internal/logpattern"
	"github.com/determined-ai/determined/master/internal/logretention"
	"github.com/determined-ai/determined/master/internal/plugin/sso"
	"github.com/determined-ai/determined/master/internal/portregistry"
	"github.com/determined-ai/determined/master/internal/prom"
	"github.com/determined-ai/determined/master/internal/proxy"
	"github.com/determined-ai/determined/master/internal/rm"
	"github.com/determined-ai/determined/master/internal/rm/agentrm"
	"github.com/determined-ai/determined/master/internal/rm/dispatcherrm"
	"github.com/determined-ai/determined/master/internal/rm/kubernetesrm"
	"github.com/determined-ai/determined/master/internal/rm/multirm"
	"github.com/determined-ai/determined/master/internal/rm/tasklist"
	"github.com/determined-ai/determined/master/internal/sproto"
	"github.com/determined-ai/determined/master/internal/stream"
	"github.com/determined-ai/determined/master/internal/task"
	"github.com/determined-ai/determined/master/internal/task/tasklogger"
	"github.com/determined-ai/determined/master/internal/task/taskmodel"
	"github.com/determined-ai/determined/master/internal/telemetry"
	"github.com/determined-ai/determined/master/internal/trials"
	"github.com/determined-ai/determined/master/internal/user"
	"github.com/determined-ai/determined/master/internal/webhooks"
	"github.com/determined-ai/determined/master/pkg/aproto"
	"github.com/determined-ai/determined/master/pkg/etc"
	"github.com/determined-ai/determined/master/pkg/logger"
	"github.com/determined-ai/determined/master/pkg/model"
	opentelemetry "github.com/determined-ai/determined/master/pkg/opentelemetry"
	"github.com/determined-ai/determined/master/pkg/tasks"
	"github.com/determined-ai/determined/master/version"
	"github.com/determined-ai/determined/proto/pkg/apiv1"
	"github.com/determined-ai/determined/proto/pkg/masterv1"
)

const (
	maxConcurrentRestores = 10
	webuiBaseRoute        = "/det"
)

// staticWebDirectoryPaths are the locations of static files that comprise the webui.
var staticWebDirectoryPaths = map[string]bool{
	"/docs":                    true,
	webuiBaseRoute + "/design": true,
	webuiBaseRoute:             true,
	"/docs/rest-api":           true,
}

// Master manages the Determined master state.
type Master struct {
	ClusterID string
	MasterID  string

	config   *config.Config
	taskSpec *tasks.TaskSpec

	logs *logger.LogBuffer
	echo *echo.Echo
	db   *db.PgDB
	rm   rm.ResourceManager

	trialLogBackend TrialLogBackend
	taskLogBackend  TaskLogBackend
}

// New creates an instance of the Determined master.
func New(logStore *logger.LogBuffer, config *config.Config) *Master {
	logger.SetLogrus(config.Log)
	return &Master{
		MasterID: uuid.New().String(),
		logs:     logStore,
		config:   config,
	}
}

// Info returns this master's information.
func (m *Master) Info() aproto.MasterInfo {
	telemetryInfo := aproto.TelemetryInfo{}
	if m.config.Telemetry.SegmentWebUIKey != "" {
		telemetryInfo.SegmentKey = m.config.Telemetry.SegmentWebUIKey
	}

	if m.config.Telemetry.Enabled {
		// Only advertise a Segment WebUI key if a key has been configured and
		// telemetry is enabled.
		telemetryInfo.Enabled = true

		if m.config.Telemetry.OtelEnabled && m.config.Telemetry.OtelExportedOtlpEndpoint != "" {
			telemetryInfo.OtelEnabled = true
			telemetryInfo.OtelExportedOtlpEndpoint = m.config.Telemetry.OtelExportedOtlpEndpoint
		}
	}

	masterInfo := aproto.MasterInfo{
		ClusterID:   m.ClusterID,
		MasterID:    m.MasterID,
		Version:     version.Version,
		Telemetry:   telemetryInfo,
		ClusterName: m.config.ClusterName,
	}
	sso.AddProviderInfoToMasterInfo(m.config, &masterInfo)
	return masterInfo
}

func (m *Master) getInfo(echo.Context) (interface{}, error) {
	return m.Info(), nil
}

<<<<<<< HEAD
=======
func (m *Master) promHealth(ctx context.Context) {
	determinedHealthy := promclient.NewGauge(promclient.GaugeOpts{
		Name: "determined_healthy",
		Help: "Health status of Determined (1 for healthy, 0 for unhealthy)",
	})
	promclient.MustRegister(determinedHealthy)

	go func() {
		ticker := time.NewTicker(15 * time.Second)
		defer ticker.Stop()

		for {
			select {
			case <-ticker.C:
				hc := m.healthCheck(ctx)
				if hc.Status == model.Healthy {
					determinedHealthy.Set(1)
				} else {
					determinedHealthy.Set(0)
				}
			case <-ctx.Done():
				return
			}
		}
	}()
}

>>>>>>> 23446b9b
//	@Summary	Get health of Determined and the dependencies.
//	@Tags		Cluster
//	@ID			health
//	@Produce	json
//	@Success	200	{object}	model.HealthCheck
//	@Failure	503	{object}	model.HealthCheck
//	@Router		/health [get]
//
// nolint:lll
func (m *Master) healthCheckEndpoint(c echo.Context) error {
	hc := m.healthCheck(c.Request().Context())

	status := http.StatusOK
	if hc.Status != model.Healthy {
		status = http.StatusServiceUnavailable
	}

	return c.JSON(status, hc)
}

func (m *Master) healthCheck(ctx context.Context) model.HealthCheck {
	var hc model.HealthCheck

	hc.Database = model.Healthy
	_, err := db.Bun().NewSelect().Table("cluster_id").Exists(ctx)
	if err != nil {
		hc.Database = model.Unhealthy
	}

	hc.ResourceManagers = m.rm.HealthCheck()

	isHealthy := hc.Database == model.Healthy
	for _, rm := range hc.ResourceManagers {
		isHealthy = isHealthy && rm.Status == model.Healthy
	}
	hc.Status = model.Healthy
	if !isHealthy {
		hc.Status = model.Unhealthy
	}

	return hc
}

//	@Summary	Get a detailed view of resource allocation during the given time period (CSV).
//	@Tags		Cluster
//	@ID			get-raw-resource-allocation-csv
//	@Accept		json
//	@Produce	text/csv
//	@Param		timestamp_after		query	string	true	"Start time to get allocations for (YYYY-MM-DDTHH:MM:SSZ format)"
//	@Param		timestamp_before	query	string	true	"End time to get allocations for (YYYY-MM-DDTHH:MM:SSZ format)"
//	@Success	200					{}		string	"A CSV file containing the fields experiment_id,kind,username,labels,slots,start_time,end_time,seconds"
//	@Router		/resources/allocation/raw [get]
//	@Deprecated
//
// nolint:lll
func (m *Master) getRawResourceAllocation(c echo.Context) error {
	args := struct {
		Start string `query:"timestamp_after"`
		End   string `query:"timestamp_before"`
	}{}
	if err := api.BindArgs(&args, c); err != nil {
		return err
	}

	start, err := time.Parse("2006-01-02T15:04:05Z", args.Start)
	if err != nil {
		return errors.Wrap(err, "invalid start time")
	}
	end, err := time.Parse("2006-01-02T15:04:05Z", args.End)
	if err != nil {
		return errors.Wrap(err, "invalid end time")
	}
	if start.After(end) {
		return errors.New("start time cannot be after end time")
	}

	resp := &apiv1.ResourceAllocationRawResponse{}
	if err := m.db.QueryProto(
		"get_raw_allocation", &resp.ResourceEntries, start.UTC(), end.UTC(),
	); err != nil {
		return errors.Wrap(err, "error fetching allocation data")
	}

	c.Response().Header().Set("Content-Type", "text/csv")

	labelEscaper := strings.NewReplacer("\\", "\\\\", ",", "\\,")
	csvWriter := csv.NewWriter(c.Response())
	formatTimestamp := func(ts *timestamppb.Timestamp) string {
		if ts == nil {
			return ""
		}
		return ts.AsTime().Format(time.RFC3339Nano)
	}

	header := []string{
		"experiment_id", "kind", "username", "labels", "slots", "start_time", "end_time", "seconds",
	}
	if err := csvWriter.Write(header); err != nil {
		return err
	}

	for _, entry := range resp.ResourceEntries {
		var labels []string
		for _, label := range entry.Labels {
			labels = append(labels, labelEscaper.Replace(label))
		}
		fields := []string{
			strconv.Itoa(int(entry.ExperimentId)), entry.Kind, entry.Username, strings.Join(labels, ","),
			strconv.Itoa(int(entry.Slots)), formatTimestamp(entry.StartTime), formatTimestamp(entry.EndTime),
			fmt.Sprintf("%f", entry.Seconds),
		}
		if err := csvWriter.Write(fields); err != nil {
			return err
		}
	}
	csvWriter.Flush()
	return nil
}

func (m *Master) fetchAggregatedResourceAllocation(
	req *apiv1.ResourceAllocationAggregatedRequest,
) (*apiv1.ResourceAllocationAggregatedResponse, error) {
	resp := &apiv1.ResourceAllocationAggregatedResponse{}

	switch req.Period {
	case masterv1.ResourceAllocationAggregationPeriod_RESOURCE_ALLOCATION_AGGREGATION_PERIOD_DAILY:
		start, err := time.Parse("2006-01-02", req.StartDate)
		if err != nil {
			return nil, status.Errorf(codes.InvalidArgument, "invalid start date %s", err.Error())
		}
		end, err := time.Parse("2006-01-02", req.EndDate)
		if err != nil {
			return nil, status.Errorf(codes.InvalidArgument, "invalid end date %s", err.Error())
		}
		if start.After(end) {
			return nil, status.Error(codes.InvalidArgument, "start date cannot be after end date")
		}

		if err := m.db.QueryProto(
			"get_aggregated_allocation", &resp.ResourceEntries, start.UTC(), end.UTC(),
		); err != nil {
			return nil, errors.Wrap(err, "error fetching aggregated allocation data")
		}

		return resp, nil

	case masterv1.ResourceAllocationAggregationPeriod_RESOURCE_ALLOCATION_AGGREGATION_PERIOD_MONTHLY:
		start, err := time.Parse("2006-01", req.StartDate)
		if err != nil {
			return nil, status.Error(codes.InvalidArgument, "invalid start date")
		}
		end, err := time.Parse("2006-01", req.EndDate)
		if err != nil {
			return nil, status.Error(codes.InvalidArgument, "invalid end date")
		}
		end = end.AddDate(0, 1, -1)
		if start.After(end) {
			return nil, status.Error(codes.InvalidArgument, "start date cannot be after end date")
		}

		if err := m.db.QueryProto(
			"get_monthly_aggregated_allocation", &resp.ResourceEntries, start.UTC(), end.UTC(),
		); err != nil {
			return nil, errors.Wrap(err, "error fetching aggregated allocation data")
		}

		return resp, nil

	default:
		return nil, status.Error(codes.InvalidArgument, "no aggregation period specified")
	}
}

// AllocationMetadata captures the historic allocation information for a given task.
type AllocationMetadata struct {
	AllocationID     model.AllocationID
	TaskType         model.TaskType
	Username         string
	WorkspaceName    string
	ExperimentID     int
	Slots            int
	StartTime        time.Time
	EndTime          time.Time
	ImagepullingTime float64
	GPUHours         float64
}

// canGetUsageDetails checks if the user has permission to get cluster usage details.
func (m *Master) canGetUsageDetails(ctx context.Context, user *model.User) error {
	permErr, err := cluster.AuthZProvider.Get().CanGetUsageDetails(ctx, user)
	if err != nil {
		return err
	}
	if permErr != nil {
		return status.Error(codes.PermissionDenied, permErr.Error())
	}
	return nil
}

//	@Summary	Get a detailed view of resource allocation at a allocation-level during the given time period (CSV).
//	@Tags		Cluster
//	@ID			get-resource-allocation-csv
//	@Accept		json
//	@Produce	text/csv
//
// nolint:lll
//
//	@Param		timestamp_after		query	string	true	"Start time to get allocations for (YYYY-MM-DDTHH:MM:SSZ format)"
//
// nolint:lll
//
//	@Param		timestamp_before	query	string	true	"End time to get allocations for (YYYY-MM-DDTHH:MM:SSZ format)"
//
// nolint:lll
//
//	@Success	200					{}		string	"A CSV file containing the fields allocation_id, task_type, username, workspace_name, experiment_id, slots, start_time, end_time, checkpointing_time, imagepulling_time"
//	@Router		/resources/allocation/allocations-csv [get]
func (m *Master) getResourceAllocations(c echo.Context) error {
	// Get start and end times from context
	args := struct {
		Start string `query:"timestamp_after"`
		End   string `query:"timestamp_before"`
	}{}
	if err := api.BindArgs(&args, c); err != nil {
		return err
	}

	// Parse start & end timestamps
	start, err := time.Parse("2006-01-02T15:04:05Z", args.Start)
	if err != nil {
		return errors.Wrap(err, "invalid start time")
	}
	end, err := time.Parse("2006-01-02T15:04:05Z", args.End)
	if err != nil {
		return errors.Wrap(err, "invalid end time")
	}
	if start.After(end) {
		return errors.New("start time cannot be after end time")
	}

	// Get task info for tasks in time range
	tasksInRange := db.Bun().NewSelect().
		ColumnExpr("t.task_id").
		ColumnExpr("t.task_type").
		ColumnExpr("t.job_id").
		TableExpr("tasks t").
		Where("tstzrange(start_time - interval '1 minute', greatest(start_time, coalesce(end_time, now()))) && tstzrange(? :: timestamptz, ? :: timestamptz)", start, end)

	// Get allocation info for allocations in time range
	allocationsInRange := db.Bun().NewSelect().
		ColumnExpr("a.task_id").
		ColumnExpr("a.allocation_id").
		ColumnExpr("a.start_time").
		ColumnExpr("a.end_time").
		ColumnExpr("a.slots").
		ColumnExpr("CASE WHEN a.start_time is NULL THEN 0.0 ELSE extract(epoch FROM (LEAST(GREATEST(coalesce(a.end_time, now()), a.start_time), ? :: timestamptz) - GREATEST(a.start_time, ? :: timestamptz))) * a.slots END AS gpu_seconds", end, start).
		TableExpr("allocations a").
		Where("tstzrange(start_time - interval '1 microsecond', greatest(start_time, coalesce(end_time, now()))) && tstzrange(? :: timestamptz, ? :: timestamptz)", start, end)

	// Get task owner names
	taskOwners := db.Bun().NewSelect().
		ColumnExpr("t.task_id").
		ColumnExpr("u.username").
		TableExpr("tasks_in_range t").
		Join("INNER JOIN jobs j ON t.job_id = j.job_id").
		Join("INNER JOIN users u ON j.owner_id = u.id")

	// Get imagepull times for tasks within time range
	imagePullTimes := db.Bun().NewSelect().
		ColumnExpr("a.allocation_id").
		ColumnExpr("SUM(EXTRACT(EPOCH FROM (greatest(coalesce(ts.end_time, now()), ts.start_time) - ts.start_time))) imagepulling_time").
		TableExpr("allocations_in_range a").
		Join("INNER JOIN task_stats ts ON a.allocation_id = ts.allocation_id").
		Where("ts.event_type = 'IMAGEPULL'").
		Group("a.allocation_id")

	// Get experiment info for tasks within time range
	taskExperimentInfo := db.Bun().NewSelect().
		ColumnExpr("t.task_id").
		ColumnExpr("e.id as experiment_id").
		ColumnExpr("w.name as workspace_name").
		TableExpr("tasks_in_range t").
		Join("INNER JOIN experiments e ON t.job_id = e.job_id").
		Join("INNER JOIN projects p ON e.project_id = p.id").
		Join("INNER JOIN workspaces w ON p.workspace_id = w.id")

	// Get task information row-by-row for all tasks in time range
	rows, err := db.Bun().NewSelect().
		ColumnExpr("a.allocation_id").
		ColumnExpr("t.task_type").
		ColumnExpr("t_o.username").
		ColumnExpr("tei.workspace_name").
		ColumnExpr("tei.experiment_id").
		ColumnExpr("a.slots").
		ColumnExpr("a.start_time").
		ColumnExpr("a.end_time").
		ColumnExpr("ip.imagepulling_time").
		ColumnExpr("a.gpu_seconds / 3600.0 AS gpu_hours").
		With("tasks_in_range", tasksInRange).
		With("allocations_in_range", allocationsInRange).
		With("task_owners", taskOwners).
		With("image_pull_times", imagePullTimes).
		With("task_experiment_info", taskExperimentInfo).
		With("task_in_range", tasksInRange).
		TableExpr("allocations_in_range a").
		Join("LEFT JOIN task_in_range t ON a.task_id = t.task_id").
		Join("LEFT JOIN task_owners t_o ON a.task_id = t_o.task_id").
		Join("LEFT JOIN task_experiment_info tei ON a.task_id = tei.task_id").
		Join("LEFT JOIN image_pull_times ip ON a.allocation_id = ip.allocation_id").
		Order("a.start_time").
		Rows(c.Request().Context())

	if err != nil && rows.Err() != nil {
		return err
	}
	defer rows.Close()

	c.Response().Header().Set("Content-Type", "text/csv")
	header := []string{
		"allocation_id",
		"task_type",
		"username",
		"workspace_name",
		"experiment_id",
		"slots",
		"start_time",
		"end_time",
		"imagepulling_time",
		"gpu_hours",
	}

	formatTimestamp := func(t time.Time) string {
		if t.IsZero() {
			return ""
		}
		return t.Format(time.RFC3339Nano)
	}

	formatDuration := func(duration float64) string {
		if duration == 0 {
			return "0.0"
		}
		return fmt.Sprintf("%f", duration)
	}

	csvWriter := csv.NewWriter(c.Response())
	if err = csvWriter.Write(header); err != nil {
		return err
	}

	// Write each entry to the output CSV
	for rows.Next() {
		allocationMetadata := new(AllocationMetadata)
		if err := db.Bun().ScanRow(c.Request().Context(), rows, allocationMetadata); err != nil {
			return err
		}
		fields := []string{
			allocationMetadata.AllocationID.String(),
			string(allocationMetadata.TaskType),
			allocationMetadata.Username,
			allocationMetadata.WorkspaceName,
			strconv.Itoa(allocationMetadata.ExperimentID),
			strconv.Itoa(allocationMetadata.Slots),
			formatTimestamp(allocationMetadata.StartTime),
			formatTimestamp(allocationMetadata.EndTime),
			formatDuration(allocationMetadata.ImagepullingTime),
			formatDuration(allocationMetadata.GPUHours),
		}
		if err := csvWriter.Write(fields); err != nil {
			return err
		}
	}
	csvWriter.Flush()
	return nil
}

//	@Summary	Get an aggregated view of resource allocation during the given time period (CSV).
//	@Tags		Cluster
//	@ID			get-aggregated-resource-allocation-csv
//	@Produce	text/csv
//	@Param		start_date	query	string	true	"Start time to get allocations for (YYYY-MM-DD format for daily, YYYY-MM format for monthly)"
//	@Param		end_date	query	string	true	"End time to get allocations for (YYYY-MM-DD format for daily, YYYY-MM format for monthly)"
//
// nolint:lll
//
//	@Param		period		query	string	true	"Period to aggregate over (RESOURCE_ALLOCATION_AGGREGATION_PERIOD_DAILY or RESOURCE_ALLOCATION_AGGREGATION_PERIOD_MONTHLY)"
//	@Success	200			{}		string	"aggregation_type,aggregation_key,date,seconds"
//	@Router		/resources/allocation/aggregated [get]
//
// nolint:lll
// To make both gofmt and swag fmt happy we need an unindented comment matched with the swagger
// comment indented with tabs. https://github.com/swaggo/swag/pull/1386#issuecomment-1359242144
func (m *Master) getAggregatedResourceAllocation(c echo.Context) error {
	args := struct {
		Start  string `query:"start_date"`
		End    string `query:"end_date"`
		Period string `query:"period"`
	}{}
	if err := api.BindArgs(&args, c); err != nil {
		return err
	}

	resp, err := m.fetchAggregatedResourceAllocation(&apiv1.ResourceAllocationAggregatedRequest{
		StartDate: args.Start,
		EndDate:   args.End,
		Period: masterv1.ResourceAllocationAggregationPeriod(
			masterv1.ResourceAllocationAggregationPeriod_value[args.Period],
		),
	})
	if err != nil {
		return err
	}

	c.Response().Header().Set("Content-Type", "text/csv")

	csvWriter := csv.NewWriter(c.Response())

	header := []string{"aggregation_type", "aggregation_key", "date", "seconds"}
	if err = csvWriter.Write(header); err != nil {
		return err
	}

	write := func(aggType, aggKey, start string, seconds float32) error {
		return csvWriter.Write([]string{aggType, aggKey, start, fmt.Sprintf("%f", seconds)})
	}

	for _, entry := range resp.ResourceEntries {
		writeAggType := func(agg string, vals map[string]float32) error {
			for key, seconds := range vals {
				if err = write(agg, key, entry.PeriodStart, seconds); err != nil {
					return err
				}
			}
			return nil
		}
		if err = writeAggType("experiment_label", entry.ByExperimentLabel); err != nil {
			return err
		}
		if err = writeAggType("username", entry.ByUsername); err != nil {
			return err
		}
		if err = writeAggType("resource_pool", entry.ByResourcePool); err != nil {
			return err
		}
		if err = writeAggType("total", map[string]float32{"total": entry.Seconds}); err != nil {
			return err
		}
	}
	csvWriter.Flush()
	return nil
}

func (m *Master) getSystemdListener() (net.Listener, error) {
	switch systemdListeners, err := activation.Listeners(); {
	case err != nil:
		return nil, errors.Wrap(err, "failed to find systemd listeners")
	case len(systemdListeners) == 0:
		return nil, nil
	case len(systemdListeners) == 1:
		return systemdListeners[0], nil
	default:
		return nil, errors.Errorf("expected at most 1 systemd listener, got %d", len(systemdListeners))
	}
}

func (m *Master) findListeningPort(listener net.Listener) (uint16, error) {
	tcpListener, ok := listener.(*net.TCPListener)
	if !ok {
		return 0, errors.New("listener is not a TCP listener")
	}

	file, err := tcpListener.File()
	if err != nil {
		return 0, err
	}
	link, err := os.Readlink(fmt.Sprintf("/proc/self/fd/%d", file.Fd()))
	if err != nil {
		return 0, err
	}
	matches := regexp.MustCompile(`socket:\[(.*)\]`).FindStringSubmatch(link)
	inode := matches[1]
	tcp, err := os.Open("/proc/self/net/tcp")
	if err != nil {
		return 0, err
	}
	defer func() {
		_ = tcp.Close()
	}()

	lines := bufio.NewScanner(tcp)
	for lines.Scan() {
		fields := strings.Fields(lines.Text())
		if fields[9] == inode {
			addr := fields[1]
			port, err := strconv.ParseInt(strings.Split(addr, ":")[1], 16, 16)
			if err != nil {
				return 0, err
			}
			return uint16(port), nil
		}
	}

	return 0, errors.New("listener not found")
}

func (m *Master) startServers(ctx context.Context, cert *tls.Certificate, gRPCLogInitDone chan struct{}) error {
	// Create the base socket listener by either fetching one passed to us from systemd or creating a
	// TCP listener manually.
	var baseListener net.Listener
	systemdListener, err := m.getSystemdListener()
	switch {
	case err != nil:
		return errors.Wrap(err, "failed to find systemd listeners")
	case systemdListener != nil:
		baseListener = systemdListener
		port, pErr := m.findListeningPort(systemdListener)
		if pErr != nil {
			return pErr
		}
		log.Infof("found port %d for systemd listener", port)
		m.config.Port = int(port)
	default:
		baseListener, err = net.Listen("tcp", fmt.Sprintf(":%d", m.config.Port))
		if err != nil {
			return err
		}
	}
	defer closeWithErrCheck("base", baseListener)

	// If configured, set up TLS wrapping.
	if cert != nil {
		var clientCAs *x509.CertPool
		clientAuthMode := tls.NoClientCert

		c, ok := m.config.GetAgentRMConfig()
		if ok && c.ResourceManager.AgentRM.RequireAuthentication {
			// Most connections don't require client certificates, but we do want to make sure that any that
			// are provided are valid, so individual handlers that care can just check for the presence of
			// certificates.
			clientAuthMode = tls.VerifyClientCertIfGiven

			if c.ResourceManager.AgentRM.ClientCA != "" {
				clientCAs = x509.NewCertPool()
				clientRootCA, iErr := os.ReadFile(c.ResourceManager.AgentRM.ClientCA)
				if iErr != nil {
					return errors.Wrap(err, "failed to read agent CA file")
				}
				clientCAs.AppendCertsFromPEM(clientRootCA)
			}
		}

		baseListener = tls.NewListener(baseListener, &tls.Config{
			Certificates:             []tls.Certificate{*cert},
			MinVersion:               tls.VersionTLS12,
			PreferServerCipherSuites: true,
			ClientCAs:                clientCAs,
			ClientAuth:               clientAuthMode,
		})
	}

	// This must be before grpcutil.RegisterHTTPProxy is called since it may use stuff set up by the
	// gRPC server (logger initialization, maybe more). Found by --race.
	gRPCServer := grpcutil.NewGRPCServer(m.db, &apiServer{m: m},
		m.config.Observability.EnablePrometheus,
		&m.config.InternalConfig.ExternalSessions,
		m.logs,
	)

	err = grpcutil.RegisterHTTPProxy(ctx, m.echo, m.config.Port, cert)
	if err != nil {
		return errors.Wrap(err, "failed to register gRPC gateway")
	}

	// Initialize listeners and multiplexing.
	mux := cmux.New(baseListener)

	grpcListener := mux.MatchWithWriters(
		cmux.HTTP2MatchHeaderFieldSendSettings("content-type", "application/grpc"),
	)
	defer closeWithErrCheck("grpc", grpcListener)

	httpListener := mux.Match(cmux.HTTP1(), cmux.HTTP2())
	defer closeWithErrCheck("http", httpListener)

	// Start all servers and return the first error. This leaks a channel, but the complexity of
	// perfectly handling cleanup and all the error cases doesn't seem worth it for a function that is
	// called exactly once and causes the whole process to exit immediately when it returns.
	errs := make(chan error)
	start := func(name string, run func() error) {
		go func() {
			errs <- errors.Wrap(run(), name+" failed")
		}()
	}
	start("gRPC server", func() error {
		// We should defer srv.Stop() here, but cmux does not unblock accept calls when underlying
		// listeners close and grpc-go depends on cmux unblocking and closing, Stop() blocks
		// indefinitely when using cmux.
		// To be fixed by https://github.com/soheilhy/cmux/pull/69 which makes cmux an io.Closer.
		return gRPCServer.Serve(grpcListener)
	})
	defer gRPCServer.Stop()

	start("HTTP server", func() error {
		m.echo.Listener = httpListener
		m.echo.HidePort = true
		m.echo.Server.ConnContext = connsave.SaveConn
		return m.echo.StartServer(m.echo.Server)
	})
	defer closeWithErrCheck("echo", m.echo)

	start("cmux listener", mux.Serve)

	if systemdListener != nil {
		log.Infof("accepting incoming connections on a socket inherited from systemd")
	} else {
		log.Infof("accepting incoming connections on port %d", m.config.Port)
	}

	if gRPCLogInitDone != nil {
		close(gRPCLogInitDone)
	}

	select {
	case err := <-errs:
		return err
	case <-ctx.Done():
		return ctx.Err()
	}
}

func closeWithErrCheck(name string, closer io.Closer) {
	err := closer.Close()
	if err != nil {
		log.Errorf("error closing closer %s: %s", name, err)
	}
}

func (m *Master) tryRestoreExperiment(sema chan struct{}, wg *sync.WaitGroup, e *model.Experiment) {
	sema <- struct{}{}
	defer func() { <-sema }()
	defer func() { wg.Done() }()

	// restoreExperiments waits for experiment allocations to be initialized.
	if err := m.restoreExperiment(e); err != nil {
		log.WithError(err).Errorf("failed to restore experiment: %d", e.ID)
		e.State = model.ErrorState
		if err := m.db.TerminateExperimentInRestart(e.ID, e.State); err != nil {
			log.WithError(err).Error("failed to mark experiment as errored")
		}
		telemetry.ReportExperimentStateChanged(m.db, e)
	}
}

// Zero-downtime restore of task containers works the following way. On master startup,
//  1. AgentRM is initialized.
//  2. In AgentRM PreStart, agent state is fetched from database and agent actors are initialized.
//  3. Restored experiment actors ping their restored trials to ensure they've initialized.
//  4. The trial actors similarly ping allocations.
//  5. Waitgroup waits for all on experiments.
//  6. Allocation actors ask AgentRM for resources. Since AgentRM has already initialized
//     the agent states in PreStart, it knows which containers it's supposed to have. If it does not
//     have the required containers, allocation will receive a ResourcesFailure.
//  7. When real agents finally connect, if the container is not on the agent, the restored
//     allocation will get a containerStateChanged event notifying it about container termination.
//
// TODO(ilia): Here we wait for all experiments to restore and initialize their allocations before
// starting any scheduling. This path is better for scheduling fairness.
// Alternatively, we could wait for experiments with restorable allocations only.
// This would potentially speed up the startup when there're lots of these.
func (m *Master) restoreNonTerminalExperiments() error {
	// Restore non-terminal experiments from the database.
	// Limit the number of concurrent restores at any time within the system to maxConcurrentRestores.
	// This has avoided resource exhaustion in the past (on the db connection pool) and probably is
	// good still to avoid overwhelming us on restart after a crash.
	sema := make(chan struct{}, maxConcurrentRestores)
	toRestore, err := m.db.NonTerminalExperiments()
	if err != nil {
		return errors.Wrap(err, "couldn't retrieve experiments to restore")
	}

	wg := sync.WaitGroup{}
	for _, exp := range toRestore {
		wg.Add(1)
		go m.tryRestoreExperiment(sema, &wg, exp)
	}

	wg.Wait()

	return nil
}

func (m *Master) restoreGenericTasks(ctx context.Context) error {
	var snapshots []command.CommandSnapshot
	err := db.Bun().NewSelect().Model(&snapshots).
		Relation("Allocation").
		Relation("Task").
		Relation("Task.Job").
		Where("allocation.end_time IS NULL").
		Where("allocation.state != ?", model.AllocationStateTerminated).
		Where("task.task_id = command_snapshot.task_id").
		Where("task.task_type = ?", model.TaskTypeGeneric).
		Where("command_snapshot.generic_task_spec IS NOT NULL").
		Scan(ctx)
	if err != nil {
		return err
	}

	for i := range snapshots {
		taskID := snapshots[i].TaskID
		jobID := snapshots[i].Task.JobID

		if jobID == nil {
			log.Errorf("Could not restore task %s, no job id found", taskID)
			continue
		}

		logCtx := logger.Context{
			"job-id":    jobID,
			"task-id":   taskID,
			"task-type": snapshots[i].Task.TaskType,
		}

		priorityChange := func(priority int) error {
			return nil
		}
		if err := tasklist.GroupPriorityChangeRegistry.Add(*jobID, priorityChange); err != nil {
			return err
		}

		onAllocationExit := getGenericTaskOnAllocationExit(ctx, taskID, *jobID, logCtx)

		isSingleNode := snapshots[i].GenericTaskSpec.GenericTaskConfig.Resources.IsSingleNode() != nil &&
			*snapshots[i].GenericTaskSpec.GenericTaskConfig.Resources.IsSingleNode()

		slots := snapshots[i].GenericTaskSpec.GenericTaskConfig.Resources.RawSlots
		if slots == nil {
			log.Errorf("Could not restore task %s, no slots found in resources", taskID)
			continue
		}
		resourcePool := snapshots[i].GenericTaskSpec.GenericTaskConfig.Resources.RawResourcePool
		if resourcePool == nil {
			log.Errorf("Could not restore task %s, no resource pool name found in resources", taskID)
			continue
		}

		err := task.DefaultService.StartAllocation(logCtx,
			sproto.AllocateRequest{
				AllocationID:      snapshots[i].AllocationID,
				TaskID:            taskID,
				JobID:             *jobID,
				JobSubmissionTime: snapshots[i].RegisteredTime,
				IsUserVisible:     true,
				Name:              fmt.Sprintf("Generic Task %s", taskID),
				SlotsNeeded:       *slots,
				ResourcePool:      *resourcePool,
				FittingRequirements: sproto.FittingRequirements{
					SingleAgent: isSingleNode,
				},

				Restore: true,
			}, m.db, m.rm, snapshots[i].GenericTaskSpec, onAllocationExit)
		if err != nil {
			return err
		}
	}
	return nil
}

func (m *Master) closeOpenAllocations(ctx context.Context) error {
	allocationIds := task.DefaultService.GetAllAllocationIDs()
	if err := db.CloseOpenAllocations(ctx, allocationIds); err != nil {
		return err
	}
	return nil
}

// convertDBErrorsToNotFound helps reduce boilerplate in our handlers, by
// classifying database "not found" errors as HTTP "not found" errors.
func convertDBErrorsToNotFound(next echo.HandlerFunc) echo.HandlerFunc {
	return func(c echo.Context) error {
		err := next(c)
		if errors.Cause(err) == db.ErrNotFound {
			return echo.ErrNotFound
		}
		return err
	}
}

// convertCtxErrsToTimeout helps reduce boilerplate in our handlers and reduce
// spurious logs by classifying context.Canceled as 408 (>=500 is logged).
func convertCtxErrsToTimeout(next echo.HandlerFunc) echo.HandlerFunc {
	return func(c echo.Context) error {
		err := next(c)
		if errors.Is(err, context.Canceled) {
			return echo.NewHTTPError(http.StatusRequestTimeout, err.Error())
		}
		return err
	}
}

func updateClusterHeartbeat(ctx context.Context, db *db.PgDB) {
	t := time.NewTicker(10 * time.Minute)
	defer t.Stop()
	for {
		currentTime := time.Now().UTC().Truncate(time.Millisecond)
		err := db.UpdateClusterHeartBeat(currentTime)
		if err != nil {
			log.Error(err.Error())
		}
		select {
		case <-t.C:
		case <-ctx.Done():
			return
		}
	}
}

func (m *Master) checkIfRMDefaultsAreUnbound(rmConfig *config.ResourceManagerConfig) error {
	if rmConfig.AgentRM != nil {
		err := db.CheckIfRPUnbound(rmConfig.AgentRM.DefaultComputeResourcePool)
		if err != nil {
			return err
		}
		err = db.CheckIfRPUnbound(rmConfig.AgentRM.DefaultAuxResourcePool)
		return err
	}
	if rmConfig.KubernetesRM != nil {
		err := db.CheckIfRPUnbound(rmConfig.KubernetesRM.DefaultComputeResourcePool)
		if err != nil {
			return err
		}
		err = db.CheckIfRPUnbound(rmConfig.KubernetesRM.DefaultAuxResourcePool)
		return err
	}
	if rmConfig.DispatcherRM != nil {
		if rmConfig.DispatcherRM.DefaultComputeResourcePool != nil {
			err := db.CheckIfRPUnbound(*rmConfig.DispatcherRM.DefaultComputeResourcePool)
			if err != nil {
				return err
			}
		}
		if rmConfig.DispatcherRM.DefaultAuxResourcePool != nil {
			err := db.CheckIfRPUnbound(*rmConfig.DispatcherRM.DefaultAuxResourcePool)
			if err != nil {
				return err
			}
		}
		return nil
	}
	if rmConfig.PbsRM != nil {
		if rmConfig.PbsRM.DefaultComputeResourcePool != nil {
			err := db.CheckIfRPUnbound(*rmConfig.PbsRM.DefaultComputeResourcePool)
			if err != nil {
				return err
			}
		}
		if rmConfig.PbsRM.DefaultAuxResourcePool != nil {
			err := db.CheckIfRPUnbound(*rmConfig.PbsRM.DefaultAuxResourcePool)
			if err != nil {
				return err
			}
		}
		return nil
	}
	return fmt.Errorf("no Resource Manager found")
}

func (m *Master) postTaskLogs(c echo.Context) (interface{}, error) {
	var logs []*model.TaskLog
	if err := json.NewDecoder(c.Request().Body).Decode(&logs); err != nil {
		return "", fmt.Errorf("decoding task logs: %w", err)
	}
	if err := m.taskLogBackend.AddTaskLogs(logs); err != nil {
		return "", errors.Wrap(err, "receiving task logs")
	}
	return "", nil
}

func buildRM(
	db *db.PgDB,
	echo *echo.Echo,
	rmConfigs []*config.ResourceManagerWithPoolsConfig,
	tcd *model.TaskContainerDefaultsConfig,
	opts *aproto.MasterSetAgentOptions,
	cert *tls.Certificate,
) (rm.ResourceManager, error) {
	if len(rmConfigs) <= 1 {
		config := rmConfigs[0]
		switch {
		case config.ResourceManager.AgentRM != nil:
			return agentrm.New(db, echo, config, opts, cert)
		case config.ResourceManager.KubernetesRM != nil:
			return kubernetesrm.New(db, config, tcd, opts, cert)
		case config.ResourceManager.DispatcherRM != nil,
			config.ResourceManager.PbsRM != nil:
			license.RequireLicense("dispatcher resource manager")
			return dispatcherrm.New(db, echo, config, opts, cert)
		default:
			return nil, fmt.Errorf("no expected resource manager config is defined")
		}
	}

	// Set the default RM name for the multi-rm, from the default RM index.
	defaultRMName := rmConfigs[config.DefaultRMIndex].ResourceManager.Name()
	rms := map[string]rm.ResourceManager{}

	for _, cfg := range rmConfigs {
		c := cfg.ResourceManager
		switch {
		case c.AgentRM != nil:
			agentRM, err := agentrm.New(db, echo, cfg, opts, cert)
			if err != nil {
				return nil, fmt.Errorf("resource manager %s: %w", c.Name(), err)
			}
			rms[c.Name()] = agentRM
		case c.KubernetesRM != nil:
			k8sRM, err := kubernetesrm.New(db, cfg, tcd, opts, cert)
			if err != nil {
				return nil, fmt.Errorf("resource manager %s: %w", c.Name(), err)
			}
			rms[c.Name()] = k8sRM
		default:
			return nil, fmt.Errorf("no expected resource manager config is defined")
		}
	}

	return multirm.New(defaultRMName, rms), nil
}

// Run causes the Determined master to connect the database and begin listening for HTTP requests.
//
// gRPCLogInitDone is closed when the grpclog package's logger singletons are set. This is just
// used by tests to soothe -race, since we asynchronously launch a gRPC server and connect with a
// gRPC client, in the same program, using the same singletons.
func (m *Master) Run(ctx context.Context, gRPCLogInitDone chan struct{}) error {
	log.Infof("Determined master %s (built with %s)", version.Version, runtime.Version())

	var err error

	if err = etc.SetRootPath(filepath.Join(m.config.Root, "static/srv")); err != nil {
		return errors.Wrap(err, "could not set static root")
	}

	var isBrandNewCluster bool
	m.db, isBrandNewCluster, err = db.Setup(&m.config.DB)
	if err != nil {
		return err
	}
	defer closeWithErrCheck("db", m.db)

	m.ClusterID, err = m.db.GetOrCreateClusterID(m.config.Telemetry.ClusterID)
	if err != nil {
		return errors.Wrap(err, "could not fetch cluster id from database")
	}

	if isBrandNewCluster {
		if password := m.config.Security.InitialUserPassword; password == "" {
			log.Warn("This cluster was deployed without a default password for the built-in `determined` " +
				"and `admin` users. You should set one using `det user change-password`. New clusters can be " +
				"deployed with default passwords set using the `security.initial_user_password` setting.")
		} else {
			for _, username := range user.BuiltInUsers {
				err := user.SetUserPassword(ctx, username, password)
				if err != nil {
					return fmt.Errorf("could not update default user password: %w", err)
				}
			}
		}
	}

	webhookManager, err := webhooks.New(ctx)
	if err != nil {
		return fmt.Errorf("initializing webhooks: %w", err)
	}
	webhooks.SetDefault(webhookManager)

	l, err := logpattern.New(ctx)
	if err != nil {
		return fmt.Errorf("initializing log pattern policies: %w", err)
	}
	logpattern.SetDefault(l)

	for _, r := range m.config.ResourceManagers() {
		err = m.checkIfRMDefaultsAreUnbound(r.ResourceManager)
		if err != nil {
			return fmt.Errorf("could not validate cluster default resource pools: %s", err.Error())
		}
	}

	// Must happen before recovery. If tasks can't recover their allocations, they need an end time.
	cluster.InitTheLastBootClusterHeartbeat()

	cert, err := m.config.Security.TLS.ReadCertificate()
	if err != nil {
		return errors.Wrap(err, "failed to read TLS certificate")
	}
	m.taskSpec = &tasks.TaskSpec{
		ClusterID:             m.ClusterID,
		HarnessPath:           filepath.Join(m.config.Root, "wheels"),
		TaskContainerDefaults: m.config.TaskContainerDefaults,
		MasterCert:            config.GetCertPEM(cert),
		SSHRsaSize:            m.config.Security.SSH.RsaKeySize,
		SegmentEnabled:        m.config.Telemetry.Enabled && m.config.Telemetry.SegmentMasterKey != "",
		SegmentAPIKey:         m.config.Telemetry.SegmentMasterKey,
	}
	if m.config.RetentionPolicy.Schedule != nil {
		if err := logretention.Schedule(m.config.RetentionPolicy); err != nil {
			return errors.Wrap(err, "initializing log retention")
		}
	}

	go m.cleanUpExperimentSnapshots()

	switch {
	case m.config.Logging.DefaultLoggingConfig != nil:
		m.trialLogBackend = m.db
		m.taskLogBackend = m.db
	case m.config.Logging.ElasticLoggingConfig != nil:
		es, eErr := elastic.Setup(*m.config.Logging.ElasticLoggingConfig)
		if eErr != nil {
			return eErr
		}
		m.trialLogBackend = es
		m.taskLogBackend = es
	default:
		panic("unsupported logging backend")
	}
	tasklogger.SetDefaultLogger(tasklogger.New(m.taskLogBackend))

	user.InitService(m.db, &m.config.InternalConfig.ExternalSessions)
	userService := user.GetService()

	proxy.InitProxy(processProxyAuthentication)
	portregistry.InitPortRegistry(config.GetMasterConfig().ReservedPorts)

	go periodicallyAggregateResourceAllocation(m.db)

	// Initialize the HTTP server and listen for incoming requests.
	m.echo = echo.New()
	m.echo.Use(middleware.Recover())

	// Files that receive a unique hash when bundled and deployed can be cached forever
	cacheFileLongTerm := regexp.MustCompile(`(-[0-9a-z]{1,}\.(js|css))$|(woff2|woff)$`)

	// Other static files should only be cached for a short period of time
	cacheFileShortTerm := regexp.MustCompile(`.(antd.\S+(.css)|ico|png|jpe*g|gif|svg)$`)

	// API endpoints
	apiRegex := regexp.MustCompile(`^/api/.+$`)

	gzipConfig := middleware.GzipConfig{
		Skipper: func(c echo.Context) bool {
			reqPath := c.Request().URL.Path
			return !cacheFileLongTerm.MatchString(reqPath) &&
				!cacheFileShortTerm.MatchString(reqPath) &&
				!apiRegex.MatchString(reqPath)
		},
	}
	m.echo.Use(middleware.GzipWithConfig(gzipConfig))

	m.echo.Use(middleware.AddTrailingSlashWithConfig(middleware.TrailingSlashConfig{
		Skipper: func(c echo.Context) bool {
			return !staticWebDirectoryPaths[c.Path()]
		},
		RedirectCode: http.StatusMovedPermanently,
	}))
	setupEchoRedirects(m)

	if m.config.EnableCors {
		m.echo.Use(api.CORSWithTargetedOrigin)
	}

	// Add resistance to common HTTP attacks.
	secureConfig := middleware.SecureConfig{
		Skipper:            middleware.DefaultSkipper,
		XSSProtection:      "1; mode=block",
		ContentTypeNosniff: "nosniff",
		XFrameOptions:      "SAMEORIGIN",
	}
	m.echo.Use(middleware.SecureWithConfig(secureConfig))

	// Register middleware that extends default context.
	m.echo.Use(func(h echo.HandlerFunc) echo.HandlerFunc {
		return func(c echo.Context) error {
			cc := &detContext.DetContext{Context: c}
			return h(cc)
		}
	})

	m.echo.Use(convertDBErrorsToNotFound)
	m.echo.Use(convertCtxErrsToTimeout)

	if m.config.InternalConfig.AuditLoggingEnabled {
		m.echo.Use(auditLogMiddleware())
	}

	if m.config.Telemetry.OtelEnabled {
		opentelemetry.ConfigureOtel(m.config.Telemetry.OtelExportedOtlpEndpoint, "determined-master")
		m.echo.Use(otelecho.Middleware("determined-master"))
	}

	m.echo.Use(authzAuditLogMiddleware())

	var proxiedRoutes []string
	for _, ps := range m.config.InternalConfig.ProxiedServers {
		proxiedRoutes = append(proxiedRoutes, ps.PathPrefix)
	}
	m.echo.Use(processAuthWithRedirect(proxiedRoutes))

	m.echo.Logger = logger.New()
	m.echo.HideBanner = true
	m.echo.HTTPErrorHandler = api.JSONErrorHandler

	// Before RM start, end stats for dangling agents/instances in case of master crash.
	if err = m.db.EndAllAgentStats(); err != nil {
		return errors.Wrap(err, "could not update end stats for agents")
	}
	if err = m.db.EndAllInstanceStats(); err != nil {
		return errors.Wrap(err, "could not update end stats for instances")
	}

	// Resource Manager.
	if m.rm, err = buildRM(m.db, m.echo, m.config.ResourceManagers(),
		&m.config.TaskContainerDefaults,
		&aproto.MasterSetAgentOptions{
			MasterInfo:     m.Info(),
			LoggingOptions: m.config.Logging,
		},
		cert,
	); err != nil {
		return fmt.Errorf("could not initialize resource manager(s): %w", err)
	}

	jobservice.SetDefaultService(m.rm)

	tasksGroup := m.echo.Group("/tasks")
	tasksGroup.GET("", api.Route(m.getTasks))

	if err = m.restoreNonTerminalExperiments(); err != nil {
		return err
	}

	if err = m.db.FailDeletingExperiment(); err != nil {
		return err
	}

	if err = taskmodel.CleanupResourcesState(); err != nil {
		return err
	}

	// Wait for all NTSC services to initialize.
	cs, err := command.NewService(m.db, m.rm)
	if err != nil {
		return fmt.Errorf("initializing command service: %w", err)
	}
	command.SetDefaultService(cs)

	// Restore any commands.
	if err = command.DefaultCmdService.RestoreAllCommands(ctx); err != nil {
		return err
	}

	// Restore generic tasks
	if err = m.restoreGenericTasks(ctx); err != nil {
		return err
	}

	if err = m.closeOpenAllocations(ctx); err != nil {
		return err
	}

	if err = db.EndAllTaskStats(ctx); err != nil {
		return err
	}

	// The below function call is intentionally made after the call to CloseOpenAllocations.
	// This ensures that in the scenario where a cluster fails all open allocations are
	// set to the last cluster heartbeat when the cluster was running.
	go updateClusterHeartbeat(ctx, m.db)
	go trials.MarkLostTrialsWorker(ctx)

	// Docs and WebUI.
	webuiRoot := filepath.Join(m.config.Root, "webui")
	reactRoot := filepath.Join(webuiRoot, "react")
	reactRootAbs, err := filepath.Abs(reactRoot)
	if err != nil {
		return errors.Wrap(err, "failed to get absolute path to react root")
	}
	reactIndex := filepath.Join(reactRoot, "index.html")
	designIndex := filepath.Join(reactRoot, "design", "index.html")

	// Docs.
	m.echo.Static("/docs/rest-api", filepath.Join(webuiRoot, "docs", "rest-api"))
	m.echo.Static("/docs", filepath.Join(webuiRoot, "docs"))

	webuiGroup := m.echo.Group(webuiBaseRoute)
	webuiGroup.File("/design", designIndex)
	webuiGroup.File("/design/", designIndex)
	webuiGroup.File("", reactIndex)
	webuiGroup.File("/", reactIndex)
	webuiGroup.GET("/*", func(c echo.Context) error {
		groupPath := strings.TrimPrefix(c.Request().URL.Path, webuiBaseRoute+"/")
		requestedFile := filepath.Join(reactRoot, groupPath)
		// We do a simple check against directory traversal attacks.
		requestedFileAbs, fErr := filepath.Abs(requestedFile)
		if fErr != nil {
			log.WithError(fErr).Error("failed to get absolute path to requested file")
			return c.File(reactIndex)
		}
		isInReactDir := strings.HasPrefix(requestedFileAbs, reactRootAbs)
		if !isInReactDir {
			return echo.NewHTTPError(http.StatusForbidden)
		}

		var hasMatchingFile bool
		stat, oErr := os.Stat(requestedFile)
		switch {
		case os.IsNotExist(oErr):
		case os.IsPermission(oErr):
			hasMatchingFile = false
		case oErr != nil:
			return echo.NewHTTPError(http.StatusInternalServerError, "failed to check if file exists")
		default:
			hasMatchingFile = !stat.IsDir()
		}

		if cacheFileLongTerm.MatchString(requestedFile) {
			c.Response().Header().Set("cache-control", "public, max-age=31536000")
		} else if cacheFileShortTerm.MatchString(requestedFile) {
			c.Response().Header().Set("cache-control", "public, max-age=600")
		}

		if hasMatchingFile {
			return c.File(requestedFile)
		}

		return c.File(reactIndex)
	})

	m.echo.File("/api/v1/api.swagger.json",
		filepath.Join(m.config.Root, "swagger/determined/api/v1/api.swagger.json"))

	m.echo.GET("/info", api.Route(m.getInfo))
	m.echo.GET("/health", m.healthCheckEndpoint)

	experimentsGroup := m.echo.Group("/experiments")
	experimentsGroup.GET("/:experiment_id/model_def", m.getExperimentModelDefinition)
	experimentsGroup.GET("/:experiment_id/file/download", m.getExperimentModelFile)
	experimentsGroup.GET("/:experiment_id/preview_gc", api.Route(m.getExperimentCheckpointsToGC))

	checkpointsGroup := m.echo.Group("/checkpoints")
	checkpointsGroup.GET("/:checkpoint_uuid", m.getCheckpoint)

	searcherGroup := m.echo.Group("/searcher")
	searcherGroup.POST("/preview", api.Route(m.getSearcherPreview))

	resourcesGroup := m.echo.Group("/resources", cluster.CanGetUsageDetails())
	resourcesGroup.GET("/allocation/raw", m.getRawResourceAllocation)
	resourcesGroup.GET("/allocation/allocations-csv", m.getResourceAllocations)
	resourcesGroup.GET("/allocation/aggregated", m.getAggregatedResourceAllocation)

	m.echo.POST("/task-logs", api.Route(m.postTaskLogs))

	m.echo.Any("/debug/pprof/*", echo.WrapHandler(http.HandlerFunc(pprof.Index)))
	m.echo.Any(
		"/debug/pprof/cmdline",
		echo.WrapHandler(http.HandlerFunc(pprof.Cmdline)),
	)
	m.echo.Any(
		"/debug/pprof/profile",
		echo.WrapHandler(http.HandlerFunc(pprof.Profile)),
	)
	m.echo.Any(
		"/debug/pprof/symbol",
		echo.WrapHandler(http.HandlerFunc(pprof.Symbol)),
	)
	m.echo.Any("/debug/pprof/trace", echo.WrapHandler(http.HandlerFunc(pprof.Trace)))

	if m.config.Observability.EnablePrometheus {
		p := prometheus.NewPrometheus("echo", nil)
		// Group and obscure URLs returning 400 or 500 errors outside of /api/v1 and /det
		// This is to prevent a cardinality explosion that could be caused by mass non-200 requests
		p.RequestCounterURLLabelMappingFunc = func(c echo.Context) string {
			if strings.HasPrefix(c.Path(), "/det/") || strings.HasPrefix(c.Path(), "/api/v1/") {
				return c.Path()
			}
			if c.Response().Status >= 400 {
				return "/**"
			}
			return c.Path()
		}

		m.promHealth(ctx)
		p.Use(m.echo)
		m.echo.Any("/debug/prom/metrics", echo.WrapHandler(promhttp.Handler()))
		m.echo.Any("/prom/det-state-metrics",
			echo.WrapHandler(promhttp.HandlerFor(prom.DetStateMetrics, promhttp.HandlerOpts{})))
		m.echo.Any("/prom/det-http-sd-config",
			api.Route(m.getPrometheusTargets))
	}

	handler := proxy.DefaultProxy.NewProxyHandler("service")
	m.echo.Any("/proxy/:service/*", handler)

	for _, ps := range m.config.InternalConfig.ProxiedServers {
		psGroup := m.echo.Group(ps.PathPrefix)
		psTarget, err := url.Parse(ps.Destination)
		if err != nil {
			return errors.Wrap(err, "failed to parse the given proxied server path")
		}
		psProxy := httputil.NewSingleHostReverseProxy(psTarget)
		psGroup.Any("*", echo.WrapHandler(http.StripPrefix(ps.PathPrefix, psProxy)))
	}

	// Catch-all for requests not matched by any above handler
	// echo does not set the response error on the context if no handler is matched
	m.echo.Any("/*", func(c echo.Context) error {
		id := fmt.Sprintf("%s %s", c.Request().Method, c.Request().URL.Path)
		log.Debugf("unmatched request: %s", id)
		return echo.NewHTTPError(http.StatusNotFound,
			fmt.Sprintf("api not found: %s", id))
	})

	user.RegisterAPIHandler(m.echo, userService)

	telemetry.Init(m.ClusterID, m.config.Telemetry)
	go telemetry.PeriodicallyReportMasterTick(m.db, m.rm)

	if err := sso.RegisterAPIHandlers(m.config, m.db, m.echo); err != nil {
		return err
	}

	webhooks.Init()
	defer webhooks.Deinit()
	ssup := stream.NewSupervisor(m.db.URL)
	go func() {
		_ = ssup.Run(ctx)
	}()
	m.echo.GET("/stream", api.WebSocketRoute(ssup.Websocket, m.config.EnableCors))

	return m.startServers(ctx, cert, gRPCLogInitDone)
}<|MERGE_RESOLUTION|>--- conflicted
+++ resolved
@@ -154,8 +154,6 @@
 	return m.Info(), nil
 }
 
-<<<<<<< HEAD
-=======
 func (m *Master) promHealth(ctx context.Context) {
 	determinedHealthy := promclient.NewGauge(promclient.GaugeOpts{
 		Name: "determined_healthy",
@@ -183,7 +181,6 @@
 	}()
 }
 
->>>>>>> 23446b9b
 //	@Summary	Get health of Determined and the dependencies.
 //	@Tags		Cluster
 //	@ID			health
