--- conflicted
+++ resolved
@@ -567,12 +567,9 @@
 		Column("e.config").
 		Column("e.checkpoint_size").
 		Column("e.checkpoint_count").
-<<<<<<< HEAD
 		Column("e.unmanaged").
-=======
 		Column("e.external_experiment_id").
 		Column(`t.external_trial_id`).
->>>>>>> d8c7bd24
 		Join("JOIN users u ON e.owner_id = u.id").
 		Join("JOIN projects p ON e.project_id = p.id").
 		Join("JOIN workspaces w ON p.workspace_id = w.id").
