package internal

import (
	"context"
	"encoding/base64"
	"encoding/json"
	"fmt"
	"math"
	"regexp"
	"sort"
	"strconv"
	"strings"
	"time"

	"github.com/uptrace/bun"

	"github.com/determined-ai/determined/master/internal/project"
	"github.com/determined-ai/determined/master/internal/prom"
	"github.com/determined-ai/determined/master/internal/sproto"

	"github.com/google/uuid"
	"github.com/sirupsen/logrus"

	"google.golang.org/grpc/codes"
	"google.golang.org/grpc/status"
	"google.golang.org/protobuf/encoding/protojson"

	"github.com/pkg/errors"

	"github.com/determined-ai/determined/master/internal/db"
	expauth "github.com/determined-ai/determined/master/internal/experiment"
	"github.com/determined-ai/determined/master/internal/grpcutil"
	"github.com/determined-ai/determined/master/internal/hpimportance"
	"github.com/determined-ai/determined/master/internal/lttb"
	"github.com/determined-ai/determined/master/pkg/actor"
	"github.com/determined-ai/determined/master/pkg/model"
	"github.com/determined-ai/determined/master/pkg/protoutils"
	"github.com/determined-ai/determined/master/pkg/protoutils/protoless"
	"github.com/determined-ai/determined/master/pkg/ptrs"
	"github.com/determined-ai/determined/master/pkg/schemas"
	"github.com/determined-ai/determined/master/pkg/schemas/expconf"
	"github.com/determined-ai/determined/master/pkg/searcher"
	"github.com/determined-ai/determined/proto/pkg/apiv1"
	"github.com/determined-ai/determined/proto/pkg/checkpointv1"
	"github.com/determined-ai/determined/proto/pkg/experimentv1"
	"github.com/determined-ai/determined/proto/pkg/jobv1"
	"github.com/determined-ai/determined/proto/pkg/projectv1"

	structpb "github.com/golang/protobuf/ptypes/struct"
)

var experimentsAddr = actor.Addr("experiments")

func (a *apiServer) getExperiment(
	curUser model.User, experimentID int,
) (*experimentv1.Experiment, error) {
	expNotFound := status.Errorf(codes.NotFound, "experiment not found: %d", experimentID)
	exp := &experimentv1.Experiment{}
	if err := a.m.db.QueryProto("get_experiment", exp, experimentID); errors.Is(err, db.ErrNotFound) {
		return nil, expNotFound
	} else if err != nil {
		return nil, errors.Wrapf(err, "error fetching experiment from database: %d", experimentID)
	}

	modelExp, err := model.ExperimentFromProto(exp)
	if err != nil {
		return nil, err
	}
	if ok, err := expauth.AuthZProvider.Get().
		CanGetExperiment(curUser, modelExp); err != nil {
		return nil, err
	} else if !ok {
		return nil, expNotFound
	}

	sort.Slice(exp.TrialIds, func(i, j int) bool {
		return exp.TrialIds[i] < exp.TrialIds[j]
	})
	return exp, nil
}

func (a *apiServer) getExperimentAndCheckCanDoActions(
	ctx context.Context,
	expID int,
	withConfig bool,
	actions ...func(model.User, *model.Experiment) error,
) (*model.Experiment, model.User, error) {
	curUser, _, err := grpcutil.GetUser(ctx)
	if err != nil {
		return nil, model.User{}, err
	}

	var e *model.Experiment
	if withConfig {
		e, err = a.m.db.ExperimentByID(expID)
	} else {
		e, err = a.m.db.ExperimentWithoutConfigByID(expID)
	}
	expNotFound := status.Errorf(codes.NotFound, "experiment not found: %d", expID)
	if errors.Is(err, db.ErrNotFound) {
		return nil, model.User{}, expNotFound
	} else if err != nil {
		return nil, model.User{}, err
	}

	var ok bool
	if ok, err = expauth.AuthZProvider.Get().CanGetExperiment(*curUser, e); err != nil {
		return nil, model.User{}, err
	} else if !ok {
		return nil, model.User{}, expNotFound
	}

	for _, action := range actions {
		if err = action(*curUser, e); err != nil {
			return nil, model.User{}, status.Errorf(codes.PermissionDenied, err.Error())
		}
	}
	return e, *curUser, nil
}

func (a *apiServer) GetExperiment(
	ctx context.Context, req *apiv1.GetExperimentRequest,
) (*apiv1.GetExperimentResponse, error) {
	user, _, err := grpcutil.GetUser(ctx)
	if err != nil {
		return nil, status.Errorf(codes.Internal, "failed to get the user: %s", err)
	}
	exp, err := a.getExperiment(*user, int(req.ExperimentId))
	if err != nil {
		return nil, err
	}

	resp := apiv1.GetExperimentResponse{
		Experiment: exp,
	}

	if model.StateFromProto(exp.State) != model.ActiveState {
		return &resp, nil
	}

	jobID := model.JobID(exp.JobId)

	jobSummary := &jobv1.JobSummary{}
	err = a.ask(sproto.JobsActorAddr, sproto.GetJobSummary{
		JobID:        jobID,
		ResourcePool: exp.ResourcePool,
	}, &jobSummary)
	if err != nil {
		// An error here either is real or just that the experiment was not yet terminal in the DB
		// when we first queried it but was by the time it got around to handling out ask. We can't
		// just refresh our DB state to see which it was, since there is a time between an actor
		// closing and PostStop (where the DB state is set) being received where the actor may not
		// respond but still is not terminal -- more clearly, there is a time where the actor is
		// truly non-terminal and not reachable. We _could_ await its stop and recheck, but it's not
		// easy deducible how long that would block. So the best we can really do is return without
		// an error if we're in this case and log. This is a debug log because of how often the
		// happens when polling for an experiment to end.
		if !strings.Contains(err.Error(), sproto.ErrJobNotFound(jobID).Error()) {
			return nil, err
		}
		logrus.WithError(err).Debugf("asking for job summary")
	} else {
		resp.JobSummary = jobSummary
	}

	return &resp, nil
}

func (a *apiServer) DeleteExperiment(
	ctx context.Context, req *apiv1.DeleteExperimentRequest,
) (*apiv1.DeleteExperimentResponse, error) {
	e, curUser, err := a.getExperimentAndCheckCanDoActions(ctx, int(req.ExperimentId), false,
		expauth.AuthZProvider.Get().CanDeleteExperiment)
	if err != nil {
		return nil, err
	}

	switch exists, eErr := a.m.db.ExperimentHasCheckpointsInRegistry(int(req.ExperimentId)); {
	case eErr != nil:
		return nil, errors.New("failed to check model registry for references")
	case exists:
		return nil, status.Errorf(
			codes.InvalidArgument, "checkpoints are registered as model versions")
	}

	if !model.ExperimentTransitions[e.State][model.DeletingState] {
		return nil, fmt.Errorf("cannot delete experiment in %s state", e.State)
	}

	e.State = model.DeletingState
	if err := a.m.db.TrySaveExperimentState(e); err != nil {
		return nil, errors.Wrapf(err, "transitioning to %s", e.State)
	}
	go func() {
		if err := a.deleteExperiment(e, &curUser); err != nil {
			logrus.WithError(err).Errorf("deleting experiment %d", e.ID)
			e.State = model.DeleteFailedState
			if err := a.m.db.SaveExperimentState(e); err != nil {
				logrus.WithError(err).Errorf("transitioning experiment %d to %s", e.ID, e.State)
			}
		} else {
			logrus.Infof("experiment %d deleted successfully", e.ID)
		}
	}()

	return &apiv1.DeleteExperimentResponse{}, nil
}

func (a *apiServer) deleteExperiment(exp *model.Experiment, user *model.User) error {
	conf, err := a.m.db.LegacyExperimentConfigByID(exp.ID)
	if err != nil {
		return fmt.Errorf("failed to read config for experiment: %w", err)
	}

	agentUserGroup, err := a.m.db.AgentUserGroup(*exp.OwnerID)
	switch {
	case err != nil:
		return errors.Errorf("cannot find user and group for experiment")
	case agentUserGroup == nil:
		agentUserGroup = &a.m.config.Security.DefaultTask
	}

	taskSpec := *a.m.taskSpec
	checkpoints, err := a.m.db.ExperimentCheckpointsToGCRaw(
		exp.ID,
		0,
		0,
		0,
	)
	if err != nil {
		return err
	}

	addr := actor.Addr(fmt.Sprintf("delete-checkpoint-gc-%s", uuid.New().String()))
	jobSubmissionTime := exp.StartTime
	taskID := model.NewTaskID()
	ckptGCTask := newCheckpointGCTask(
		a.m.rm, a.m.db, a.m.taskLogger, taskID, exp.JobID, jobSubmissionTime, taskSpec, exp.ID,
		conf, checkpoints, true, agentUserGroup, user, nil,
	)
	if gcErr := a.m.system.MustActorOf(addr, ckptGCTask).AwaitTermination(); gcErr != nil {
		return errors.Wrapf(gcErr, "failed to gc checkpoints for experiment")
	}

	resp, err := a.m.rm.DeleteJob(a.m.system, sproto.DeleteJob{
		JobID: exp.JobID,
	})
	if err != nil {
		return fmt.Errorf("requesting cleanup of resource mananger resources: %w", err)
	}
	if err = <-resp.Err; err != nil {
		return fmt.Errorf("cleaning up resource mananger resources: %w", err)
	}

	trialIDs, taskIDs, err := a.m.db.ExperimentTrialAndTaskIDs(exp.ID)
	if err != nil {
		return errors.Wrapf(err, "failed to gather trial IDs for experiment")
	}

	if err = a.m.trialLogBackend.DeleteTrialLogs(trialIDs); err != nil {
		return errors.Wrapf(err, "failed to delete trial logs from backend")
	}

	if err = a.m.taskLogBackend.DeleteTaskLogs(taskIDs); err != nil {
		return errors.Wrapf(err, "failed to delete trial logs from backend (task logs)")
	}

	if err = a.m.db.DeleteExperiment(exp.ID); err != nil {
		return errors.Wrapf(err, "deleting experiment from database")
	}
	return nil
}

func protoStateDBCaseString(
	enumToValue map[string]int32, colName, serializedName, trimFromPrefix string,
) string {
	query := fmt.Sprintf("CASE %s::text ", colName)
	for enum, v := range enumToValue {
		query += fmt.Sprintf("WHEN '%s' THEN %d ", strings.TrimPrefix(enum, trimFromPrefix), v)
	}
	return query + fmt.Sprintf("END AS %s", serializedName)
}

func (a *apiServer) GetExperiments(
	ctx context.Context, req *apiv1.GetExperimentsRequest,
) (*apiv1.GetExperimentsResponse, error) {
	resp := &apiv1.GetExperimentsResponse{Experiments: []*experimentv1.Experiment{}}
	query := db.Bun().NewSelect().
		Model(&resp.Experiments).
		ModelTableExpr("experiments as e").
		Column("e.id").
		ColumnExpr("e.config->>'description' AS description").
		ColumnExpr("e.config->>'labels' AS labels").
		ColumnExpr("proto_time(e.start_time) AS start_time").
		ColumnExpr("proto_time(e.end_time) AS end_time").
		ColumnExpr(protoStateDBCaseString(experimentv1.State_value, "e.state", "state", "STATE_")).
		Column("e.archived").
		ColumnExpr(
			"(SELECT COUNT(*) FROM trials t WHERE e.id = t.experiment_id) AS num_trials").
		// Intentionally not sending trial_ids due to performance.
		ColumnExpr("COALESCE(u.display_name, u.username) as display_name").
		ColumnExpr("e.owner_id as user_id").
		Column("u.username").
		ColumnExpr("e.config->'resources'->>'resource_pool' AS resource_pool").
		ColumnExpr("e.config->'searcher'->>'name' AS searcher_type").
		ColumnExpr("e.config->>'name' as NAME").
		ColumnExpr(
			"CASE WHEN NULLIF(e.notes, '') IS NULL THEN NULL ELSE 'omitted' END AS notes").
		Column("e.job_id").
		ColumnExpr("CASE WHEN e.parent_id IS NULL THEN NULL ELSE " +
			"json_build_object('value', e.parent_id) END AS forked_from").
		ColumnExpr("CASE WHEN e.progress IS NULL THEN NULL ELSE " +
			"json_build_object('value', e.progress) END AS progress").
		ColumnExpr("p.name AS project_name").
		Column("e.project_id").
		ColumnExpr("w.id AS workspace_id").
		ColumnExpr("w.name AS workspace_name").
		ColumnExpr("(w.archived OR p.archived) AS parent_archived").
		ColumnExpr("p.user_id AS project_owner_id").
		Column("e.config").
		Join("JOIN users u ON e.owner_id = u.id").
		Join("JOIN projects p ON e.project_id = p.id").
		Join("JOIN workspaces w ON p.workspace_id = w.id")

	// Construct the ordering expression.
	orderColMap := map[apiv1.GetExperimentsRequest_SortBy]string{
		apiv1.GetExperimentsRequest_SORT_BY_UNSPECIFIED:   "id",
		apiv1.GetExperimentsRequest_SORT_BY_ID:            "id",
		apiv1.GetExperimentsRequest_SORT_BY_DESCRIPTION:   "description",
		apiv1.GetExperimentsRequest_SORT_BY_NAME:          "name",
		apiv1.GetExperimentsRequest_SORT_BY_START_TIME:    "e.start_time",
		apiv1.GetExperimentsRequest_SORT_BY_END_TIME:      "e.end_time",
		apiv1.GetExperimentsRequest_SORT_BY_STATE:         "e.state",
		apiv1.GetExperimentsRequest_SORT_BY_NUM_TRIALS:    "num_trials",
		apiv1.GetExperimentsRequest_SORT_BY_PROGRESS:      "COALESCE(progress, 0)",
		apiv1.GetExperimentsRequest_SORT_BY_USER:          "display_name",
		apiv1.GetExperimentsRequest_SORT_BY_FORKED_FROM:   "e.parent_id",
		apiv1.GetExperimentsRequest_SORT_BY_RESOURCE_POOL: "resource_pool",
		apiv1.GetExperimentsRequest_SORT_BY_PROJECT_ID:    "project_id",
	}
	sortByMap := map[apiv1.OrderBy]string{
		apiv1.OrderBy_ORDER_BY_UNSPECIFIED: "ASC",
		apiv1.OrderBy_ORDER_BY_ASC:         "ASC",
		apiv1.OrderBy_ORDER_BY_DESC:        "DESC NULLS LAST",
	}
	orderExpr := ""
	switch _, ok := orderColMap[req.SortBy]; {
	case !ok:
		return nil, fmt.Errorf("unsupported sort by %s", req.SortBy)
	case orderColMap[req.SortBy] != "id": //nolint:goconst // Not actually the same constant.
		orderExpr = fmt.Sprintf(
			"%s %s, id %s",
			orderColMap[req.SortBy], sortByMap[req.OrderBy], sortByMap[req.OrderBy],
		)
	default:
		orderExpr = fmt.Sprintf("id %s", sortByMap[req.OrderBy])
	}
	query = query.OrderExpr(orderExpr)

	// Filtering
	if req.Description != "" {
		query = query.Where("e.config->>'description' ILIKE ('%%' || ? || '%%')", req.Description)
	}
	if req.Name != "" {
		query = query.Where("e.config->>'name' ILIKE ('%%' || ? || '%%')", req.Name)
	}
	if len(req.Labels) > 0 {
		// In the event labels were removed, if all were removed we insert null,
		// which previously broke this query.
		query = query.Where(`string_to_array(?, ',') <@ ARRAY(SELECT jsonb_array_elements_text(
				CASE WHEN e.config->'labels'::text = 'null'
				THEN NULL
				ELSE e.config->'labels' END
			))`, strings.Join(req.Labels, ",")) // Trying bun.In doesn't work.
	}
	if req.Archived != nil {
		query = query.Where("e.archived = ?", req.Archived.Value)
	}
	if len(req.States) > 0 {
		var allStates []string
		for _, state := range req.States {
			allStates = append(allStates, strings.TrimPrefix(state.String(), "STATE_"))
		}
		query = query.Where("e.state IN (?)", bun.In(allStates))
	}
	if len(req.Users) > 0 {
		query = query.Where("u.username IN (?)", bun.In(req.Users))
	}
	if len(req.UserIds) > 0 {
		query = query.Where("e.owner_id IN (?)", bun.In(req.UserIds))
	}

<<<<<<< HEAD
	if req.ExperimentFilter != nil {
		expRestriction := req.ExperimentFilter.Restriction.String()
		experimentIds := make([]int32, 0)
		if req.ExperimentFilter.ExperimentIds != nil {
			experimentIds = append(experimentIds, req.ExperimentFilter.ExperimentIds...)
		}
		if expRestriction == apiv1.GetExperimentsRequest_ExperimentFilter_Restriction_name[1] {
			query = query.Where("e.id = ANY (ARRAY[?]::integer[])", bun.In(experimentIds))
		} else if expRestriction == apiv1.GetExperimentsRequest_ExperimentFilter_Restriction_name[2] &&
			len(experimentIds) > 0 {
			query = query.Where("NOT (e.id = ANY (ARRAY[?]::integer[]))", bun.In(experimentIds))
		}
	}

	curUser, _, err := grpcutil.GetUser(ctx, a.m.db, &a.m.config.InternalConfig.ExternalSessions)
=======
	curUser, _, err := grpcutil.GetUser(ctx)
>>>>>>> d35e24e1
	if err != nil {
		return nil, status.Errorf(codes.Internal, "failed to get the user: %s", err)
	}
	var proj *projectv1.Project
	if req.ProjectId != 0 {
		proj, err = a.GetProjectByID(req.ProjectId, *curUser)
		if err != nil {
			return nil, err
		}

		query = query.Where("project_id = ?", req.ProjectId)
	}
	if query, err = expauth.AuthZProvider.Get().
		FilterExperimentsQuery(*curUser, proj, query); err != nil {
		return nil, err
	}

	resp.Pagination, err = runPagedBunExperimentsQuery(ctx, query, int(req.Offset), int(req.Limit))
	if err != nil {
		return nil, err
	}

	return resp, nil
}

func runPagedBunExperimentsQuery(
	ctx context.Context, query *bun.SelectQuery, offset, limit int,
) (*apiv1.Pagination, error) {
	// Count number of items without any limits or offsets.
	total, err := query.Count(ctx)
	if err != nil {
		return nil, err
	}

	// Calculate end and start indexes.
	startIndex := offset
	if offset > total || offset < -total {
		startIndex = total
	} else if offset < 0 {
		startIndex = total + offset
	}

	endIndex := startIndex + limit
	switch {
	case limit == -2:
		endIndex = startIndex
	case limit == -1:
		endIndex = total
	case limit == 0:
		endIndex = 100 + startIndex
		if total < endIndex {
			endIndex = total
		}
	case startIndex+limit > total:
		endIndex = total
	}

	// Add start and end index to query.
	query.Offset(startIndex)
	query.Limit(endIndex - startIndex)

	// Bun bug treating limit=0 as no limit when it
	// should be the exact opposite of no records returned.
	if endIndex-startIndex != 0 {
		if err = query.Scan(ctx); err != nil {
			return nil, err
		}
	}

	return &apiv1.Pagination{
		Offset:     int32(offset),
		Limit:      int32(limit),
		Total:      int32(total),
		StartIndex: int32(startIndex),
		EndIndex:   int32(endIndex),
	}, nil
}

func (a *apiServer) GetExperimentLabels(ctx context.Context,
	req *apiv1.GetExperimentLabelsRequest,
) (*apiv1.GetExperimentLabelsResponse, error) {
	curUser, _, err := grpcutil.GetUser(ctx)
	if err != nil {
		return nil, status.Errorf(codes.Internal, "failed to get the user: %s", err)
	}

	resp := &apiv1.GetExperimentLabelsResponse{}
	var labels [][]string
	query := db.Bun().NewSelect().
		Table("experiments").
		Model(&labels).
		ColumnExpr("config->'labels' AS labels").
		Distinct()

	var proj *projectv1.Project
	if req.ProjectId != 0 {
		proj, err = a.GetProjectByID(req.ProjectId, *curUser)
		if err != nil {
			return nil, err
		}

		query = query.Where("project_id = ?", req.ProjectId)
	}

	if query, err = expauth.AuthZProvider.Get().
		FilterExperimentLabelsQuery(*curUser, proj, query); err != nil {
		return nil, err
	}

	if err = query.Scan(ctx); err != nil {
		return nil, err
	}

	// Sort labels by usage.
	labelUsage := make(map[string]int)
	for _, labelArr := range labels {
		for _, l := range labelArr {
			labelUsage[l]++
		}
	}

	resp.Labels = make([]string, len(labelUsage))
	i := 0
	for label := range labelUsage {
		resp.Labels[i] = label
		i++
	}
	sort.Slice(resp.Labels, func(i, j int) bool {
		return labelUsage[resp.Labels[i]] > labelUsage[resp.Labels[j]]
	})
	return resp, nil
}

func (a *apiServer) GetExperimentValidationHistory(
	ctx context.Context, req *apiv1.GetExperimentValidationHistoryRequest,
) (*apiv1.GetExperimentValidationHistoryResponse, error) {
	if _, _, err := a.getExperimentAndCheckCanDoActions(ctx, int(req.ExperimentId), false,
		expauth.AuthZProvider.Get().CanGetExperimentArtifacts); err != nil {
		return nil, err
	}

	var resp apiv1.GetExperimentValidationHistoryResponse
	switch err := a.m.db.QueryProto("proto_experiment_validation_history", &resp, req.ExperimentId); {
	case err == db.ErrNotFound:
		return nil, status.Errorf(codes.NotFound, "experiment not found: %d", req.ExperimentId)
	case err != nil:
		return nil, errors.Wrapf(err,
			"error fetching validation history for experiment from database: %d", req.ExperimentId)
	}
	return &resp, nil
}

func (a *apiServer) PreviewHPSearch(
	ctx context.Context, req *apiv1.PreviewHPSearchRequest,
) (*apiv1.PreviewHPSearchResponse, error) {
	curUser, _, err := grpcutil.GetUser(ctx)
	if err != nil {
		return nil, err
	}
	if err = expauth.AuthZProvider.Get().CanPreviewHPSearch(*curUser); err != nil {
		return nil, status.Errorf(codes.PermissionDenied, err.Error())
	}

	bytes, err := protojson.Marshal(req.Config)
	if err != nil {
		return nil, status.Errorf(codes.InvalidArgument, "error parsing experiment config: %s", err)
	}

	// Parse the provided experiment config.
	config, err := expconf.ParseAnyExperimentConfigYAML(bytes)
	if err != nil {
		return nil, status.Errorf(
			codes.InvalidArgument, "invalid experiment configuration: %s", err,
		)
	}

	// Get the useful subconfigs for preview search.
	if config.RawSearcher == nil {
		return nil, status.Errorf(
			codes.InvalidArgument, "invalid experiment configuration; missing searcher",
		)
	}
	sc := *config.RawSearcher
	hc := config.RawHyperparameters

	// Apply any json-schema-defined defaults.
	sc = schemas.WithDefaults(sc).(expconf.SearcherConfig)
	hc = schemas.WithDefaults(hc).(expconf.Hyperparameters)

	// Make sure the searcher config has all eventuallyRequired fields.
	if err = schemas.IsComplete(sc); err != nil {
		return nil, status.Errorf(codes.InvalidArgument, "invalid searcher configuration: %s", err)
	}
	if err = schemas.IsComplete(hc); err != nil {
		return nil, status.Errorf(
			codes.InvalidArgument, "invalid hyperparameters configuration: %s", err,
		)
	}

	// Disallow EOL searchers.
	if err = sc.AssertCurrent(); err != nil {
		return nil, errors.Wrap(err, "invalid experiment configuration")
	}

	sm := searcher.NewSearchMethod(sc)
	s := searcher.NewSearcher(req.Seed, sm, hc)
	sim, err := searcher.Simulate(s, nil, searcher.RandomValidation, true, sc.Metric())
	if err != nil {
		return nil, err
	}
	protoSim := &experimentv1.ExperimentSimulation{Seed: req.Seed}
	indexes := make(map[string]int, len(sim.Results))
	toProto := func(op searcher.ValidateAfter) ([]*experimentv1.RunnableOperation, error) {
		return []*experimentv1.RunnableOperation{
			{
				Type:   experimentv1.RunnableType_RUNNABLE_TYPE_TRAIN,
				Length: op.Length,
			},
			{
				Type: experimentv1.RunnableType_RUNNABLE_TYPE_VALIDATE,
			},
		}, nil
	}
	for _, result := range sim.Results {
		var operations []*experimentv1.RunnableOperation
		for _, msg := range result {
			ops, err := toProto(msg)
			if err != nil {
				return nil, errors.Wrapf(err, "error converting msg in simultion result %s", msg)
			}
			operations = append(operations, ops...)
		}
		hash := fmt.Sprint(operations)
		if i, ok := indexes[hash]; ok {
			protoSim.Trials[i].Occurrences++
		} else {
			protoSim.Trials = append(protoSim.Trials,
				&experimentv1.TrialSimulation{Operations: operations, Occurrences: 1})
			indexes[hash] = len(protoSim.Trials) - 1
		}
	}
	return &apiv1.PreviewHPSearchResponse{Simulation: protoSim}, nil
}

func (a *apiServer) ActivateExperiment(
	ctx context.Context, req *apiv1.ActivateExperimentRequest,
) (resp *apiv1.ActivateExperimentResponse, err error) {
	if _, _, err = a.getExperimentAndCheckCanDoActions(ctx, int(req.Id), false,
		expauth.AuthZProvider.Get().CanEditExperiment); err != nil {
		return nil, err
	}

	addr := experimentsAddr.Child(req.Id)
	switch err = a.ask(addr, req, &resp); {
	case status.Code(err) == codes.NotFound:
		return nil, status.Error(codes.FailedPrecondition, "experiment in terminal state")
	case err != nil:
		return nil, status.Errorf(codes.Internal, "failed passing request to experiment actor: %s", err)
	default:
		return resp, nil
	}
}

func (a *apiServer) PauseExperiment(
	ctx context.Context, req *apiv1.PauseExperimentRequest,
) (resp *apiv1.PauseExperimentResponse, err error) {
	if _, _, err = a.getExperimentAndCheckCanDoActions(ctx, int(req.Id), false,
		expauth.AuthZProvider.Get().CanEditExperiment); err != nil {
		return nil, err
	}

	addr := experimentsAddr.Child(req.Id)
	switch err = a.ask(addr, req, &resp); {
	case status.Code(err) == codes.NotFound:
		return nil, status.Error(codes.FailedPrecondition, "experiment in terminal state")
	case err != nil:
		return nil, status.Errorf(codes.Internal, "failed passing request to experiment actor: %s", err)
	default:
		return resp, nil
	}
}

func (a *apiServer) CancelExperiment(
	ctx context.Context, req *apiv1.CancelExperimentRequest,
) (resp *apiv1.CancelExperimentResponse, err error) {
	if _, _, err = a.getExperimentAndCheckCanDoActions(ctx, int(req.Id), false,
		expauth.AuthZProvider.Get().CanEditExperiment); err != nil {
		return nil, err
	}

	addr := experimentsAddr.Child(req.Id)
	err = a.ask(addr, req, &resp)
	if status.Code(err) == codes.NotFound {
		return &apiv1.CancelExperimentResponse{}, nil
	}
	return resp, err
}

func (a *apiServer) KillExperiment(
	ctx context.Context, req *apiv1.KillExperimentRequest,
) (resp *apiv1.KillExperimentResponse, err error) {
	if _, _, err = a.getExperimentAndCheckCanDoActions(ctx, int(req.Id), false,
		expauth.AuthZProvider.Get().CanEditExperiment); err != nil {
		return nil, err
	}

	addr := experimentsAddr.Child(req.Id)
	err = a.ask(addr, req, &resp)
	if status.Code(err) == codes.NotFound {
		return &apiv1.KillExperimentResponse{}, nil
	}
	return resp, err
}

func (a *apiServer) ArchiveExperiment(
	ctx context.Context, req *apiv1.ArchiveExperimentRequest,
) (*apiv1.ArchiveExperimentResponse, error) {
	id := int(req.Id)
	dbExp, _, err := a.getExperimentAndCheckCanDoActions(ctx, id, false,
		expauth.AuthZProvider.Get().CanEditExperimentsMetadata)
	if err != nil {
		return nil, err
	}
	if _, ok := model.TerminalStates[dbExp.State]; !ok {
		return nil, errors.Errorf("cannot archive experiment %v in non terminate state %v",
			id, dbExp.State)
	}

	if dbExp.Archived {
		return &apiv1.ArchiveExperimentResponse{}, nil
	}
	dbExp.Archived = true
	err = a.m.db.SaveExperimentArchiveStatus(dbExp)
	switch err {
	case nil:
		return &apiv1.ArchiveExperimentResponse{}, nil
	default:
		return nil, errors.Wrapf(err, "failed to archive experiment %d",
			req.Id)
	}
}

func (a *apiServer) UnarchiveExperiment(
	ctx context.Context, req *apiv1.UnarchiveExperimentRequest,
) (*apiv1.UnarchiveExperimentResponse, error) {
	id := int(req.Id)
	dbExp, _, err := a.getExperimentAndCheckCanDoActions(ctx, id, false,
		expauth.AuthZProvider.Get().CanEditExperimentsMetadata)
	if err != nil {
		return nil, err
	}

	if _, ok := model.TerminalStates[dbExp.State]; !ok {
		return nil, errors.Errorf("cannot unarchive experiment %v in non terminate state %v",
			id, dbExp.State)
	}

	if !dbExp.Archived {
		return &apiv1.UnarchiveExperimentResponse{}, nil
	}
	dbExp.Archived = false
	err = a.m.db.SaveExperimentArchiveStatus(dbExp)
	switch err {
	case nil:
		return &apiv1.UnarchiveExperimentResponse{}, nil
	default:
		return nil, errors.Wrapf(err, "failed to archive experiment %d",
			req.Id)
	}
}

func (a *apiServer) PatchExperiment(
	ctx context.Context, req *apiv1.PatchExperimentRequest,
) (*apiv1.PatchExperimentResponse, error) {
	curUser, _, err := grpcutil.GetUser(ctx)
	if err != nil {
		return nil, err
	}
	exp, err := a.getExperiment(*curUser, int(req.Experiment.Id))
	if err != nil {
		return nil, err
	}
	modelExp, err := model.ExperimentFromProto(exp)
	if err != nil {
		return nil, err
	}
	if err = expauth.AuthZProvider.Get().CanEditExperimentsMetadata(*curUser, modelExp); err != nil {
		return nil, status.Errorf(codes.PermissionDenied, err.Error())
	}

	madeChanges := false
	if req.Experiment.Name != nil && exp.Name != req.Experiment.Name.Value {
		madeChanges = true
		if len(strings.TrimSpace(req.Experiment.Name.Value)) == 0 {
			return nil, status.Errorf(codes.InvalidArgument,
				"`name` must not be an empty or whitespace string.")
		}
		exp.Name = req.Experiment.Name.Value
	}

	if req.Experiment.Notes != nil && exp.Notes != req.Experiment.Notes.Value {
		madeChanges = true
		exp.Notes = req.Experiment.Notes.Value
	}

	if req.Experiment.Description != nil && exp.Description != req.Experiment.Description.Value {
		madeChanges = true
		exp.Description = req.Experiment.Description.Value
	}

	if req.Experiment.Labels != nil {
		var reqLabelList []string
		for _, el := range req.Experiment.Labels.Values {
			if _, ok := el.GetKind().(*structpb.Value_StringValue); ok {
				reqLabelList = append(reqLabelList, el.GetStringValue())
			}
		}
		reqLabels := strings.Join(reqLabelList, ",")
		if strings.Join(exp.Labels, ",") != reqLabels {
			madeChanges = true
			exp.Labels = reqLabelList
			prom.AssociateExperimentIDLabels(strconv.Itoa(int(req.Experiment.Id)),
				exp.Labels)
		}
	}

	if madeChanges {
		type experimentPatch struct {
			Labels      []string `json:"labels"`
			Description string   `json:"description"`
			Name        string   `json:"name"`
		}
		patches := experimentPatch{
			Labels:      exp.Labels,
			Description: exp.Description,
			Name:        exp.Name,
		}
		marshalledPatches, err := json.Marshal(patches)
		if err != nil {
			return nil, status.Errorf(codes.Internal, "failed to marshal experiment patch")
		}

		_, err = a.m.db.RawQuery(
			"patch_experiment", exp.Id, marshalledPatches, exp.Notes)
		if err != nil {
			return nil, errors.Wrapf(err, "error updating experiment in database: %d", req.Experiment.Id)
		}
	}

	return &apiv1.PatchExperimentResponse{Experiment: exp}, nil
}

func (a *apiServer) GetExperimentCheckpoints(
	ctx context.Context, req *apiv1.GetExperimentCheckpointsRequest,
) (*apiv1.GetExperimentCheckpointsResponse, error) {
	experimentID := int(req.Id)
	useSearcherSortBy := req.SortBy == apiv1.GetExperimentCheckpointsRequest_SORT_BY_SEARCHER_METRIC
	exp, _, err := a.getExperimentAndCheckCanDoActions(ctx, experimentID, useSearcherSortBy,
		expauth.AuthZProvider.Get().CanGetExperimentArtifacts)
	if err != nil {
		return nil, err
	}

	// If SORT_BY_SEARCHER_METRIC is specified without an OrderBy
	// default to ordering by "better" checkpoints.
	if useSearcherSortBy && req.OrderBy == apiv1.OrderBy_ORDER_BY_UNSPECIFIED {
		if exp.Config.Searcher().SmallerIsBetter() {
			req.OrderBy = apiv1.OrderBy_ORDER_BY_ASC
		} else {
			req.OrderBy = apiv1.OrderBy_ORDER_BY_DESC
		}
	}

	resp := &apiv1.GetExperimentCheckpointsResponse{}
	resp.Checkpoints = []*checkpointv1.Checkpoint{}
	switch err = a.m.db.QueryProto("get_checkpoints_for_experiment", &resp.Checkpoints, req.Id); {
	case err == db.ErrNotFound:
		return nil, status.Errorf(
			codes.NotFound, "no checkpoints found for experiment %d", req.Id)
	case err != nil:
		return nil,
			errors.Wrapf(err, "error fetching checkpoints for experiment %d from database", req.Id)
	}

	a.filter(&resp.Checkpoints, func(i int) bool {
		v := resp.Checkpoints[i]

		found := false
		for _, state := range req.States {
			if state == v.State {
				found = true
				break
			}
		}

		if len(req.States) != 0 && !found {
			return false
		}

		return true
	})

	sort.Slice(resp.Checkpoints, func(i, j int) bool {
		ai, aj := resp.Checkpoints[i], resp.Checkpoints[j]
		if useSearcherSortBy {
			if order, done := protoless.CheckpointSearcherMetricNullsLast(ai, aj); done {
				return order
			}
		}

		if req.OrderBy == apiv1.OrderBy_ORDER_BY_DESC {
			aj, ai = ai, aj
		}

		switch req.SortBy {
		case apiv1.GetExperimentCheckpointsRequest_SORT_BY_BATCH_NUMBER:
			return protoless.CheckpointStepsCompletedLess(ai, aj)
		case apiv1.GetExperimentCheckpointsRequest_SORT_BY_UUID:
			return ai.Uuid < aj.Uuid
		case apiv1.GetExperimentCheckpointsRequest_SORT_BY_TRIAL_ID:
			return protoless.CheckpointTrialIDLess(ai, aj)
		case apiv1.GetExperimentCheckpointsRequest_SORT_BY_END_TIME:
			return protoless.CheckpointReportTimeLess(ai, aj)
		case apiv1.GetExperimentCheckpointsRequest_SORT_BY_STATE:
			return ai.State.Number() < aj.State.Number()
		case apiv1.GetExperimentCheckpointsRequest_SORT_BY_SEARCHER_METRIC:
			return protoless.CheckpointSearcherMetricLess(ai, aj)
		case apiv1.GetExperimentCheckpointsRequest_SORT_BY_UNSPECIFIED:
			fallthrough
		default:
			return protoless.CheckpointTrialIDLess(ai, aj)
		}
	})
	return resp, a.paginate(&resp.Pagination, &resp.Checkpoints, req.Offset, req.Limit)
}

func (a *apiServer) CreateExperiment(
	ctx context.Context, req *apiv1.CreateExperimentRequest,
) (*apiv1.CreateExperimentResponse, error) {
	user, _, err := grpcutil.GetUser(ctx)
	if err != nil {
		return nil, status.Errorf(codes.Internal, "failed to get the user: %s", err)
	}

	detParams := CreateExperimentParams{
		ConfigBytes:  req.Config,
		ModelDef:     filesToArchive(req.ModelDefinition),
		ValidateOnly: req.ValidateOnly,
	}
	if req.ParentId != 0 {
		detParams.ParentID = ptrs.Ptr(int(req.ParentId))
		// Can't use getExperimentAndCheckDoActions since model.Experiment doesn't have ParentArchived.
		var parentExp *experimentv1.Experiment
		parentExp, err = a.getExperiment(*user, *detParams.ParentID)
		if err != nil {
			return nil, err
		}
		var modelExp *model.Experiment
		modelExp, err = model.ExperimentFromProto(parentExp)
		if err != nil {
			return nil, err
		}

		if err = expauth.AuthZProvider.Get().
			CanForkFromExperiment(*user, modelExp); err != nil {
			return nil, status.Errorf(codes.PermissionDenied, err.Error())
		}
		if parentExp.ParentArchived {
			return nil, status.Errorf(codes.Internal,
				"forking an experiment in an archived workspace/project")
		}
	}
	if req.ProjectId > 1 {
		projectID := int(req.ProjectId)
		detParams.ProjectID = &projectID
	}

	dbExp, validateOnly, taskSpec, err := a.m.parseCreateExperiment(&detParams, user)
	if errors.Is(err, errCantFindProject) {
		return nil, status.Errorf(codes.NotFound, errCantFindProject.Error())
	} else if err != nil {
		return nil, status.Errorf(codes.InvalidArgument, "invalid experiment: %s", err)
	}

	proj, err := a.GetProjectByID(int32(dbExp.ProjectID), *user)
	if e, ok := status.FromError(err); ok && e.Code() == codes.NotFound {
		return nil, status.Errorf(codes.NotFound, errCantFindProject.Error())
	} else if err != nil {
		return nil, err
	}
	if err = expauth.AuthZProvider.Get().CanCreateExperiment(*user, proj, dbExp); err != nil {
		return nil, status.Errorf(codes.PermissionDenied, err.Error())
	}
	if validateOnly {
		return &apiv1.CreateExperimentResponse{}, nil
	}
	// Check user has permission for what they are trying to do
	// before actually saving the experiment.
	if req.Activate {
		if err = expauth.AuthZProvider.Get().CanEditExperiment(*user, dbExp); err != nil {
			return nil, status.Errorf(codes.PermissionDenied, err.Error())
		}
	}

	e, err := newExperiment(a.m, dbExp, taskSpec)
	if err != nil {
		return nil, status.Errorf(codes.Internal, "failed to create experiment: %s", err)
	}
	a.m.system.ActorOf(experimentsAddr.Child(e.ID), e)

	if req.Activate {
		_, err = a.ActivateExperiment(ctx, &apiv1.ActivateExperimentRequest{Id: int32(e.ID)})
		if err != nil {
			return nil, status.Errorf(codes.Internal, "failed to activate experiment: %s", err)
		}
	}

	protoExp, err := a.getExperiment(*user, e.ID)
	if err != nil {
		return nil, err
	}
	return &apiv1.CreateExperimentResponse{
		Experiment: protoExp, Config: protoutils.ToStruct(e.Config),
	}, nil
}

var (
	defaultMetricsStreamPeriod = 30 * time.Second
	recheckAuthPeriod          = 5 * time.Minute
)

func (a *apiServer) MetricNames(req *apiv1.MetricNamesRequest,
	resp apiv1.Determined_MetricNamesServer,
) error {
	experimentID := int(req.ExperimentId)
	period := time.Duration(req.PeriodSeconds) * time.Second
	if period == 0 {
		period = defaultMetricsStreamPeriod
	}

	seenTrain := make(map[string]bool)
	seenValid := make(map[string]bool)
	var tStartTime time.Time
	var vStartTime time.Time

	var timeSinceLastAuth time.Time
	var config expconf.ExperimentConfig
	var searcherMetric string
	for {
		if time.Now().Sub(timeSinceLastAuth) >= recheckAuthPeriod {
			if _, _, err := a.getExperimentAndCheckCanDoActions(resp.Context(), experimentID,
				false, expauth.AuthZProvider.Get().CanGetExperimentArtifacts); err != nil {
				return err
			}

			if timeSinceLastAuth == (time.Time{}) { // Initialzation.
				var err error
				config, err = a.m.db.ExperimentConfig(experimentID)
				if err != nil {
					return errors.Wrapf(err,
						"error fetching experiment config from database: %d", experimentID)
				}
				searcherMetric = config.Searcher().Metric()
			}
			timeSinceLastAuth = time.Now()
		}

		var response apiv1.MetricNamesResponse
		response.SearcherMetric = searcherMetric

		newTrain, newValid, tEndTime, vEndTime, err := a.m.db.MetricNames(experimentID,
			tStartTime, vStartTime)
		if err != nil {
			return errors.Wrapf(err,
				"error fetching metric names for experiment: %d", experimentID)
		}
		tStartTime = tEndTime
		vStartTime = vEndTime

		for _, name := range newTrain {
			if seen := seenTrain[name]; !seen {
				response.TrainingMetrics = append(response.TrainingMetrics, name)
				seenTrain[name] = true
			}
		}
		for _, name := range newValid {
			if seen := seenValid[name]; !seen {
				response.ValidationMetrics = append(response.ValidationMetrics, name)
				seenValid[name] = true
			}
		}

		if grpcutil.ConnectionIsClosed(resp) {
			return nil
		}
		if err = resp.Send(&response); err != nil {
			return err
		}

		state, _, err := a.m.db.GetExperimentStatus(experimentID)
		if err != nil {
			return errors.Wrap(err, "error looking up experiment state")
		}
		if model.TerminalStates[state] {
			return nil
		}

		time.Sleep(period)
		if grpcutil.ConnectionIsClosed(resp) {
			return nil
		}
	}
}

func (a *apiServer) ExpCompareMetricNames(req *apiv1.ExpCompareMetricNamesRequest,
	resp apiv1.Determined_ExpCompareMetricNamesServer,
) error {
	seenTrain := make(map[string]bool)
	seenValid := make(map[string]bool)
	var tStartTime time.Time
	var vStartTime time.Time
	period := time.Duration(req.PeriodSeconds) * time.Second
	if period == 0 {
		period = defaultMetricsStreamPeriod
	}
	if len(req.TrialId) == 0 {
		return status.Errorf(
			codes.InvalidArgument,
			"at least one trial id required",
		)
	}

	var timeSinceLastAuth time.Time
	for {
		if time.Now().Sub(timeSinceLastAuth) >= recheckAuthPeriod {
			for _, trialID := range req.TrialId {
				if err := a.canGetTrialsExperimentAndCheckCanDoAction(resp.Context(), int(trialID),
					expauth.AuthZProvider.Get().CanGetExperimentArtifacts); err != nil {
					return err
				}
			}
			timeSinceLastAuth = time.Now()
		}

		var response apiv1.ExpCompareMetricNamesResponse

		newTrain, newValid, tEndTime, vEndTime, err := a.m.db.ExpCompareMetricNames(req.TrialId,
			tStartTime, vStartTime)
		if err != nil {
			return nil
		}
		tStartTime = tEndTime
		vStartTime = vEndTime

		for _, name := range newTrain {
			if seen := seenTrain[name]; !seen {
				response.TrainingMetrics = append(response.TrainingMetrics, name)
				seenTrain[name] = true
			}
		}
		for _, name := range newValid {
			if seen := seenValid[name]; !seen {
				response.ValidationMetrics = append(response.ValidationMetrics, name)
				seenValid[name] = true
			}
		}

		if grpcutil.ConnectionIsClosed(resp) {
			return nil
		}
		if err = resp.Send(&response); err != nil {
			return err
		}

		time.Sleep(period)
		if grpcutil.ConnectionIsClosed(resp) {
			return nil
		}
	}
}

func (a *apiServer) MetricBatches(req *apiv1.MetricBatchesRequest,
	resp apiv1.Determined_MetricBatchesServer,
) error {
	experimentID := int(req.ExperimentId)
	metricName := req.MetricName
	if metricName == "" {
		return status.Error(codes.InvalidArgument, "must specify a metric name")
	}
	metricType := req.MetricType
	if metricType == apiv1.MetricType_METRIC_TYPE_UNSPECIFIED {
		return status.Error(codes.InvalidArgument, "must specify a metric type")
	}
	period := time.Duration(req.PeriodSeconds) * time.Second
	if period == 0 {
		period = defaultMetricsStreamPeriod
	}

	var timeSinceLastAuth time.Time
	seenBatches := make(map[int32]bool)
	var startTime time.Time
	for {
		if time.Now().Sub(timeSinceLastAuth) >= recheckAuthPeriod {
			if _, _, err := a.getExperimentAndCheckCanDoActions(resp.Context(), experimentID, false,
				expauth.AuthZProvider.Get().CanGetExperimentArtifacts); err != nil {
				return err
			}
			timeSinceLastAuth = time.Now()
		}

		var response apiv1.MetricBatchesResponse

		var newBatches []int32
		var endTime time.Time
		var err error
		switch metricType {
		case apiv1.MetricType_METRIC_TYPE_TRAINING:
			newBatches, endTime, err = a.m.db.TrainingMetricBatches(experimentID, metricName,
				startTime)
		case apiv1.MetricType_METRIC_TYPE_VALIDATION:
			newBatches, endTime, err = a.m.db.ValidationMetricBatches(experimentID, metricName,
				startTime)
		default:
			panic("Invalid metric type")
		}
		if err != nil {
			return errors.Wrapf(err, "error fetching batches recorded for metric")
		}
		startTime = endTime

		for _, batch := range newBatches {
			if seen := seenBatches[batch]; !seen {
				response.Batches = append(response.Batches, batch)
				seenBatches[batch] = true
			}
		}

		if grpcutil.ConnectionIsClosed(resp) {
			return nil
		}
		if err = resp.Send(&response); err != nil {
			return errors.Wrapf(err, "error sending batches recorded for metric")
		}

		state, _, err := a.m.db.GetExperimentStatus(experimentID)
		if err != nil {
			return errors.Wrap(err, "error looking up experiment state")
		}
		if model.TerminalStates[state] {
			return nil
		}

		time.Sleep(period)
		if grpcutil.ConnectionIsClosed(resp) {
			return nil
		}
	}
}

func (a *apiServer) TrialsSnapshot(req *apiv1.TrialsSnapshotRequest,
	resp apiv1.Determined_TrialsSnapshotServer,
) error {
	experimentID := int(req.ExperimentId)
	metricName := req.MetricName
	if metricName == "" {
		return status.Error(codes.InvalidArgument, "must specify a metric name")
	}
	metricType := req.MetricType
	if metricType == apiv1.MetricType_METRIC_TYPE_UNSPECIFIED {
		return status.Error(codes.InvalidArgument, "must specify a metric type")
	}
	period := time.Duration(req.PeriodSeconds) * time.Second
	if period == 0 {
		period = defaultMetricsStreamPeriod
	}

	batchesProcessed := int(req.BatchesProcessed)
	batchesMargin := int(req.BatchesMargin)
	if batchesMargin > 100 {
		return status.Error(codes.InvalidArgument, "margin must be <= 100")
	}
	minBatches := batchesProcessed - batchesMargin
	if minBatches < 0 {
		minBatches = 0
	}
	maxBatches := batchesProcessed + batchesMargin
	if maxBatches < 0 {
		maxBatches = math.MaxInt32
	}

	var timeSinceLastAuth time.Time
	var startTime time.Time
	for {
		if time.Now().Sub(timeSinceLastAuth) >= recheckAuthPeriod {
			if _, _, err := a.getExperimentAndCheckCanDoActions(resp.Context(), experimentID, false,
				expauth.AuthZProvider.Get().CanGetExperimentArtifacts); err != nil {
				return err
			}
			timeSinceLastAuth = time.Now()
		}

		var response apiv1.TrialsSnapshotResponse
		var newTrials []*apiv1.TrialsSnapshotResponse_Trial
		var endTime time.Time
		var err error
		switch metricType {
		case apiv1.MetricType_METRIC_TYPE_TRAINING:
			newTrials, endTime, err = a.m.db.TrainingTrialsSnapshot(experimentID,
				minBatches, maxBatches, metricName, startTime)
		case apiv1.MetricType_METRIC_TYPE_VALIDATION:
			newTrials, endTime, err = a.m.db.ValidationTrialsSnapshot(experimentID,
				minBatches, maxBatches, metricName, startTime)
		default:
			panic("Invalid metric type")
		}
		if err != nil {
			return errors.Wrapf(err,
				"error fetching snapshots of metrics for %s metric %s in experiment %d at %d batches",
				metricType, metricName, experimentID, batchesProcessed)
		}
		startTime = endTime

		response.Trials = newTrials

		if grpcutil.ConnectionIsClosed(resp) {
			return nil
		}
		if err = resp.Send(&response); err != nil {
			return errors.Wrapf(err, "error sending batches recorded for metrics")
		}

		state, _, err := a.m.db.GetExperimentStatus(experimentID)
		if err != nil {
			return errors.Wrap(err, "error looking up experiment state")
		}
		if model.TerminalStates[state] {
			return nil
		}

		time.Sleep(period)
		if grpcutil.ConnectionIsClosed(resp) {
			return nil
		}
	}
}

func (a *apiServer) topTrials(experimentID int, maxTrials int, s expconf.SearcherConfig) (
	trials []int32, err error,
) {
	type Ranking int
	const (
		ByMetricOfInterest Ranking = 1
		ByTrainingLength   Ranking = 2
	)
	var ranking Ranking

	switch s.GetUnionMember().(type) {
	case expconf.RandomConfig:
		ranking = ByMetricOfInterest
	case expconf.GridConfig:
		ranking = ByMetricOfInterest
	case expconf.AsyncHalvingConfig:
		ranking = ByTrainingLength
	case expconf.AdaptiveASHAConfig:
		ranking = ByTrainingLength
	case expconf.SingleConfig:
		return nil, errors.New("single-trial experiments are not supported for trial sampling")
	// EOL searcher configs:
	case expconf.AdaptiveConfig:
		ranking = ByTrainingLength
	case expconf.AdaptiveSimpleConfig:
		ranking = ByTrainingLength
	case expconf.SyncHalvingConfig:
		ranking = ByTrainingLength
	default:
		return nil, errors.New("unable to detect a searcher algorithm for trial sampling")
	}
	switch ranking {
	case ByMetricOfInterest:
		return a.m.db.TopTrialsByMetric(experimentID, maxTrials, s.Metric(), s.SmallerIsBetter())
	case ByTrainingLength:
		return a.m.db.TopTrialsByTrainingLength(experimentID, maxTrials, s.Metric(), s.SmallerIsBetter())
	default:
		panic("Invalid state in trial sampling")
	}
}

func (a *apiServer) fetchTrialSample(trialID int32, metricName string, metricType apiv1.MetricType,
	maxDatapoints int, startBatches int, endBatches int, currentTrials map[int32]bool,
	trialCursors map[int32]time.Time,
) (*apiv1.TrialsSampleResponse_Trial, error) {
	var metricSeries []lttb.Point
	var endTime time.Time
	var zeroTime time.Time
	var err error
	var trial apiv1.TrialsSampleResponse_Trial
	trial.TrialId = trialID

	if _, current := currentTrials[trialID]; !current {
		var trialConfig *model.Trial
		trialConfig, err = a.m.db.TrialByID(int(trialID))
		if err != nil {
			return nil, errors.Wrapf(err, "error fetching trial metadata")
		}
		trial.Hparams = protoutils.ToStruct(trialConfig.HParams)
	}

	startTime, seenBefore := trialCursors[trialID]
	if !seenBefore {
		startTime = zeroTime
	}
	switch metricType {
	case apiv1.MetricType_METRIC_TYPE_TRAINING:
		metricSeries, endTime, err = a.m.db.TrainingMetricsSeries(trialID, startTime,
			metricName, startBatches, endBatches)
	case apiv1.MetricType_METRIC_TYPE_VALIDATION:
		metricSeries, endTime, err = a.m.db.ValidationMetricsSeries(trialID, startTime,
			metricName, startBatches, endBatches)
	default:
		panic("Invalid metric type")
	}
	if err != nil {
		return nil, errors.Wrapf(err, "error fetching time series of metrics")
	}
	if len(metricSeries) > 0 {
		// if we get empty results, the endTime is incorrectly zero
		trialCursors[trialID] = endTime
	}
	if !seenBefore {
		metricSeries = lttb.Downsample(metricSeries, maxDatapoints, false)
	}

	for _, in := range metricSeries {
		out := apiv1.DataPoint{
			Batches: int32(in.X),
			Value:   in.Y,
		}
		trial.Data = append(trial.Data, &out)
	}
	return &trial, nil
}

func (a *apiServer) expCompareFetchTrialSample(trialID int32, metricName string,
	metricType apiv1.MetricType, maxDatapoints int, startBatches int, endBatches int,
	currentTrials map[int32]bool,
	trialCursors map[int32]time.Time,
) (*apiv1.ExpCompareTrialsSampleResponse_ExpTrial, error) {
	var metricSeries []lttb.Point
	var endTime time.Time
	var zeroTime time.Time
	var err error
	var trial apiv1.ExpCompareTrialsSampleResponse_ExpTrial
	trial.TrialId = trialID

	if _, current := currentTrials[trialID]; !current {
		var trialConfig *model.Trial
		trialConfig, err = a.m.db.TrialByID(int(trialID))
		if err != nil {
			return nil, errors.Wrapf(err, "error fetching trial metadata")
		}
		trial.Hparams = protoutils.ToStruct(trialConfig.HParams)
		trial.ExperimentId = int32(trialConfig.ExperimentID)
	}

	startTime, seenBefore := trialCursors[trialID]
	if !seenBefore {
		startTime = zeroTime
	}
	switch metricType {
	case apiv1.MetricType_METRIC_TYPE_TRAINING:
		metricSeries, endTime, err = a.m.db.TrainingMetricsSeries(trialID, startTime,
			metricName, startBatches, endBatches)
	case apiv1.MetricType_METRIC_TYPE_VALIDATION:
		metricSeries, endTime, err = a.m.db.ValidationMetricsSeries(trialID, startTime,
			metricName, startBatches, endBatches)
	default:
		panic("Invalid metric type")
	}
	if err != nil {
		return nil, errors.Wrapf(err, "error fetching time series of metrics")
	}
	if len(metricSeries) > 0 {
		// if we get empty results, the endTime is incorrectly zero
		trialCursors[trialID] = endTime
	}
	if !seenBefore {
		metricSeries = lttb.Downsample(metricSeries, maxDatapoints, false)
	}

	for _, in := range metricSeries {
		out := apiv1.DataPoint{
			Batches: int32(in.X),
			Value:   in.Y,
		}
		trial.Data = append(trial.Data, &out)
	}
	return &trial, nil
}

func (a *apiServer) TrialsSample(req *apiv1.TrialsSampleRequest,
	resp apiv1.Determined_TrialsSampleServer,
) error {
	experimentID := int(req.ExperimentId)
	maxTrials := int(req.MaxTrials)
	if maxTrials == 0 {
		maxTrials = 25
	}
	maxDatapoints := int(req.MaxDatapoints)
	if maxDatapoints == 0 {
		maxDatapoints = 1000
	}
	startBatches := int(req.StartBatches)
	endBatches := int(req.EndBatches)
	if endBatches <= 0 {
		endBatches = math.MaxInt32
	}
	period := time.Duration(req.PeriodSeconds) * time.Second
	if period == 0 {
		period = defaultMetricsStreamPeriod
	}

	metricName := req.MetricName
	metricType := req.MetricType
	if metricType == apiv1.MetricType_METRIC_TYPE_UNSPECIFIED {
		return status.Error(codes.InvalidArgument, "must specify a metric type")
	}
	if metricName == "" {
		return status.Error(codes.InvalidArgument, "must specify a metric name")
	}

	var timeSinceLastAuth time.Time
	var config expconf.ExperimentConfig
	var searcherConfig expconf.SearcherConfig
	trialCursors := make(map[int32]time.Time)
	currentTrials := make(map[int32]bool)
	for {
		if time.Now().Sub(timeSinceLastAuth) >= recheckAuthPeriod {
			if _, _, err := a.getExperimentAndCheckCanDoActions(resp.Context(), experimentID, false,
				expauth.AuthZProvider.Get().CanGetExperimentArtifacts); err != nil {
				return err
			}

			if timeSinceLastAuth == (time.Time{}) { // Initialzation.
				var err error
				config, err = a.m.db.ExperimentConfig(experimentID)
				if err != nil {
					return errors.Wrapf(err, "error fetching experiment config from database")
				}
				searcherConfig = config.Searcher()
			}
			timeSinceLastAuth = time.Now()
		}

		var response apiv1.TrialsSampleResponse
		var promotedTrials []int32
		var demotedTrials []int32
		var trials []*apiv1.TrialsSampleResponse_Trial

		seenThisRound := make(map[int32]bool)

		trialIDs, err := a.topTrials(experimentID, maxTrials, searcherConfig)
		if err != nil {
			return errors.Wrapf(err, "error determining top trials")
		}
		for _, trialID := range trialIDs {
			var trial *apiv1.TrialsSampleResponse_Trial
			trial, err = a.fetchTrialSample(trialID, metricName, metricType, maxDatapoints,
				startBatches, endBatches, currentTrials, trialCursors)
			if err != nil {
				return err
			}

			if _, current := currentTrials[trialID]; !current {
				promotedTrials = append(promotedTrials, trialID)
				currentTrials[trialID] = true
			}
			seenThisRound[trialID] = true

			trials = append(trials, trial)
		}
		for oldTrial := range currentTrials {
			if !seenThisRound[oldTrial] {
				demotedTrials = append(demotedTrials, oldTrial)
				delete(trialCursors, oldTrial)
			}
		}
		// Deletes from currentTrials have to happen when not looping over currentTrials
		for _, oldTrial := range demotedTrials {
			delete(currentTrials, oldTrial)
		}

		response.Trials = trials
		response.PromotedTrials = promotedTrials
		response.DemotedTrials = demotedTrials

		if grpcutil.ConnectionIsClosed(resp) {
			return nil
		}
		if err = resp.Send(&response); err != nil {
			return errors.Wrap(err, "error sending sample of trial metric streams")
		}

		state, _, err := a.m.db.GetExperimentStatus(experimentID)
		if err != nil {
			return errors.Wrap(err, "error looking up experiment state")
		}
		if model.TerminalStates[state] {
			return nil
		}

		time.Sleep(period)
		if grpcutil.ConnectionIsClosed(resp) {
			return nil
		}
	}
}

func (a *apiServer) ExpCompareTrialsSample(req *apiv1.ExpCompareTrialsSampleRequest,
	resp apiv1.Determined_ExpCompareTrialsSampleServer,
) error {
	experimentIDs := req.ExperimentIds
	maxTrials := int(req.MaxTrials)
	if maxTrials == 0 {
		maxTrials = 25
	}
	maxDatapoints := int(req.MaxDatapoints)
	if maxDatapoints == 0 {
		maxDatapoints = 1000
	}
	startBatches := int(req.StartBatches)
	endBatches := int(req.EndBatches)
	if endBatches <= 0 {
		endBatches = math.MaxInt32
	}
	period := time.Duration(req.PeriodSeconds) * time.Second
	if period == 0 {
		period = defaultMetricsStreamPeriod
	}

	metricName := req.MetricName
	metricType := req.MetricType
	if metricType == apiv1.MetricType_METRIC_TYPE_UNSPECIFIED {
		return status.Error(codes.InvalidArgument, "must specify a metric type")
	}
	if metricName == "" {
		return status.Error(codes.InvalidArgument, "must specify a metric name")
	}

	var timeSinceLastAuth time.Time
	trialCursors := make(map[int32]time.Time)
	currentTrials := make(map[int32]bool)
	for {
		if time.Now().Sub(timeSinceLastAuth) >= recheckAuthPeriod {
			for _, expID := range experimentIDs {
				if _, _, err := a.getExperimentAndCheckCanDoActions(resp.Context(), int(expID), false,
					expauth.AuthZProvider.Get().CanGetExperimentArtifacts); err != nil {
					return err
				}
			}
			timeSinceLastAuth = time.Now()
		}

		var response apiv1.ExpCompareTrialsSampleResponse
		var promotedTrials []int32
		var demotedTrials []int32
		var trials []*apiv1.ExpCompareTrialsSampleResponse_ExpTrial

		seenThisRound := make(map[int32]bool)

		r := regexp.MustCompile("(?i)(error|loss|mse|mae|mse|deviation|false)")
		smallerIsBetter := r.MatchString(metricName)

		trialIDs, err := a.m.db.ExpCompareTopTrialsByMetric(experimentIDs,
			maxTrials,
			metricName,
			smallerIsBetter)
		if err != nil {
			return err
		}

		for _, trialID := range trialIDs {
			var trial *apiv1.ExpCompareTrialsSampleResponse_ExpTrial
			trial, err = a.expCompareFetchTrialSample(trialID, metricName, metricType, maxDatapoints,
				startBatches, endBatches, currentTrials, trialCursors)
			if err != nil {
				return err
			}

			if _, current := currentTrials[trialID]; !current {
				promotedTrials = append(promotedTrials, trialID)
				currentTrials[trialID] = true
			}
			seenThisRound[trialID] = true

			trials = append(trials, trial)
		}
		for oldTrial := range currentTrials {
			if !seenThisRound[oldTrial] {
				demotedTrials = append(demotedTrials, oldTrial)
				delete(trialCursors, oldTrial)
			}
		}
		// Deletes from currentTrials have to happen when not looping over currentTrials
		for _, oldTrial := range demotedTrials {
			delete(currentTrials, oldTrial)
		}

		response.Trials = trials
		response.PromotedTrials = promotedTrials
		response.DemotedTrials = demotedTrials

		if grpcutil.ConnectionIsClosed(resp) {
			return nil
		}
		if err = resp.Send(&response); err != nil {
			return errors.Wrap(err, "error sending sample of trial metric streams")
		}

		time.Sleep(period)
		if grpcutil.ConnectionIsClosed(resp) {
			return nil
		}
	}
}

func (a *apiServer) ComputeHPImportance(ctx context.Context,
	req *apiv1.ComputeHPImportanceRequest,
) (*apiv1.ComputeHPImportanceResponse, error) {
	experimentID := int(req.ExperimentId)
	if _, _, err := a.getExperimentAndCheckCanDoActions(ctx, experimentID, false,
		expauth.AuthZProvider.Get().CanEditExperiment); err != nil {
		return nil, err
	}

	metricName := req.MetricName
	if metricName == "" {
		return nil, status.Error(codes.InvalidArgument, "must specify a metric name")
	}
	var metricType model.MetricType
	switch req.MetricType {
	case apiv1.MetricType_METRIC_TYPE_UNSPECIFIED:
		return nil, status.Error(codes.InvalidArgument, "must specify a metric type")
	case apiv1.MetricType_METRIC_TYPE_TRAINING:
		metricType = model.TrainingMetric
	case apiv1.MetricType_METRIC_TYPE_VALIDATION:
		metricType = model.ValidationMetric
	default:
		panic("Invalid metric type")
	}

	a.m.system.Ask(a.m.hpImportance, hpimportance.WorkRequest{
		ExperimentID: experimentID,
		MetricName:   metricName,
		MetricType:   metricType,
	})

	var resp apiv1.ComputeHPImportanceResponse
	return &resp, nil
}

// Translates MetricHPImportance to the protobuf form.
func protoMetricHPI(metricHpi model.MetricHPImportance,
) *apiv1.GetHPImportanceResponse_MetricHPImportance {
	return &apiv1.GetHPImportanceResponse_MetricHPImportance{
		Error:              metricHpi.Error,
		Pending:            metricHpi.Pending,
		InProgress:         metricHpi.InProgress,
		ExperimentProgress: metricHpi.ExperimentProgress,
		HpImportance:       metricHpi.HpImportance,
	}
}

func (a *apiServer) GetHPImportance(req *apiv1.GetHPImportanceRequest,
	resp apiv1.Determined_GetHPImportanceServer,
) error {
	experimentID := int(req.ExperimentId)
	period := time.Duration(req.PeriodSeconds) * time.Second
	if period == 0 {
		period = defaultMetricsStreamPeriod
	}

	var timeSinceLastAuth time.Time
	for {
		if time.Now().Sub(timeSinceLastAuth) >= recheckAuthPeriod {
			if _, _, err := a.getExperimentAndCheckCanDoActions(resp.Context(), experimentID, false,
				expauth.AuthZProvider.Get().CanGetExperimentArtifacts); err != nil {
				return err
			}
			timeSinceLastAuth = time.Now()
		}

		var response apiv1.GetHPImportanceResponse

		result, err := a.m.db.GetHPImportance(experimentID)
		if err != nil {
			return errors.Wrap(err, "error looking up hyperparameter importance")
		}
		response.TrainingMetrics = make(map[string]*apiv1.GetHPImportanceResponse_MetricHPImportance)
		response.ValidationMetrics = make(map[string]*apiv1.GetHPImportanceResponse_MetricHPImportance)
		for metric, metricHpi := range result.TrainingMetrics {
			response.TrainingMetrics[metric] = protoMetricHPI(metricHpi)
		}
		for metric, metricHpi := range result.ValidationMetrics {
			response.ValidationMetrics[metric] = protoMetricHPI(metricHpi)
		}

		if grpcutil.ConnectionIsClosed(resp) {
			return nil
		}
		if err := resp.Send(&response); err != nil {
			return errors.Wrap(err, "error sending hyperparameter importance response")
		}

		allComplete := true
		if len(result.TrainingMetrics)+len(result.ValidationMetrics) == 0 {
			allComplete = false
		}
		for _, metricHpi := range result.TrainingMetrics {
			if metricHpi.Pending || metricHpi.InProgress {
				allComplete = false
			}
		}
		for _, metricHpi := range result.ValidationMetrics {
			if metricHpi.Pending || metricHpi.InProgress {
				allComplete = false
			}
		}
		if allComplete {
			state, _, err := a.m.db.GetExperimentStatus(experimentID)
			if err != nil {
				return errors.Wrap(err, "error looking up experiment state")
			}
			if model.TerminalStates[state] {
				return nil
			}
		}

		time.Sleep(period)
		if grpcutil.ConnectionIsClosed(resp) {
			return nil
		}
	}
}

func (a *apiServer) GetBestSearcherValidationMetric(
	ctx context.Context, req *apiv1.GetBestSearcherValidationMetricRequest,
) (*apiv1.GetBestSearcherValidationMetricResponse, error) {
	if _, _, err := a.getExperimentAndCheckCanDoActions(ctx, int(req.ExperimentId), false,
		expauth.AuthZProvider.Get().CanGetExperimentArtifacts); err != nil {
		return nil, err
	}

	metric, err := a.m.db.ExperimentBestSearcherValidation(int(req.ExperimentId))
	switch {
	case errors.Cause(err) == db.ErrNotFound:
		return nil, status.Errorf(codes.NotFound, "no validations for experiment")
	case err != nil:
		return nil, err
	}

	return &apiv1.GetBestSearcherValidationMetricResponse{
		Metric: metric,
	}, nil
}

func (a *apiServer) GetModelDef(
	ctx context.Context, req *apiv1.GetModelDefRequest,
) (*apiv1.GetModelDefResponse, error) {
	if _, _, err := a.getExperimentAndCheckCanDoActions(ctx, int(req.ExperimentId), false,
		expauth.AuthZProvider.Get().CanGetExperimentArtifacts); err != nil {
		return nil, err
	}

	tgz, err := a.m.db.ExperimentModelDefinitionRaw(int(req.ExperimentId))
	if err != nil {
		return nil, errors.Wrapf(err,
			"error fetching model definition from database: %d", req.ExperimentId)
	}

	b64Tgz := base64.StdEncoding.EncodeToString(tgz)

	return &apiv1.GetModelDefResponse{B64Tgz: b64Tgz}, nil
}

func (a *apiServer) MoveExperiment(
	ctx context.Context, req *apiv1.MoveExperimentRequest,
) (*apiv1.MoveExperimentResponse, error) {
	// get experiment info
	exp, curUser, err := a.getExperimentAndCheckCanDoActions(ctx, int(req.ExperimentId), false)
	if err != nil {
		return nil, err
	}
	if exp.Archived {
		return nil, errors.Errorf("experiment (%v) is archived and cannot be moved.", exp.ID)
	}

	// check that user can view destination project
	destProject, err := a.GetProjectByID(req.DestinationProjectId, curUser)
	if err != nil {
		return nil, err
	}
	if destProject.Archived {
		return nil, errors.Errorf("project (%v) is archived and cannot add new experiments.",
			req.DestinationProjectId)
	}

	// check that user can view source project
	srcProject, err := a.GetProjectByID(int32(exp.ProjectID), curUser)
	if err != nil {
		return nil, err
	}
	if srcProject.Archived {
		return nil, errors.Errorf("project (%v) is archived and cannot have experiments moved from it.",
			srcProject.Id)
	}

	if err = project.AuthZProvider.Get().CanMoveProjectExperiments(curUser, exp, srcProject,
		destProject); err != nil {
		return nil, status.Error(codes.PermissionDenied, err.Error())
	}

	holder := &experimentv1.Experiment{}
	err = a.m.db.QueryProto("move_experiment", holder, req.ExperimentId,
		req.DestinationProjectId)

	if holder.Id == 0 {
		return nil, errors.Wrapf(err, "experiment (%d) does not exist or not moveable by this user",
			req.ExperimentId)
	}

	return &apiv1.MoveExperimentResponse{},
		errors.Wrapf(err, "error moving experiment (%d)", req.ExperimentId)
}

func (a *apiServer) GetModelDefTree(
	ctx context.Context, req *apiv1.GetModelDefTreeRequest,
) (*apiv1.GetModelDefTreeResponse, error) {
	if _, _, err := a.getExperimentAndCheckCanDoActions(ctx, int(req.ExperimentId), false,
		expauth.AuthZProvider.Get().CanGetExperimentArtifacts); err != nil {
		return nil, err
	}

	modelDefCache := GetModelDefCache()
	fileTree, err := modelDefCache.FileTreeNested(int(req.ExperimentId))
	if err != nil {
		return nil, err
	}
	return &apiv1.GetModelDefTreeResponse{Files: fileTree}, nil
}

func (a *apiServer) GetModelDefFile(
	ctx context.Context, req *apiv1.GetModelDefFileRequest,
) (*apiv1.GetModelDefFileResponse, error) {
	if _, _, err := a.getExperimentAndCheckCanDoActions(ctx, int(req.ExperimentId), false,
		expauth.AuthZProvider.Get().CanGetExperimentArtifacts); err != nil {
		return nil, err
	}

	modelDefCache := GetModelDefCache()
	file, err := modelDefCache.FileContent(int(req.ExperimentId), req.Path)
	if err != nil {
		return nil, err
	}
	return &apiv1.GetModelDefFileResponse{File: file}, nil
}<|MERGE_RESOLUTION|>--- conflicted
+++ resolved
@@ -390,7 +390,6 @@
 		query = query.Where("e.owner_id IN (?)", bun.In(req.UserIds))
 	}
 
-<<<<<<< HEAD
 	if req.ExperimentFilter != nil {
 		expRestriction := req.ExperimentFilter.Restriction.String()
 		experimentIds := make([]int32, 0)
@@ -405,10 +404,7 @@
 		}
 	}
 
-	curUser, _, err := grpcutil.GetUser(ctx, a.m.db, &a.m.config.InternalConfig.ExternalSessions)
-=======
 	curUser, _, err := grpcutil.GetUser(ctx)
->>>>>>> d35e24e1
 	if err != nil {
 		return nil, status.Errorf(codes.Internal, "failed to get the user: %s", err)
 	}
