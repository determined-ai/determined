--- conflicted
+++ resolved
@@ -2093,35 +2093,19 @@
 			experimentQuery.OrderExpr(
 				fmt.Sprintf("e.validation_metrics->'%s' %s",
 					metricName, sortDirection))
-<<<<<<< HEAD
 		case strings.Contains(paramDetail[0], "."):
 			metricGroup, metricName, metricQualifier, err := parseMetricsName(paramDetail[0])
 			if err != nil {
 				return err
 			}
-			experimentQuery.OrderExpr(
-				fmt.Sprintf("trials.summary_metrics->'%s'->'%s'->>'%s' %s", metricGroup, metricName, metricQualifier,
-					sortDirection))
-=======
-		case strings.HasPrefix(paramDetail[0], "training."):
-			metricDetails := strings.Split(paramDetail[0], ".")
-			metricQualifier := metricDetails[len(metricDetails)-1]
-			metricName := strings.TrimSuffix(
-				strings.TrimPrefix(paramDetail[0], "training."),
-				"."+metricQualifier)
-			if !slices.Contains(SummaryMetricStatistics, metricQualifier) {
-				return status.Errorf(codes.InvalidArgument,
-					"sort training metrics by statistic: last, max, min, or mean")
-			}
 			if metricQualifier == "mean" { //nolint: goconst
-				locator := bun.Safe("trials.summary_metrics->'avg_metrics'")
+				locator := bun.Safe("trials.summary_metrics->?", metricGroup)
 				experimentQuery.OrderExpr("(?0->?1->>'sum')::float8 / (?0->?1->>'count')::int ?2",
 					locator, metricName, bun.Safe(sortDirection))
 			} else {
-				experimentQuery.OrderExpr("trials.summary_metrics->'avg_metrics'->?->>? ?",
-					metricName, metricQualifier, bun.Safe(sortDirection))
-			}
->>>>>>> 56a59c02
+				experimentQuery.OrderExpr("trials.summary_metrics->?->?->>? ?",
+				metricGroup, metricName, metricQualifier, bun.Safe(sortDirection))
+			}
 		default:
 			if _, ok := orderColMap[paramDetail[0]]; !ok {
 				return status.Errorf(codes.InvalidArgument, "invalid sort col: %s", paramDetail[0])
