--- conflicted
+++ resolved
@@ -170,17 +170,11 @@
 			return fmt.Errorf("invariant config & constraints are trying to set the max slots")
 		}
 	}
-<<<<<<< HEAD
 	if slots != nil && constraints.ResourceConstraints != nil && constraints.ResourceConstraints.MaxSlots != nil {
 		if *constraints.ResourceConstraints.MaxSlots < *slots {
-			return fmt.Errorf("invariant config & constraints are attempting to set an invalid max slot: %v vs %v",
-				*constraints.ResourceConstraints.MaxSlots, *slots)
-		}
-=======
-	if slots != nil && *constraints.ResourceConstraints.MaxSlots < *slots {
-		return fmt.Errorf("invariant config has %v slots per trial. violates constraints max slots of %v",
-			*slots, *constraints.ResourceConstraints.MaxSlots)
->>>>>>> 3fc9fed8
+      return fmt.Errorf("invariant config has %v slots per trial. violates constraints max slots of %v",
+        *slots, *constraints.ResourceConstraints.MaxSlots)
+		}
 	}
 
 	return nil
