--- conflicted
+++ resolved
@@ -3,10 +3,7 @@
 import (
 	"context"
 	"database/sql"
-<<<<<<< HEAD
 	"encoding/json"
-=======
->>>>>>> dbeea998
 	"fmt"
 	"strings"
 
