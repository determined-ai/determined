--- conflicted
+++ resolved
@@ -6,10 +6,7 @@
 import (
 	"context"
 	"fmt"
-<<<<<<< HEAD
-=======
 	"strconv"
->>>>>>> 27e73074
 	"strings"
 	"testing"
 	"time"
@@ -387,9 +384,6 @@
 	require.NoError(t, err)
 
 	require.NoError(t, err)
-<<<<<<< HEAD
-	require.Equal(t, 1, len(resp.Projects))
-=======
 	require.Len(t, resp.Projects, 1)
 }
 
@@ -449,7 +443,6 @@
 		Type:     projectv1.ColumnType_COLUMN_TYPE_TEXT,
 	}
 	require.Equal(t, expectedHparam, getColumnsResp.Columns[len(getColumnsResp.Columns)-1])
->>>>>>> 27e73074
 }
 
 func TestCreateProjectWithoutProjectKey(t *testing.T) {
@@ -504,11 +497,7 @@
 		Name: projectName + "2", WorkspaceId: wresp.Workspace.Id, Key: &projectKey,
 	})
 	require.Error(t, err)
-<<<<<<< HEAD
-	require.Equal(t, status.Errorf(codes.AlreadyExists, "project with key %s already exists", projectKey), err)
-=======
 	require.ErrorContains(t, err, fmt.Sprintf("project key %s is already in use", projectKey))
->>>>>>> 27e73074
 }
 
 func TestCreateProjectWithDefaultKeyAndDuplicatePrefix(t *testing.T) {
@@ -556,8 +545,6 @@
 			require.NoError(t, err)
 		})
 	}
-<<<<<<< HEAD
-=======
 }
 
 func TestPatchProject(t *testing.T) {
@@ -653,5 +640,4 @@
 		})
 	}
 	require.NoError(t, errgrp.Wait())
->>>>>>> 27e73074
 }