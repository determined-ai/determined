--- conflicted
+++ resolved
@@ -434,8 +434,6 @@
 	})
 	require.Error(t, err)
 	require.Equal(t, status.Errorf(codes.AlreadyExists, "project with key %s already exists", projectKey), err)
-<<<<<<< HEAD
-=======
 }
 
 func TestCreateProjectWithDefaultKeyAndDuplicatePrefix(t *testing.T) {
@@ -457,5 +455,4 @@
 	require.NoError(t, err)
 	require.NoError(t, err)
 	require.Equal(t, (projectKeyPrefix + "2"), resp2.Project.Key)
->>>>>>> 23446b9b
 }