--- conflicted
+++ resolved
@@ -28,11 +28,8 @@
 
 	usergroup.UserGroupAPIServer
 	rbac.RBACAPIServerWrapper
-<<<<<<< HEAD
+	trials.TrialsAPIServer
 	webhooks.WebhooksAPIServer
-=======
-	trials.TrialsAPIServer
->>>>>>> 21e29b8d
 }
 
 // paginate returns a paginated subset of the values and sets the pagination response.
