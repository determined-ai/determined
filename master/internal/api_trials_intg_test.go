//go:build integration
// +build integration

package internal

import (
	"context"
	"crypto/rand"
	"encoding/json"
	"fmt"
	"log"
	"strconv"
	"strings"
	"testing"
	"time"

	"github.com/google/uuid"
	"github.com/stretchr/testify/mock"
	"github.com/stretchr/testify/require"
	"github.com/uptrace/bun"
	"golang.org/x/exp/maps"
	"google.golang.org/grpc/codes"
	"google.golang.org/grpc/status"
	"google.golang.org/protobuf/proto"
	"google.golang.org/protobuf/types/known/structpb"
	"google.golang.org/protobuf/types/known/timestamppb"

	apiPkg "github.com/determined-ai/determined/master/internal/api"
	authz2 "github.com/determined-ai/determined/master/internal/authz"
	"github.com/determined-ai/determined/master/internal/db"
	"github.com/determined-ai/determined/master/internal/trials"
	"github.com/determined-ai/determined/master/pkg/model"
	"github.com/determined-ai/determined/master/pkg/protoutils/protoconverter"
	"github.com/determined-ai/determined/master/pkg/ptrs"
	"github.com/determined-ai/determined/proto/pkg/apiv1"
	"github.com/determined-ai/determined/proto/pkg/checkpointv1"
	"github.com/determined-ai/determined/proto/pkg/commonv1"
	"github.com/determined-ai/determined/proto/pkg/trialv1"
)

var inferenceMetricGroup = "inference"

func createTestTrial(
	t *testing.T, api *apiServer, curUser model.User,
) (*model.Trial, *model.Task) {
	exp := createTestExpWithProjectID(t, api, curUser, 1)

	task := &model.Task{
		TaskType:   model.TaskTypeTrial,
		LogVersion: model.TaskLogVersion1,
		StartTime:  time.Now(),
		TaskID:     trialTaskID(exp.ID, model.NewRequestID(rand.Reader)),
	}
	require.NoError(t, db.AddTask(context.TODO(), task))

	trial := &model.Trial{
		StartTime:    time.Now(),
		State:        model.PausedState,
		ExperimentID: exp.ID,
	}
	require.NoError(t, db.AddTrial(context.TODO(), trial, task.TaskID))

	// Return trial exactly the way the API will generally get it.
	outTrial, err := db.TrialByID(context.TODO(), trial.ID)
	require.NoError(t, err)
	return outTrial, task
}

func createTestTrialWithMetrics(
	ctx context.Context, t *testing.T, api *apiServer, curUser model.User, includeBatchMetrics bool,
) (*model.Trial, map[model.MetricGroup][]*commonv1.Metrics) {
	var trainingMetrics, validationMetrics []*commonv1.Metrics
	trial, _ := createTestTrial(t, api, curUser)
	metrics := make(map[model.MetricGroup][]*commonv1.Metrics)

	for i := 0; i < 10; i++ {
		trainMetrics := &commonv1.Metrics{
			AvgMetrics: &structpb.Struct{
				Fields: map[string]*structpb.Value{
					"epoch": {
						Kind: &structpb.Value_NumberValue{
							NumberValue: float64(i),
						},
					},
					"loss": {
						Kind: &structpb.Value_NumberValue{
							NumberValue: float64(i),
						},
					},

					"zgroup_b/me.t r%i]\\c_1": {
						Kind: &structpb.Value_NumberValue{
							NumberValue: float64(i),
						},
					},
					"textMetric": {
						Kind: &structpb.Value_StringValue{
							StringValue: "random_text",
						},
					},
				},
			},
		}

		step := int32(i)

		group := model.MetricGroup("mygroup")
		_, err := api.ReportTrialMetrics(ctx,
			&apiv1.ReportTrialMetricsRequest{
				Metrics: &trialv1.TrialMetrics{
					TrialId:        int32(trial.ID),
					TrialRunId:     0,
					StepsCompleted: &step,
					Metrics:        trainMetrics,
				},
				Group: group.ToString(),
			})
		require.NoError(t, err)
		metrics[group] = append(metrics[group], trainMetrics)

		if includeBatchMetrics {
			trainMetrics.BatchMetrics = []*structpb.Struct{
				{
					Fields: map[string]*structpb.Value{
						"batch_loss": {
							Kind: &structpb.Value_NumberValue{
								NumberValue: float64(i),
							},
						},
					},
				},
			}
		}

		_, err = api.ReportTrialTrainingMetrics(ctx,
			&apiv1.ReportTrialTrainingMetricsRequest{
				TrainingMetrics: &trialv1.TrialMetrics{
					TrialId:        int32(trial.ID),
					TrialRunId:     0,
					StepsCompleted: &step,
					Metrics:        trainMetrics,
				},
			})
		require.NoError(t, err)
		trainingMetrics = append(trainingMetrics, trainMetrics)

		valMetrics := &commonv1.Metrics{
			AvgMetrics: &structpb.Struct{
				Fields: map[string]*structpb.Value{
					"epoch": {
						Kind: &structpb.Value_NumberValue{
							NumberValue: float64(i),
						},
					},
					"loss": {
						Kind: &structpb.Value_NumberValue{
							NumberValue: float64(i),
						},
					},

					"val_loss2": {
						Kind: &structpb.Value_NumberValue{
							NumberValue: float64(i),
						},
					},
					"textMetric": {
						Kind: &structpb.Value_StringValue{
							StringValue: "random_text",
						},
					},
				},
			},
		}
		_, err = api.ReportTrialValidationMetrics(ctx,
			&apiv1.ReportTrialValidationMetricsRequest{
				ValidationMetrics: &trialv1.TrialMetrics{
					TrialId:        int32(trial.ID),
					TrialRunId:     0,
					StepsCompleted: &step,
					Metrics:        valMetrics,
				},
			})
		require.NoError(t, err)
		validationMetrics = append(validationMetrics, valMetrics)
	}

	metrics[model.TrainingMetricGroup] = trainingMetrics
	metrics[model.ValidationMetricGroup] = validationMetrics

	return trial, metrics
}

func compareMetrics(
	t *testing.T, trialIDs []int,
	resp []*trialv1.MetricsReport, expected []*commonv1.Metrics, isValidation bool,
) {
	require.NotNil(t, resp)

	trialIndex := 0
	totalBatches := 0
	for i, actual := range resp {
		if i != 0 && i%(len(expected)/len(trialIDs)) == 0 {
			trialIndex++
			totalBatches = 0
		}

		metrics := map[string]any{
			"avg_metrics":   expected[i].AvgMetrics.AsMap(),
			"batch_metrics": nil,
		}
		if expected[i].BatchMetrics != nil {
			var batchMetrics []any
			for _, b := range expected[i].BatchMetrics {
				batchMetrics = append(batchMetrics, b.AsMap())
			}
			metrics["batch_metrics"] = batchMetrics
		}
		if isValidation {
			metrics = map[string]any{
				"validation_metrics": expected[i].AvgMetrics.AsMap(),
			}
		}
		protoStruct, err := structpb.NewStruct(metrics)
		require.NoError(t, err)

		expectedRow := &trialv1.MetricsReport{
			TrialId:      int32(trialIDs[trialIndex]),
			EndTime:      actual.EndTime,
			Metrics:      protoStruct,
			TotalBatches: int32(totalBatches),
			TrialRunId:   int32(0),
			Id:           actual.Id,
		}
		proto.Equal(actual, expectedRow)
		require.Equal(t, expectedRow.Metrics.AsMap(), actual.Metrics.AsMap())

		totalBatches++
	}
}

func isMultiTrialSampleCorrect(expectedMetrics []*commonv1.Metrics,
	actualMetrics *apiv1.DownsampledMetrics,
) bool {
	// Checking if metric names and their values are equal.
	for i := 0; i < len(actualMetrics.Data); i++ {
		allActualAvgMetrics := actualMetrics.Data
		epoch := int(*allActualAvgMetrics[i].Epoch)
		// use epoch to match because in downsampling returned values are randomized.
		expectedAvgMetrics := expectedMetrics[epoch].AvgMetrics.AsMap()
		for metricName := range expectedAvgMetrics {
			actualAvgMetrics := allActualAvgMetrics[i].Values.AsMap()
			switch expectedAvgMetrics[metricName].(type) { //nolint:gocritic
			case float64:
				expectedVal := expectedAvgMetrics[metricName].(float64)
				if metricName == "epoch" {
					if expectedVal != *allActualAvgMetrics[i].Epoch {
						return false
					}
					continue
				}
				if actualAvgMetrics[metricName] == nil {
					return false
				}
				actualVal := actualAvgMetrics[metricName].(float64)
				if expectedVal != actualVal {
					return false
				}
			case string:
				if actual, ok := actualAvgMetrics[metricName].(string); !ok {
					return false
				} else if actual != expectedAvgMetrics[metricName].(string) {
					return false
				}
			default:
				panic("unexpected metric type in multi trial sample")
			}
		}
	}
	return true
}

func TestMultiTrialSampleSpecialMetrics(t *testing.T) {
	api, curUser, ctx := setupAPITest(t, nil)

	trial, _ := createTestTrialWithMetrics(
		ctx, t, api, curUser, false)

	maxDataPoints := 7

	actualMetrics, err := api.multiTrialSample(int32(trial.ID), []string{},
		"", maxDataPoints, 0, 10, nil, []string{
			"mygroup.zgroup_b/me.t r%i]\\c_1",
		})
	require.Len(t, actualMetrics, 1)
	require.NoError(t, err)
	mygroup := actualMetrics[0]
	require.Len(t, mygroup.Data, maxDataPoints)
	require.Len(t, mygroup.Data[0].Values.AsMap(), 1)
}

func TestMultiTrialSampleMetrics(t *testing.T) {
	api, curUser, ctx := setupAPITest(t, nil)

	trial, expectedMetrics := createTestTrialWithMetrics(
		ctx, t, api, curUser, false)

	expectedTrainMetrics := expectedMetrics[model.TrainingMetricGroup]
	expectedValMetrics := expectedMetrics[model.ValidationMetricGroup]
	maxDataPoints := 7

	var trainMetricNames []string
	var metricIds []string
	for metricName := range expectedTrainMetrics[0].AvgMetrics.AsMap() {
		trainMetricNames = append(trainMetricNames, metricName)
		metricIds = append(metricIds, "training."+metricName)
	}
	actualTrainingMetrics, err := api.multiTrialSample(int32(trial.ID), trainMetricNames,
		model.TrainingMetricGroup, maxDataPoints, 0, 10, nil, []string{})
	require.NoError(t, err)
	require.Len(t, actualTrainingMetrics, 1)

	var validationMetricNames []string
	for metricName := range expectedValMetrics[0].AvgMetrics.AsMap() {
		validationMetricNames = append(validationMetricNames, metricName)
		metricIds = append(metricIds, "validation."+metricName)
	}
	actualValidationTrainingMetrics, err := api.multiTrialSample(int32(trial.ID),
		validationMetricNames, model.ValidationMetricGroup, maxDataPoints,
		0, 10, nil, []string{})
	require.Len(t, actualValidationTrainingMetrics, 1)
	require.NoError(t, err)

	var genericMetricNames []string
	for metricName := range expectedValMetrics[0].AvgMetrics.AsMap() {
		genericMetricNames = append(genericMetricNames, metricName)
		metricIds = append(metricIds, "mygroup."+metricName)
	}
	actualGenericTrainingMetrics, err := api.multiTrialSample(int32(trial.ID),
		genericMetricNames, model.MetricGroup("mygroup"), maxDataPoints,
		0, 10, nil, []string{})
	require.Len(t, actualGenericTrainingMetrics, 1)
	require.NoError(t, err)

	require.True(t, isMultiTrialSampleCorrect(expectedTrainMetrics, actualTrainingMetrics[0]))
	require.True(t, isMultiTrialSampleCorrect(expectedValMetrics, actualValidationTrainingMetrics[0]))

	actualAllMetrics, err := api.multiTrialSample(int32(trial.ID), []string{},
		"", maxDataPoints, 0, 10, nil, metricIds)
	require.Len(t, actualAllMetrics, 3)
	require.NoError(t, err)
	require.Len(t, actualAllMetrics[1].Data, maxDataPoints) // max datapoints check
	require.Len(t, actualAllMetrics[2].Data, maxDataPoints) // max datapoints check
	require.True(t, isMultiTrialSampleCorrect(expectedTrainMetrics, actualAllMetrics[1]))
	require.True(t, isMultiTrialSampleCorrect(expectedValMetrics, actualAllMetrics[2]))
}

func TestStreamTrainingMetrics(t *testing.T) {
	api, curUser, ctx := setupAPITest(t, nil)

	var trials []*model.Trial
	var trainingMetrics, validationMetrics [][]*commonv1.Metrics
	for _, haveBatchMetrics := range []bool{false, true} {
		trial, metrics := createTestTrialWithMetrics(
			ctx, t, api, curUser, haveBatchMetrics)
		trials = append(trials, trial)
		trainMetrics := metrics[model.TrainingMetricGroup]
		valMetrics := metrics[model.ValidationMetricGroup]
		trainingMetrics = append(trainingMetrics, trainMetrics)
		validationMetrics = append(validationMetrics, valMetrics)
	}

	cases := []struct {
		requestFunc  func(trialIDs []int32) ([]*trialv1.MetricsReport, error)
		metrics      [][]*commonv1.Metrics
		isValidation bool
	}{
		{
			func(trialIDs []int32) ([]*trialv1.MetricsReport, error) {
				res := &mockStream[*apiv1.GetTrainingMetricsResponse]{ctx: ctx}
				err := api.GetTrainingMetrics(&apiv1.GetTrainingMetricsRequest{
					TrialIds: trialIDs,
				}, res)
				if err != nil {
					return nil, err
				}
				var out []*trialv1.MetricsReport
				for _, d := range res.getData() {
					out = append(out, d.Metrics...)
				}
				return out, nil
			}, trainingMetrics, false,
		},
		{
			func(trialIDs []int32) ([]*trialv1.MetricsReport, error) {
				res := &mockStream[*apiv1.GetValidationMetricsResponse]{ctx: ctx}
				err := api.GetValidationMetrics(&apiv1.GetValidationMetricsRequest{
					TrialIds: trialIDs,
				}, res)
				if err != nil {
					return nil, err
				}
				var out []*trialv1.MetricsReport
				for _, d := range res.getData() {
					out = append(out, d.Metrics...)
				}
				return out, nil
			}, validationMetrics, true,
		},
	}
	for _, curCase := range cases {
		// No trial IDs.
		_, err := curCase.requestFunc([]int32{})
		require.Error(t, err)
		require.Equal(t, codes.InvalidArgument, status.Code(err))

		// Trial IDs not found.
		_, err = curCase.requestFunc([]int32{-1})
		require.Equal(t, codes.NotFound, status.Code(err))

		// One trial.
		resp, err := curCase.requestFunc([]int32{int32(trials[0].ID)})
		require.NoError(t, err)
		compareMetrics(t, []int{trials[0].ID}, resp, curCase.metrics[0], curCase.isValidation)

		// Other trial.
		resp, err = curCase.requestFunc([]int32{int32(trials[1].ID)})
		require.NoError(t, err)
		compareMetrics(t, []int{trials[1].ID}, resp, curCase.metrics[1], curCase.isValidation)

		// Both trials.
		resp, err = curCase.requestFunc([]int32{int32(trials[1].ID), int32(trials[0].ID)})
		require.NoError(t, err)
		compareMetrics(t, []int{trials[0].ID, trials[1].ID}, resp,
			append(curCase.metrics[0], curCase.metrics[1]...), curCase.isValidation)
	}
}

func TestNonNumericEpochMetric(t *testing.T) {
	api, curUser, ctx := setupAPITest(t, nil)
	expectedMetricsMap := map[string]any{
		"numeric_met": 1.5,
		"epoch":       "x",
	}
	expectedMetrics, err := structpb.NewStruct(expectedMetricsMap)
	require.NoError(t, err)

	trial, _ := createTestTrial(t, api, curUser)
	step := int32(1)
	_, err = api.ReportTrialValidationMetrics(ctx, &apiv1.ReportTrialValidationMetricsRequest{
		ValidationMetrics: &trialv1.TrialMetrics{
			TrialId:        int32(trial.ID),
			TrialRunId:     0,
			StepsCompleted: &step,
			Metrics: &commonv1.Metrics{
				AvgMetrics: expectedMetrics,
			},
		},
	})
	require.Equal(t, "cannot add metric with non numeric 'epoch' value got x", err.Error())
}

func TestTrialsNonNumericMetrics(t *testing.T) {
	api, curUser, ctx := setupAPITest(t, nil)

	expectedMetricsMap := map[string]any{
		"string_met":  "abc",
		"numeric_met": 1.5,
		"date_met":    "2021-03-15T13:32:18.91626111111Z",
		"bool_met":    false,
		"null_met":    nil,
	}
	expectedMetrics, err := structpb.NewStruct(expectedMetricsMap)
	require.NoError(t, err)

	step := int32(1)

	trial, _ := createTestTrial(t, api, curUser)
	_, err = api.ReportTrialMetrics(ctx, &apiv1.ReportTrialMetricsRequest{
		Metrics: &trialv1.TrialMetrics{
			TrialId:        int32(trial.ID),
			TrialRunId:     0,
			StepsCompleted: &step,
			Metrics: &commonv1.Metrics{
				AvgMetrics: expectedMetrics,
			},
		},
		Group: model.ValidationMetricGroup.ToString(),
	})
	require.NoError(t, err)

	t.Run("CompareTrialsNonNumeric", func(t *testing.T) {
		resp, err := api.CompareTrials(ctx, &apiv1.CompareTrialsRequest{
			TrialIds:    []int32{int32(trial.ID)},
			MetricNames: maps.Keys(expectedMetricsMap),
		})
		require.NoError(t, err)

		require.Len(t, resp.Trials, 1)
		require.Len(t, resp.Trials[0].Metrics, 1)
		require.Len(t, resp.Trials[0].Metrics[0].Data, 1)
		require.Equal(t, expectedMetricsMap, resp.Trials[0].Metrics[0].Data[0].Values.AsMap())
	})

	t.Run("TrialsSample", func(t *testing.T) {
		_, err := db.Bun().NewUpdate().Table("experiments").
			Set("config = jsonb_set(config, '{searcher,name}', ?, true)", `"custom"`).
			Where("id = ?", trial.ExperimentID).
			Exec(ctx)
		require.NoError(t, err)

		for metricName := range expectedMetricsMap {
			childCtx, cancel := context.WithCancel(ctx)
			resp := &mockStream[*apiv1.TrialsSampleResponse]{ctx: childCtx}
			go func() {
				for i := 0; i < 100; i++ {
					if len(resp.getData()) > 0 {
						cancel()
					}
					time.Sleep(50 * time.Millisecond)
				}
				cancel()
			}()

			err = api.TrialsSample(&apiv1.TrialsSampleRequest{
				ExperimentId:  int32(trial.ExperimentID),
				Group:         "validation",
				MetricName:    metricName,
				PeriodSeconds: 1,
			}, resp)
			require.NoError(t, err)

			data := resp.getData()
			require.NotEmpty(t, data)
			require.Len(t, data[0].Trials, 1)
			require.Len(t, data[0].Trials[0].Data, 1)
			require.Equal(t, map[string]any{
				metricName: expectedMetricsMap[metricName],
			}, resp.data[0].Trials[0].Data[0].Values.AsMap())
		}
	})
}

func TestReportCheckpoint(t *testing.T) {
	api, curUser, ctx := setupAPITest(t, nil)

	tr, task := createTestTrial(t, api, curUser)

	checkpointMeta, err := structpb.NewStruct(map[string]any{
		"steps_completed": 1,
	})
	require.NoError(t, err)

	checkpointID := uuid.New().String()
	req := &apiv1.ReportCheckpointRequest{
		Checkpoint: &checkpointv1.Checkpoint{
			TaskId:       string(task.TaskID),
			AllocationId: nil,
			Uuid:         checkpointID,
			ReportTime:   timestamppb.New(time.Now().Truncate(time.Millisecond)),
			Resources:    nil,
			Metadata:     checkpointMeta,
			State:        checkpointv1.State_STATE_COMPLETED,
		},
	}
	_, err = api.ReportCheckpoint(ctx, req)
	require.NoError(t, err)

	c, err := api.GetCheckpoint(ctx, &apiv1.GetCheckpointRequest{
		CheckpointUuid: checkpointID,
	})
	require.NoError(t, err)

	jsonActual, err := json.MarshalIndent(c.Checkpoint, "", "\t")
	require.NoError(t, err)

	getExperimentResp, err := api.GetExperiment(ctx, &apiv1.GetExperimentRequest{
		ExperimentId: int32(tr.ExperimentID),
	})
	require.NoError(t, err)

	int32TrialID := int32(tr.ID)
	int32ExperimentID := int32(tr.ExperimentID)
	req.Checkpoint.Training = &checkpointv1.CheckpointTrainingMetadata{
		TrialId:           &int32TrialID,
		ExperimentId:      &int32ExperimentID,
		ExperimentConfig:  getExperimentResp.Config,
		Hparams:           nil,
		TrainingMetrics:   &commonv1.Metrics{},
		ValidationMetrics: &commonv1.Metrics{},
	}
	jsonExpected, err := json.MarshalIndent(req.Checkpoint, "", "\t")
	require.NoError(t, err)

	require.Equal(t, string(jsonExpected), string(jsonActual))
}

// This may have worked at some point but this definitely doesn't work after
// trial one to many tasks since we switched the fk reference for some reason.
func TestReportCheckpointNonTrialErrors(t *testing.T) {
	api, _, ctx := setupAPITest(t, nil)

	notebookTask := mockNotebookWithWorkspaceID(ctx, t, 1)

	checkpointMeta, err := structpb.NewStruct(map[string]any{
		"steps_completed": 1,
	})
	require.NoError(t, err)

	checkpointID := uuid.New().String()
	req := &apiv1.ReportCheckpointRequest{
		Checkpoint: &checkpointv1.Checkpoint{
			TaskId:       string(notebookTask),
			AllocationId: nil,
			Uuid:         checkpointID,
			ReportTime:   timestamppb.New(time.Now().Truncate(time.Millisecond)),
			Resources:    nil,
			Metadata:     checkpointMeta,
			State:        checkpointv1.State_STATE_COMPLETED,
		},
	}
	_, err = api.ReportCheckpoint(ctx, req)
	require.ErrorContains(t, err, "can only report checkpoints on trial's tasks")
}

func TestUnusualMetricNames(t *testing.T) {
	api, curUser, ctx := setupAPITest(t, nil)
	longMetric := strings.Repeat("a", 100)
	expectedMetricsMap := map[string]any{
		"a.loss":   1.5,
		"b/loss":   2.5,
		longMetric: 4.5,
	}
	asciiSweep := ""
	for i := 1; i <= 255; i++ {
		asciiSweep += fmt.Sprintf("%c", i)
	}
	expectedMetricsMap[asciiSweep] = 3
	expectedMetrics, err := structpb.NewStruct(expectedMetricsMap)
	require.NoError(t, err)

	step := int32(1)

	trial, _ := createTestTrial(t, api, curUser)
	_, err = api.ReportTrialValidationMetrics(ctx, &apiv1.ReportTrialValidationMetricsRequest{
		ValidationMetrics: &trialv1.TrialMetrics{
			TrialId:        int32(trial.ID),
			TrialRunId:     0,
			StepsCompleted: &step,
			Metrics: &commonv1.Metrics{
				AvgMetrics: expectedMetrics,
			},
		},
	})
	require.NoError(t, err)

	req := &apiv1.CompareTrialsRequest{
		TrialIds:      []int32{int32(trial.ID)},
		MaxDatapoints: 3,
		MetricNames:   []string{"a.loss", "b/loss", asciiSweep, longMetric},
		StartBatches:  0,
		EndBatches:    1000,
		MetricType:    apiv1.MetricType_METRIC_TYPE_VALIDATION,
	}
	resp, err := api.CompareTrials(ctx, req)
	require.NoError(t, err)

	valuesMap := resp.Trials[0].Metrics[0].Data[0].Values.AsMap()
	require.Len(t, valuesMap, len(expectedMetricsMap))
	require.Equal(t, valuesMap[longMetric], expectedMetricsMap[longMetric])
}

func TestTrialAuthZ(t *testing.T) {
	api, authZExp, _, curUser, ctx := setupExpAuthTest(t, nil)
	authZNSC := setupNSCAuthZ()
	workspaceAuthZ := setupWorkspaceAuthZ()
	trial, _ := createTestTrial(t, api, curUser)

	mockUserArg := mock.MatchedBy(func(u model.User) bool {
		return u.ID == curUser.ID
	})

	cases := []struct {
		DenyFuncName   string
		IDToReqCall    func(id int) error
		SkipActionFunc bool
	}{
		{"CanGetExperimentArtifacts", func(id int) error {
			return api.TrialLogs(&apiv1.TrialLogsRequest{
				TrialId: int32(id),
			}, &mockStream[*apiv1.TrialLogsResponse]{ctx: ctx})
		}, false},
		{"CanGetExperimentArtifacts", func(id int) error {
			return api.TrialLogsFields(&apiv1.TrialLogsFieldsRequest{
				TrialId: int32(id),
			}, &mockStream[*apiv1.TrialLogsFieldsResponse]{ctx: ctx})
		}, false},
		{"CanGetExperimentArtifacts", func(id int) error {
			_, err := api.GetTrialCheckpoints(ctx, &apiv1.GetTrialCheckpointsRequest{
				Id: int32(id),
			})
			return err
		}, false},
		{"CanEditExperiment", func(id int) error {
			_, err := api.KillTrial(ctx, &apiv1.KillTrialRequest{
				Id: int32(id),
			})
			return err
		}, false},
		{"CanGetExperimentArtifacts", func(id int) error {
			_, err := api.GetTrial(ctx, &apiv1.GetTrialRequest{
				TrialId: int32(id),
			})
			return err
		}, true},
		{"CanGetExperimentArtifacts", func(id int) error {
			_, err := api.CompareTrials(ctx, &apiv1.CompareTrialsRequest{
				TrialIds: []int32{int32(id)},
			})
			return err
		}, false},
		{"CanGetExperimentArtifacts", func(id int) error {
			_, err := api.GetTrialWorkloads(ctx, &apiv1.GetTrialWorkloadsRequest{
				TrialId: int32(id),
			})
			return err
		}, false},
		{"CanGetExperimentArtifacts", func(id int) error {
			return api.GetTrialProfilerMetrics(&apiv1.GetTrialProfilerMetricsRequest{
				Labels: &trialv1.TrialProfilerMetricLabels{TrialId: int32(id)},
			}, &mockStream[*apiv1.GetTrialProfilerMetricsResponse]{ctx: ctx})
		}, false},
		{"CanGetExperimentArtifacts", func(id int) error {
			return api.GetTrialProfilerAvailableSeries(
				&apiv1.GetTrialProfilerAvailableSeriesRequest{
					TrialId: int32(id),
				}, &mockStream[*apiv1.GetTrialProfilerAvailableSeriesResponse]{ctx: ctx})
		}, false},
		{"CanEditExperiment", func(id int) error {
			_, err := api.PostTrialProfilerMetricsBatch(ctx,
				&apiv1.PostTrialProfilerMetricsBatchRequest{
					Batches: []*trialv1.TrialProfilerMetricsBatch{
						{
							Labels: &trialv1.TrialProfilerMetricLabels{TrialId: int32(id)},
						},
					},
				})
			return err
		}, false},
		{"CanGetExperimentArtifacts", func(id int) error {
			_, err := api.GetCurrentTrialSearcherOperation(ctx,
				&apiv1.GetCurrentTrialSearcherOperationRequest{
					TrialId: int32(id),
				})
			return err
		}, false},
		{"CanEditExperiment", func(id int) error {
			_, err := api.CompleteTrialSearcherValidation(ctx,
				&apiv1.CompleteTrialSearcherValidationRequest{
					TrialId: int32(id),
				})
			return err
		}, false},
		{"CanEditExperiment", func(id int) error {
			_, err := api.ReportTrialSearcherEarlyExit(ctx,
				&apiv1.ReportTrialSearcherEarlyExitRequest{
					TrialId: int32(id),
				})
			return err
		}, false},
		{"CanEditExperiment", func(id int) error {
			_, err := api.ReportTrialProgress(ctx,
				&apiv1.ReportTrialProgressRequest{
					TrialId: int32(id),
				})
			return err
		}, false},
		{"CanEditExperiment", func(id int) error {
			_, err := api.ReportTrialTrainingMetrics(ctx,
				&apiv1.ReportTrialTrainingMetricsRequest{
					TrainingMetrics: &trialv1.TrialMetrics{TrialId: int32(id)},
				})
			return err
		}, false},
		{"CanEditExperiment", func(id int) error {
			_, err := api.ReportTrialValidationMetrics(ctx,
				&apiv1.ReportTrialValidationMetricsRequest{
					ValidationMetrics: &trialv1.TrialMetrics{TrialId: int32(id)},
				})
			return err
		}, false},
		{"CanEditExperiment", func(id int) error {
			_, err := api.PostTrialRunnerMetadata(ctx, &apiv1.PostTrialRunnerMetadataRequest{
				TrialId: int32(id),
			})
			return err
		}, false},
		{"CanGetExperimentArtifacts", func(id int) error {
			authZNSC.On("CanGetTensorboard", mock.Anything, mockUserArg, mock.Anything, mock.Anything,
				mock.Anything).Return(nil).Once()
			workspaceAuthZ.On("CanGetWorkspace", mock.Anything, mock.Anything, mock.Anything).
				Return(nil).Once()
			_, err := api.LaunchTensorboard(ctx, &apiv1.LaunchTensorboardRequest{
				TrialIds: []int32{int32(id)},
			})
			return err
		}, false},
		{"CanEditExperiment", func(id int) error {
			req := &apiv1.ReportTrialSourceInfoRequest{TrialSourceInfo: &trialv1.TrialSourceInfo{
				TrialId:             int32(id),
				CheckpointUuid:      uuid.NewString(),
				TrialSourceInfoType: trialv1.TrialSourceInfoType_TRIAL_SOURCE_INFO_TYPE_INFERENCE,
			}}
			_, err := api.ReportTrialSourceInfo(ctx, req)
			return err
		}, false},
	}

	for _, curCase := range cases {
		require.ErrorIs(t, curCase.IDToReqCall(-999), apiPkg.NotFoundErrs("trial", "-999", true))
		// Can't view trials experiment gives same error.
		authZExp.On("CanGetExperiment", mock.Anything, mockUserArg, mock.Anything).
			Return(authz2.PermissionDeniedError{}).Once()
		require.ErrorIs(t, curCase.IDToReqCall(trial.ID),
			apiPkg.NotFoundErrs("trial", strconv.Itoa(trial.ID), true))

		// Experiment view error returns error unmodified.
		expectedErr := fmt.Errorf("canGetTrialError")
		authZExp.On("CanGetExperiment", mock.Anything, mockUserArg, mock.Anything).
			Return(expectedErr).Once()
		require.ErrorIs(t, curCase.IDToReqCall(trial.ID), expectedErr)

		// Action func error returns error in forbidden.
		expectedErr = status.Error(codes.PermissionDenied, curCase.DenyFuncName+"Error")
		authZExp.On("CanGetExperiment", mock.Anything, mockUserArg, mock.Anything).
			Return(nil).Once()
		authZExp.On(curCase.DenyFuncName, mock.Anything, mockUserArg, mock.Anything).
			Return(fmt.Errorf(curCase.DenyFuncName + "Error")).Once()
		require.ErrorIs(t, curCase.IDToReqCall(trial.ID), expectedErr)
	}
}

func TestTrialProtoTaskIDs(t *testing.T) {
	api, curUser, ctx := setupAPITest(t, nil)
	trial, task0 := createTestTrial(t, api, curUser)

	_, err := db.Bun().NewUpdate().Table("experiments").
		Set("best_trial_id = ?", trial.ID).
		Where("id = ?", trial.ExperimentID).Exec(ctx)
	require.NoError(t, err)

	task1 := &model.Task{
		TaskType:   model.TaskTypeTrial,
		LogVersion: model.TaskLogVersion1,
		StartTime:  task0.StartTime.Add(time.Second),
		TaskID:     trialTaskID(trial.ExperimentID, model.NewRequestID(rand.Reader)),
	}
	require.NoError(t, db.AddTask(ctx, task1))

	task2 := &model.Task{
		TaskType:   model.TaskTypeTrial,
		LogVersion: model.TaskLogVersion1,
		StartTime:  task1.StartTime.Add(time.Second),
		TaskID:     trialTaskID(trial.ExperimentID, model.NewRequestID(rand.Reader)),
	}
	require.NoError(t, db.AddTask(ctx, task2))

	_, err = db.Bun().NewInsert().Model(&[]model.RunTaskID{
		{RunID: trial.ID, TaskID: task1.TaskID},
		{RunID: trial.ID, TaskID: task2.TaskID},
	}).Exec(ctx)
	require.NoError(t, err)

	taskIDs := []string{string(task0.TaskID), string(task1.TaskID), string(task2.TaskID)}

	cases := []struct {
		name string
		f    func(t *testing.T) *trialv1.Trial
	}{
		{"GetTrial", func(t *testing.T) *trialv1.Trial {
			resp, err := api.GetTrial(ctx, &apiv1.GetTrialRequest{
				TrialId: int32(trial.ID),
			})
			require.NoError(t, err)
			return resp.Trial
		}},
		{"GetExperimentTrials", func(t *testing.T) *trialv1.Trial {
			resp, err := api.GetExperimentTrials(ctx, &apiv1.GetExperimentTrialsRequest{
				ExperimentId: int32(trial.ExperimentID),
			})
			require.NoError(t, err)
			require.Len(t, resp.Trials, 1)
			return resp.Trials[0]
		}},
		/* CompareTrials previously and now sends TaskID="". We also will send TaskIDs=[].
		{"CompareTrials", func(t *testing.T) *trialv1.Trial {
			resp, err := api.CompareTrials(ctx, &apiv1.CompareTrialsRequest{
				TrialIds: []int32{int32(trial.ID)},
			})
			require.NoError(t, err)
			require.Len(t, resp.Trials, 1)
			return resp.Trials[0].Trial
		}}, */
		{"SearchExperiments", func(t *testing.T) *trialv1.Trial {
			resp, err := api.SearchExperiments(ctx, &apiv1.SearchExperimentsRequest{
				Filter: ptrs.Ptr(
					fmt.Sprintf(
						`{"filterGroup":
	{"children":[{"columnName":"id","kind":"field","operator":"=","value":%d}],
		"conjunction":"and","kind":"group"},"showArchived":false}`, trial.ExperimentID)),
			})
			require.NoError(t, err)
			require.Len(t, resp.Experiments, 1)
			return resp.Experiments[0].BestTrial
		}},
	}
	for _, c := range cases {
		t.Run(c.name, func(t *testing.T) {
			resp := c.f(t)
			// Still test deprecated field for TaskID.
			require.Equal(t, string(task0.TaskID), resp.TaskId) // nolint: staticcheck
			require.Equal(t, taskIDs, resp.TaskIds)
		})
	}
}

func TestExperimentIDFromTrialTaskID(t *testing.T) {
	api, curUser, _ := setupAPITest(t, nil)

	trial, task := createTestTrial(t, api, curUser)
	actual, err := experimentIDFromTrialTaskID(task.TaskID)
	require.NoError(t, err)
	require.Equal(t, trial.ExperimentID, actual)

	notTrialTask := &model.Task{
		TaskType:   model.TaskTypeTrial,
		LogVersion: model.TaskLogVersion1,
		StartTime:  time.Now(),
		TaskID:     model.TaskID(uuid.New().String()),
	}
	require.NoError(t, db.AddTask(context.TODO(), task))
	_, err = experimentIDFromTrialTaskID(notTrialTask.TaskID)
	require.ErrorIs(t, err, errIsNotTrialTaskID)

	_, err = experimentIDFromTrialTaskID(model.TaskID(uuid.New().String()))
	require.ErrorIs(t, err, errIsNotTrialTaskID)
}

func TestTrialLogsBackported(t *testing.T) {
	api, curUser, ctx := setupAPITest(t, nil)

	exp := createTestExpWithProjectID(t, api, curUser, 1)
	task := &model.Task{
		TaskType:   model.TaskTypeTrial,
		LogVersion: model.TaskLogVersion1,
		StartTime:  time.Now(),
		TaskID:     model.TaskID(fmt.Sprintf("backported.%d", exp.ID)),
	}
	require.NoError(t, db.AddTask(ctx, task))

	trial := &model.Trial{
		StartTime:    time.Now(),
		State:        model.PausedState,
		ExperimentID: exp.ID,
	}
	require.NoError(t, db.AddTrial(context.TODO(), trial, task.TaskID))

	expected := []*model.TaskLog{
		{TaskID: string(task.TaskID), Log: "test"},
	}
	require.NoError(t, api.m.db.AddTaskLogs(expected))

	stream := &mockStream[*apiv1.TrialLogsResponse]{ctx: ctx}
	err := api.TrialLogs(&apiv1.TrialLogsRequest{
		TrialId: int32(trial.ID),
	}, stream)
	require.NoError(t, err)

	actual := stream.getData()
	require.Len(t, actual, len(expected))
	for i, expected := range expected {
		require.Equal(t, expected.Log, *actual[i].Log)
	}
}

func TestTrialLogs(t *testing.T) {
	api, curUser, ctx := setupAPITest(t, nil)
	trial, task0 := createTestTrial(t, api, curUser)

	task1 := &model.Task{
		TaskType:   model.TaskTypeTrial,
		LogVersion: model.TaskLogVersion1,
		StartTime:  task0.StartTime.Add(time.Second),
		TaskID:     trialTaskID(trial.ExperimentID, model.NewRequestID(rand.Reader)),
	}
	require.NoError(t, db.AddTask(ctx, task1))

	task2 := &model.Task{
		TaskType:   model.TaskTypeTrial,
		LogVersion: model.TaskLogVersion1,
		StartTime:  task1.StartTime.Add(time.Second),
		TaskID:     trialTaskID(trial.ExperimentID, model.NewRequestID(rand.Reader)),
	}
	require.NoError(t, db.AddTask(ctx, task2))

	_, err := db.Bun().NewInsert().Model(&[]model.RunTaskID{
		{RunID: trial.ID, TaskID: task1.TaskID},
		{RunID: trial.ID, TaskID: task2.TaskID},
	}).Exec(ctx)
	require.NoError(t, err)

	var expected []string
	tasks := []model.TaskID{task0.TaskID, task1.TaskID, task2.TaskID}
	var taskLogs []*model.TaskLog
	for i, taskID := range tasks {
		for j := 0; j < 9; j++ {
			log := fmt.Sprintf("%d-%d\n", i, j)
			taskLogs = append(taskLogs, &model.TaskLog{TaskID: string(taskID), Log: log})
			expected = append(expected, log)
		}
	}
	require.NoError(t, api.m.db.AddTaskLogs(taskLogs))

	stream := &mockStream[*apiv1.TrialLogsResponse]{ctx: ctx}

	err = api.TrialLogs(&apiv1.TrialLogsRequest{
		TrialId: int32(trial.ID),
	}, stream)
	require.NoError(t, err)

	require.Len(t, stream.data, len(expected))
	for i, expected := range expected {
		require.Equal(t, expected, *stream.data[i].Log)
	}

	// Retry with follow.
	newStream := &mockStream[*apiv1.TrialLogsResponse]{ctx: ctx}
	done := make(chan error, 1)
	go func() {
		done <- api.TrialLogs(&apiv1.TrialLogsRequest{
			TrialId: int32(trial.ID),
			Follow:  true,
		}, newStream)
	}()

	// Send a new log.
	log := "new log\n"
	require.NoError(t, api.m.db.AddTaskLogs(
		[]*model.TaskLog{{TaskID: string(task2.TaskID), Log: log}}))
	expected = append(expected, log)

	// Ensure we are still following.
	select {
	case <-done:
		require.NoError(t, err)
		t.Fatal("follow isn't following task logs")
	case <-time.After(10 * time.Second):
	}

	// Note we only update the latest task. We only care about the latest task in following.
	_, err = db.Bun().NewUpdate().Table("tasks").
		Set("end_time = ?", time.Now().Add(-time.Hour)). // An hour ago to avoid termination delay.
		Where("task_id = ?", task2.TaskID).
		Exec(ctx)
	require.NoError(t, err)

	select {
	case <-done:
	case <-time.After(30 * time.Second):
		t.Fatal("follow is following too long task logs")
	}

	actual := newStream.getData()
	require.Len(t, actual, len(expected))
	for i, expected := range expected {
		require.Equal(t, expected, *actual[i].Log)
	}
}

func TestTrialLogFields(t *testing.T) {
	api, curUser, ctx := setupAPITest(t, nil)
	trial, task0 := createTestTrial(t, api, curUser)

	task1 := &model.Task{
		TaskType:   model.TaskTypeTrial,
		LogVersion: model.TaskLogVersion1,
		StartTime:  task0.StartTime.Add(time.Second),
		TaskID:     trialTaskID(trial.ExperimentID, model.NewRequestID(rand.Reader)),
	}
	require.NoError(t, db.AddTask(ctx, task1))

	task2 := &model.Task{
		TaskType:   model.TaskTypeTrial,
		LogVersion: model.TaskLogVersion1,
		StartTime:  task1.StartTime.Add(time.Second),
		TaskID:     trialTaskID(trial.ExperimentID, model.NewRequestID(rand.Reader)),
	}
	require.NoError(t, db.AddTask(ctx, task2))

	_, err := db.Bun().NewInsert().Model(&[]model.RunTaskID{
		{RunID: trial.ID, TaskID: task1.TaskID},
		{RunID: trial.ID, TaskID: task2.TaskID},
	}).Exec(ctx)
	require.NoError(t, err)

	expectedContainerIDs := make(map[string]bool)
	tasks := []model.TaskID{task0.TaskID, task1.TaskID, task2.TaskID}
	var taskLogs []*model.TaskLog
	for i, taskID := range tasks {
		containerID := fmt.Sprintf("id-%d", i)
		taskLogs = append(taskLogs, &model.TaskLog{
			TaskID:      string(taskID),
			Log:         "test log",
			ContainerID: ptrs.Ptr(containerID),
		})
		expectedContainerIDs[containerID] = true
	}
	require.NoError(t, api.m.db.AddTaskLogs(taskLogs))

	stream := &mockStream[*apiv1.TrialLogsFieldsResponse]{ctx: ctx}

	err = api.TrialLogsFields(&apiv1.TrialLogsFieldsRequest{
		TrialId: int32(trial.ID),
	}, stream)
	require.NoError(t, err)

	actualContainerIDs := make(map[string]bool)
	for _, s := range stream.getData() {
		for _, containerID := range s.ContainerIds {
			actualContainerIDs[containerID] = true
		}
	}
	require.Equal(t, expectedContainerIDs, actualContainerIDs)

	// Retry with follow.
	newStream := &mockStream[*apiv1.TrialLogsFieldsResponse]{ctx: ctx}
	done := make(chan error, 1)
	go func() {
		done <- api.TrialLogsFields(&apiv1.TrialLogsFieldsRequest{
			TrialId: int32(trial.ID),
			Follow:  true,
		}, newStream)
	}()

	// Send a new log.
	containerID := "newContainerID"
	require.NoError(t, api.m.db.AddTaskLogs(
		[]*model.TaskLog{{
			TaskID:      string(task2.TaskID),
			Log:         "test log",
			ContainerID: ptrs.Ptr(containerID),
		}}))
	expectedContainerIDs[containerID] = true

	// Ensure we are still following.
	select {
	case <-done:
		require.NoError(t, err)
		t.Fatal("follow isn't following task logs")
	case <-time.After(10 * time.Second):
	}

	// Note we only update the latest task. We only care about the latest task in following.
	_, err = db.Bun().NewUpdate().Table("tasks").
		Set("end_time = ?", time.Now().Add(-time.Hour)). // An hour ago to avoid termination delay.
		Where("task_id = ?", task2.TaskID).
		Exec(ctx)
	require.NoError(t, err)

	select {
	case <-done:
	case <-time.After(30 * time.Second):
		t.Fatal("follow is following too long task logs")
	}

	actualContainerIDs = make(map[string]bool)
	for _, s := range newStream.getData() {
		for _, containerID := range s.ContainerIds {
			actualContainerIDs[containerID] = true
		}
	}
	require.Equal(t, expectedContainerIDs, actualContainerIDs)
}

func compareTrialsResponseToBatches(resp *apiv1.CompareTrialsResponse) []int32 {
	compTrial := resp.Trials[0]
	compMetrics := compTrial.Metrics[0]

	sampleBatches := []int32{}

	for _, m := range compMetrics.Data {
		sampleBatches = append(sampleBatches, m.Batches)
	}

	return sampleBatches
}

func TestCompareTrialsSampling(t *testing.T) {
	api, curUser, ctx := setupAPITest(t, nil)

	trial, _ := createTestTrialWithMetrics(
		ctx, t, api, curUser, false)

	const datapoints = 3

	req := &apiv1.CompareTrialsRequest{
		TrialIds:      []int32{int32(trial.ID)},
		MaxDatapoints: datapoints,
		MetricNames:   []string{"loss"},
		StartBatches:  0,
		EndBatches:    1000,
		MetricType:    apiv1.MetricType_METRIC_TYPE_TRAINING,
	}

	resp, err := api.CompareTrials(ctx, req)
	require.NoError(t, err)

	sampleBatches1 := compareTrialsResponseToBatches(resp)
	require.Len(t, sampleBatches1, datapoints)

	resp, err = api.CompareTrials(ctx, req)
	require.NoError(t, err)

	sampleBatches2 := compareTrialsResponseToBatches(resp)

	require.Equal(t, sampleBatches1, sampleBatches2)
}

func createTestTrialInferenceMetrics(ctx context.Context, t *testing.T, api *apiServer, id int32) {
	var trialMetrics map[model.MetricGroup][]map[string]any
	require.NoError(t, json.Unmarshal([]byte(
		`{"inference": [{"a":1}, {"b":2}]}`,
	), &trialMetrics))
	step := int32(0)
	for mType, metricsList := range trialMetrics {
		for _, m := range metricsList {
			metrics, err := structpb.NewStruct(m)
			require.NoError(t, err)
			err = api.m.db.AddTrialMetrics(ctx,
				&trialv1.TrialMetrics{
					TrialId:        id,
					TrialRunId:     int32(0),
					StepsCompleted: &step,
					Metrics: &commonv1.Metrics{
						AvgMetrics: metrics,
					},
				},
				mType,
			)
			require.NoError(t, err)
		}
	}
}

func TestTrialSourceInfoCheckpoint(t *testing.T) {
	api, authZExp, _, curUser, ctx := setupExpAuthTest(t, nil)
	infTrial, _ := createTestTrial(t, api, curUser)
	infTrial2, _ := createTestTrial(t, api, curUser)
	createTestTrialInferenceMetrics(ctx, t, api, int32(infTrial.ID))
	createTestTrialInferenceMetrics(ctx, t, api, int32(infTrial2.ID))

	mockUserArg := mock.MatchedBy(func(u model.User) bool {
		return u.ID == curUser.ID
	})

	// Create a checkpoint to index with
	checkpointUUID := createVersionTwoCheckpoint(ctx, t, api, curUser, map[string]int64{"a": 1})

	// Create a TrialSourceInfo associated with each of the two trials.
	resp, err := trials.CreateTrialSourceInfo(
		ctx, &trialv1.TrialSourceInfo{
			TrialId:             int32(infTrial.ID),
			CheckpointUuid:      checkpointUUID,
			TrialSourceInfoType: trialv1.TrialSourceInfoType_TRIAL_SOURCE_INFO_TYPE_INFERENCE,
		},
	)
	require.NoError(t, err)
	require.Equal(t, resp.TrialId, int32(infTrial.ID))
	require.Equal(t, resp.CheckpointUuid, checkpointUUID)

	resp, err = trials.CreateTrialSourceInfo(
		ctx, &trialv1.TrialSourceInfo{
			TrialId:             int32(infTrial2.ID),
			CheckpointUuid:      checkpointUUID,
			TrialSourceInfoType: trialv1.TrialSourceInfoType_TRIAL_SOURCE_INFO_TYPE_INFERENCE,
		},
	)
	require.NoError(t, err)
	require.Equal(t, resp.TrialId, int32(infTrial2.ID))
	require.Equal(t, resp.CheckpointUuid, checkpointUUID)

	authZExp.On("CanGetExperiment", mock.Anything, mockUserArg, mock.Anything).
		Return(nil).Times(3)
	authZExp.On("CanGetExperimentArtifacts", mock.Anything, mockUserArg, mock.Anything).
		Return(nil).Times(3)

	// If there are no restrictions, we should see all the trials
	getCkptResp, getErr := api.GetTrialMetricsByCheckpoint(
		ctx, &apiv1.GetTrialMetricsByCheckpointRequest{
			CheckpointUuid: checkpointUUID,
			MetricGroup:    &inferenceMetricGroup,
		},
	)
	require.NoError(t, getErr)
	require.Len(t, getCkptResp.Metrics, 2)

	infTrialExp, err := db.ExperimentByID(ctx, infTrial.ExperimentID)
	require.NoError(t, err)
	infTrial2Exp, err := db.ExperimentByID(ctx, infTrial2.ExperimentID)
	require.NoError(t, err)

	// All experiments can be seen
	authZExp.On("CanGetExperiment", mock.Anything, mockUserArg, mock.Anything).
		Return(nil).Times(3)
	// We can see the experiment that generated the checkpoint
	authZExp.On("CanGetExperimentArtifacts", mock.Anything, mockUserArg, mock.Anything).
		Return(nil).Once()
	// We can't see the experiment for infTrial
	authZExp.On("CanGetExperimentArtifacts", mock.Anything, mockUserArg, infTrialExp).
		Return(authz2.PermissionDeniedError{}).Once()
	// We can see the experiment for infTrial2
	authZExp.On("CanGetExperimentArtifacts", mock.Anything, mockUserArg, infTrial2Exp).
		Return(nil).Once()
	getCkptResp, getErr = api.GetTrialMetricsByCheckpoint(
		ctx, &apiv1.GetTrialMetricsByCheckpointRequest{
			CheckpointUuid: checkpointUUID,
			MetricGroup:    &inferenceMetricGroup,
		},
	)
	require.NoError(t, getErr)
	// Only infTrial2 should be visible, but it doesn't have metrics
	require.Len(t, getCkptResp.Metrics, 1)
	require.Equal(t, int32(infTrial2.ID), getCkptResp.Metrics[0].TrialId)
}

func TestTrialSourceInfoModelVersion(t *testing.T) {
	api, curUser, ctx := setupAPITest(t, nil)
	infTrial, _ := createTestTrial(t, api, curUser)
	infTrial2, _ := createTestTrial(t, api, curUser)
	createTestTrialInferenceMetrics(ctx, t, api, int32(infTrial.ID))

	// Create a checkpoint to index with
	checkpointUUID := createVersionTwoCheckpoint(ctx, t, api, curUser, map[string]int64{"a": 1})

	// Create a model_version to index with
	conv := &protoconverter.ProtoConverter{}
	modelVersion := RegisterCheckpointAsModelVersion(ctx, t, api.m.db, conv.ToUUID(checkpointUUID))

	// Create a TrialSourceInfo associated with each of the two trials.
	resp, err := trials.CreateTrialSourceInfo(
		ctx, &trialv1.TrialSourceInfo{
			TrialId:             int32(infTrial.ID),
			CheckpointUuid:      checkpointUUID,
			TrialSourceInfoType: trialv1.TrialSourceInfoType_TRIAL_SOURCE_INFO_TYPE_INFERENCE,
			ModelId:             &modelVersion.Model.Id,
			ModelVersion:        &modelVersion.Version,
		},
	)
	require.NoError(t, err)
	require.Equal(t, resp.TrialId, int32(infTrial.ID))
	require.Equal(t, resp.CheckpointUuid, checkpointUUID)

	resp, err = trials.CreateTrialSourceInfo(
		ctx, &trialv1.TrialSourceInfo{
			TrialId:             int32(infTrial2.ID),
			CheckpointUuid:      checkpointUUID,
			TrialSourceInfoType: trialv1.TrialSourceInfoType_TRIAL_SOURCE_INFO_TYPE_INFERENCE,
		},
	)
	require.NoError(t, err)
	require.Equal(t, resp.TrialId, int32(infTrial2.ID))
	require.Equal(t, resp.CheckpointUuid, checkpointUUID)

	getMVResp, getMVErr := api.GetTrialMetricsByModelVersion(
		ctx, &apiv1.GetTrialMetricsByModelVersionRequest{
			ModelName:       modelVersion.Model.Name,
			ModelVersionNum: modelVersion.Version,
			MetricGroup:     &inferenceMetricGroup,
		},
	)
	require.NoError(t, getMVErr)
	// One trial is valid and it has one aggregated MetricsReport
	require.Len(t, getMVResp.Metrics, 1)
	require.Equal(t, int32(infTrial.ID), getMVResp.Metrics[0].TrialId)
}

func TestGetTrialByExternalID(t *testing.T) {
	api, curUser, ctx := setupAPITest(t, nil)
	trial, _ := createTestTrial(t, api, curUser)
	externalExpID := uuid.New().String()
	externalTrialID := "trial"

	_, err := db.Bun().NewUpdate().Model(&model.Experiment{}).
		Where("id = ?", trial.ExperimentID).
		Set("external_experiment_id = ?", externalExpID).
		Exec(ctx)
	require.NoError(t, err)

	_, err = db.Bun().NewUpdate().Model(&model.Run{}).
		Where("id = ?", trial.ID).
		Set("external_run_id = ?", externalTrialID).
		Exec(ctx)
	require.NoError(t, err)

	resp, err := api.GetTrialByExternalID(ctx, &apiv1.GetTrialByExternalIDRequest{
		ExternalExperimentId: externalExpID,
		ExternalTrialId:      externalTrialID,
	})
	require.NoError(t, err)

	require.Equal(t, int(resp.Trial.Id), trial.ID)
}

func getLogRetentionDays(ctx context.Context, trialIDs []int) ([]int32, error) {
	var trialLogRetentionDays []int32
	err := db.Bun().NewSelect().Table("runs").
		Column("log_retention_days").
		Where("id IN (?)", bun.In(trialIDs)).
		Scan(ctx, &trialLogRetentionDays)

	return trialLogRetentionDays, err
}

func TestPutTrialRetainLogs(t *testing.T) {
	api, _, ctx := setupAPITest(t, nil)
	exp, trialIDs, _ := CreateTestRetentionExperiment(ctx, t, api, logRetentionConfigForever, 5)

	err := CompleteExpAndTrials(ctx, exp.Id, trialIDs)
	require.NoError(t, err)

	orgLogRetentionDays, err := getLogRetentionDays(ctx, trialIDs)
	require.NoError(t, err)
	require.Equal(t, []int32{-1, -1, -1, -1, -1}, orgLogRetentionDays)

	newLogRetentionDays := []int32{10, 10, 10, 10, 10}
	for i, v := range trialIDs {
		res, err := api.PutTrialRetainLogs(ctx, &apiv1.PutTrialRetainLogsRequest{
			TrialId: int32(v), NumDays: newLogRetentionDays[i],
		})
		require.NoError(t, err)
		require.NotNil(t, res)
	}

	updatedLogRetentionDays, err := getLogRetentionDays(ctx, trialIDs)
	require.NoError(t, err)
	require.Equal(t, updatedLogRetentionDays, newLogRetentionDays)
}

<<<<<<< HEAD
func TestRunLocalID(t *testing.T) {
	api, curUser, ctx := setupAPITest(t, nil)
	_, projectID := createProjectAndWorkspace(ctx, t, api)

	exp := createTestExpWithProjectID(t, api, curUser, projectID)
	task := &model.Task{
		TaskType:   model.TaskTypeTrial,
		LogVersion: model.TaskLogVersion1,
		StartTime:  time.Now(),
		TaskID:     model.TaskID(fmt.Sprintf("backported.%d", exp.ID)),
	}
	require.NoError(t, db.AddTask(ctx, task))

	for i := 1; i <= 5; i++ {
		trial := &model.Trial{
			StartTime:    time.Now(),
			State:        model.PausedState,
			ExperimentID: exp.ID,
		}
		require.NoError(t, db.AddTrial(ctx, trial, task.TaskID))

		// validate local_run_id and max id is correct
		var localID int
		err := db.Bun().NewSelect().Table("runs").Column("local_id").Where("id = ?", trial.ID).Scan(ctx, &localID)
		require.NoError(t, err)
		require.Equal(t, i, localID)

		var maxLocalID int
		err = db.Bun().NewSelect().Table("projects").Column("max_local_id").Where("id = ?", projectID).Scan(ctx, &maxLocalID)
		require.NoError(t, err)
		require.Equal(t, i, maxLocalID)
=======
func completeTrialsandTasks(ctx context.Context, trialID int, endTimeDays int) error {
	_, err := db.Bun().NewUpdate().
		Table("tasks", "run_id_task_id").
		Set("end_time = (NOW() - make_interval(days => ?))", endTimeDays).
		Where("run_id_task_id.run_id = ? and tasks.task_id = run_id_task_id.task_id", trialID).
		Exec(ctx)
	if err != nil {
		return err
	}
	_, err = db.Bun().NewUpdate().Table("runs", "run_id_task_id", "tasks").
		Set("state = ?", model.CompletedState).
		Set("end_time = (NOW() - make_interval(days => ?))", endTimeDays).
		Where("id = ?", trialID).
		Exec(ctx)
	if err != nil {
		return err
	}
	return nil
}

func completeExp(ctx context.Context, expID int32) error {
	_, err := db.Bun().NewUpdate().Table("experiments").
		Set("state = ?", model.CompletedState).
		Where("id = ?", expID).
		Exec(ctx)
	if err != nil {
		return err
	}
	return nil
}

func TestGetTrialRemainingLogRetentionDays(t *testing.T) {
	api, _, ctx := setupAPITest(t, nil)

	tests := []struct {
		name             string
		logRetentionDays string
		expRemainingDays []int32
	}{
		{"test-null-days", "", []int32{-1, -1, -1, -1}},
		{"test-forever", `
retention_policy:
  log_retention_days: -1
`, []int32{-1, -1, -1, -1}},
		{"test-10days", `
retention_policy:
  log_retention_days: 10
`, []int32{0, 0, 4, 9}},
	}

	for _, tt := range tests {
		log.Printf("Starting %v", tt.name)
		testEndTimes := []int{15, 10, 5, 0}
		exp, trialIDs, _ := CreateTestRetentionExperiment(ctx, t, api, tt.logRetentionDays, len(testEndTimes))

		for i, v := range testEndTimes {
			err := completeTrialsandTasks(ctx, trialIDs[i], v)
			require.NoError(t, err)

			d, err := api.GetTrialRemainingLogRetentionDays(ctx, &apiv1.GetTrialRemainingLogRetentionDaysRequest{
				Id: int32(trialIDs[i]),
			})
			require.NoError(t, err)
			require.Equal(t, tt.expRemainingDays[i], *d.RemainingDays)
		}
		err := completeExp(ctx, exp.Id)
		require.NoError(t, err)
>>>>>>> 27e73074
	}
}<|MERGE_RESOLUTION|>--- conflicted
+++ resolved
@@ -1445,39 +1445,6 @@
 	require.Equal(t, updatedLogRetentionDays, newLogRetentionDays)
 }
 
-<<<<<<< HEAD
-func TestRunLocalID(t *testing.T) {
-	api, curUser, ctx := setupAPITest(t, nil)
-	_, projectID := createProjectAndWorkspace(ctx, t, api)
-
-	exp := createTestExpWithProjectID(t, api, curUser, projectID)
-	task := &model.Task{
-		TaskType:   model.TaskTypeTrial,
-		LogVersion: model.TaskLogVersion1,
-		StartTime:  time.Now(),
-		TaskID:     model.TaskID(fmt.Sprintf("backported.%d", exp.ID)),
-	}
-	require.NoError(t, db.AddTask(ctx, task))
-
-	for i := 1; i <= 5; i++ {
-		trial := &model.Trial{
-			StartTime:    time.Now(),
-			State:        model.PausedState,
-			ExperimentID: exp.ID,
-		}
-		require.NoError(t, db.AddTrial(ctx, trial, task.TaskID))
-
-		// validate local_run_id and max id is correct
-		var localID int
-		err := db.Bun().NewSelect().Table("runs").Column("local_id").Where("id = ?", trial.ID).Scan(ctx, &localID)
-		require.NoError(t, err)
-		require.Equal(t, i, localID)
-
-		var maxLocalID int
-		err = db.Bun().NewSelect().Table("projects").Column("max_local_id").Where("id = ?", projectID).Scan(ctx, &maxLocalID)
-		require.NoError(t, err)
-		require.Equal(t, i, maxLocalID)
-=======
 func completeTrialsandTasks(ctx context.Context, trialID int, endTimeDays int) error {
 	_, err := db.Bun().NewUpdate().
 		Table("tasks", "run_id_task_id").
@@ -1545,6 +1512,39 @@
 		}
 		err := completeExp(ctx, exp.Id)
 		require.NoError(t, err)
->>>>>>> 27e73074
+	}
+}
+
+func TestRunLocalID(t *testing.T) {
+	api, curUser, ctx := setupAPITest(t, nil)
+	_, projectID := createProjectAndWorkspace(ctx, t, api)
+
+	exp := createTestExpWithProjectID(t, api, curUser, projectID)
+	task := &model.Task{
+		TaskType:   model.TaskTypeTrial,
+		LogVersion: model.TaskLogVersion1,
+		StartTime:  time.Now(),
+		TaskID:     model.TaskID(fmt.Sprintf("backported.%d", exp.ID)),
+	}
+	require.NoError(t, db.AddTask(ctx, task))
+
+	for i := 1; i <= 5; i++ {
+		trial := &model.Trial{
+			StartTime:    time.Now(),
+			State:        model.PausedState,
+			ExperimentID: exp.ID,
+		}
+		require.NoError(t, db.AddTrial(ctx, trial, task.TaskID))
+
+		// validate local_run_id and max id is correct
+		var localID int
+		err := db.Bun().NewSelect().Table("runs").Column("local_id").Where("id = ?", trial.ID).Scan(ctx, &localID)
+		require.NoError(t, err)
+		require.Equal(t, i, localID)
+
+		var maxLocalID int
+		err = db.Bun().NewSelect().Table("projects").Column("max_local_id").Where("id = ?", projectID).Scan(ctx, &maxLocalID)
+		require.NoError(t, err)
+		require.Equal(t, i, maxLocalID)
 	}
 }