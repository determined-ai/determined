--- conflicted
+++ resolved
@@ -120,14 +120,11 @@
 		Cache: CacheConfig{
 			CacheDir: "/var/cache/determined",
 		},
-<<<<<<< HEAD
 		Webhooks: WebhooksConfig{
 			BaseURL:    "",
 			SigningKey: "",
 		},
-=======
 		FeatureSwitches: []string{},
->>>>>>> 1f1fd81e
 		HPImportance: HPImportanceConfig{
 			WorkersLimit:   2,
 			QueueLimit:     16,
@@ -160,11 +157,8 @@
 	HPImportance          HPImportanceConfig                `json:"hyperparameter_importance"`
 	Observability         ObservabilityConfig               `json:"observability"`
 	Cache                 CacheConfig                       `json:"cache"`
-<<<<<<< HEAD
 	Webhooks              WebhooksConfig                    `json:"webhooks"`
-=======
 	FeatureSwitches       []string                          `json:"feature_switches"`
->>>>>>> 1f1fd81e
 	*ResourceConfig
 
 	// Internal contains "hidden" useful debugging configurations.
