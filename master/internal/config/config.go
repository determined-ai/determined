--- conflicted
+++ resolved
@@ -228,17 +228,12 @@
 
 // InternalConfig is the configuration for internal knobs.
 type InternalConfig struct {
-<<<<<<< HEAD
-	ExternalSessions  model.ExternalSessions `json:"external_sessions"`
-	PrometheusEnabled bool                   `json:"prometheus_enabled"`
-=======
 	ExternalSessions model.ExternalSessions `json:"external_sessions"`
 }
 
 // ObservabilityConfig is the configuration for observability metrics.
 type ObservabilityConfig struct {
 	EnablePrometheus bool `json:"enable_prometheus"`
->>>>>>> 563c4a2e
 }
 
 func readPreemptionFromScheduler(conf *resourcemanagers.SchedulerConfig) *bool {
@@ -256,15 +251,8 @@
 }
 
 // ReadPreemptionStatus resolves the desired preemption status for a job.
-<<<<<<< HEAD
-func ReadPreemptionStatus(config *Config, rpName string, jobConf interface{}) bool {
-	if config == nil {
-		panic("input config ptr is null")
-	}
-=======
 func ReadPreemptionStatus(rpName string, jobConf interface{}) bool {
 	config := GetMasterConfig()
->>>>>>> 563c4a2e
 	var jobPreemptible bool
 	switch jobConf.(type) {
 	case *expconf.ExperimentConfig:
@@ -312,15 +300,8 @@
 }
 
 // ReadPriority resolves the priority value for a job.
-<<<<<<< HEAD
-func ReadPriority(config *Config, rpName string, jobConf interface{}) int {
-	if config == nil {
-		panic("input config ptr is null")
-	}
-=======
 func ReadPriority(rpName string, jobConf interface{}) int {
 	config := GetMasterConfig()
->>>>>>> 563c4a2e
 	var prio *int
 	// look at the idividual job config
 	switch conf := jobConf.(type) {
@@ -364,14 +345,7 @@
 }
 
 // ReadWeight resolves the weight value for a job.
-<<<<<<< HEAD
-func ReadWeight(config *Config, rpName string, jobConf interface{}) float64 {
-	if config == nil {
-		panic("input config ptr is null")
-	}
-=======
 func ReadWeight(rpName string, jobConf interface{}) float64 {
->>>>>>> 563c4a2e
 	var weight float64
 	switch conf := jobConf.(type) {
 	case *expconf.ExperimentConfig:
