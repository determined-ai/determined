--- conflicted
+++ resolved
@@ -17,14 +17,11 @@
 	AutoProvisionUsers          bool   `json:"auto_provision_users"`
 	GroupsAttributeName         string `json:"groups_attribute_name"`
 	DisplayNameAttributeName    string `json:"display_name_attribute_name"`
-<<<<<<< HEAD
 	AgentUIDAttributeName       int    `json:"agent_uid_attribute_name"`
 	AgentGIDAttributeName       int    `json:"agent_gid_attribute_name"`
 	AgentUserNameAttributeName  string `json:"agent_user_name_attribute_name"`
 	AgentGroupNameAttributeName string `json:"agent_group_name_attribute_name"`
-=======
 	AlwaysRedirect              bool   `json:"always_redirect"`
->>>>>>> 769d6001
 }
 
 // Validate implements the check.Validatable interface.
