--- conflicted
+++ resolved
@@ -129,11 +129,7 @@
 		for _, id := range req.AddUsers {
 			users = append(users, model.UserID(id))
 		}
-<<<<<<< HEAD
-		err := usergroup.AddUsersToGroup(ctx, int(req.GroupId), users...)
-=======
-		err = usergroup.AddUsersToGroup(ctx, int(req.GetGroupId()), users...)
->>>>>>> 17647b20
+		err = usergroup.AddUsersToGroup(ctx, int(req.GroupId), users...)
 		if err != nil {
 			return nil, err
 		}
@@ -144,11 +140,7 @@
 		for _, id := range req.RemoveUsers {
 			users = append(users, model.UserID(id))
 		}
-<<<<<<< HEAD
-		err := usergroup.RemoveUsersFromGroup(ctx, int(req.GroupId), users...)
-=======
-		err = usergroup.RemoveUsersFromGroup(ctx, int(req.GetGroupId()), users...)
->>>>>>> 17647b20
+		err = usergroup.RemoveUsersFromGroup(ctx, int(req.GroupId), users...)
 		if err != nil {
 			return nil, err
 		}
