--- conflicted
+++ resolved
@@ -148,16 +148,10 @@
 		return err
 	}
 
-<<<<<<< HEAD
-	if ok, err := AuthZProvider.Get().CanGetCommand(reqCtx, curUser, *snapshot.Task.Job.OwnerID,
+	// TODO: separate NTSC types: tensorboards would need to consult ExperimentAuthZ.
+	if ok, err := AuthZProvider.Get().CanGetNSC(reqCtx, curUser, *snapshot.Task.Job.OwnerID,
 		snapshot.GenericCommandSpec.Metadata.WorkspaceID,
 	); err != nil {
-=======
-	reqCtx := c.Request().Context()
-	// TODO: use NSCAuthZ.
-	// TODO: separate NTSC types: tensorboards would need to consult ExperimentAuthZ.
-	if ok, err := user.AuthZProvider.Get().CanAccessNTSCTask(reqCtx, curUser, ownerID); err != nil {
->>>>>>> 69619447
 		return err
 	} else if !ok {
 		return echo.NewHTTPError(http.StatusNotFound, "Not Found")
