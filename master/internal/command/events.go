--- conflicted
+++ resolved
@@ -140,22 +140,15 @@
 		return err
 	}
 
-<<<<<<< HEAD
-	// TODO(DET-8751): separate NTSC types: tensorboards would need to consult ExperimentAuthZ.
-	if ok, err := AuthZProvider.Get().CanGetNSC(reqCtx, curUser,
-		snapshot.GenericCommandSpec.Metadata.WorkspaceID,
-	); err != nil {
-=======
 	var ok bool
 	if spec.TaskType == model.TaskTypeTensorboard {
 		ok, err = AuthZProvider.Get().CanGetTensorboard(
 			reqCtx, curUser, spec.Base.Owner.ID, spec.Metadata.WorkspaceID)
 	} else {
 		ok, err = AuthZProvider.Get().CanGetNSC(
-			reqCtx, curUser, spec.Base.Owner.ID, spec.Metadata.WorkspaceID)
+			reqCtx, curUser, spec.Metadata.WorkspaceID)
 	}
 	if err != nil {
->>>>>>> 71c43929
 		return err
 	} else if !ok {
 		return echo.NewHTTPError(http.StatusNotFound, "service not found: "+taskID)
