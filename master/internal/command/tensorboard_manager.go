--- conflicted
+++ resolved
@@ -37,11 +37,7 @@
 		taskID := model.NewTaskID()
 		jobID := model.NewJobID()
 		return createGenericCommandActor(
-<<<<<<< HEAD
-			ctx, t.db, taskID, model.TaskTypeTensorboard, jobID, model.JobTypeTensorboard, msg, t.mConfig,
-=======
 			ctx, t.db, taskID, model.TaskTypeTensorboard, jobID, model.JobTypeTensorboard, msg,
->>>>>>> 563c4a2e
 		)
 
 	default:
