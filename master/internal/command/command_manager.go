package command

import (
	"github.com/determined-ai/determined/master/internal/config"
	"github.com/determined-ai/determined/master/internal/db"
	"github.com/determined-ai/determined/master/pkg/actor"
	"github.com/determined-ai/determined/master/pkg/model"
	"github.com/determined-ai/determined/master/pkg/tasks"
	"github.com/determined-ai/determined/proto/pkg/apiv1"
	"github.com/determined-ai/determined/proto/pkg/commandv1"
)

type commandManager struct {
	db      *db.PgDB
	mConfig *config.Config
}

func (c *commandManager) Receive(ctx *actor.Context) error {
	switch msg := ctx.Message().(type) {
	case actor.PreStart, actor.PostStop, actor.ChildFailed, actor.ChildStopped:

	case *apiv1.GetCommandsRequest:
		resp := &apiv1.GetCommandsResponse{}
		users := make(map[string]bool)
		for _, user := range msg.Users {
			users[user] = true
		}
		for _, command := range ctx.AskAll(&commandv1.Command{}, ctx.Children()...).GetAll() {
			if typed := command.(*commandv1.Command); len(users) == 0 || users[typed.Username] {
				resp.Commands = append(resp.Commands, typed)
			}
		}
		ctx.Respond(resp)

	case tasks.GenericCommandSpec:
		taskID := model.NewTaskID()
		jobID := model.NewJobID()
		return createGenericCommandActor(
<<<<<<< HEAD
			ctx, c.db, taskID, model.TaskTypeCommand, jobID, model.JobTypeCommand, msg, c.mConfig,
=======
			ctx, c.db, taskID, model.TaskTypeCommand, jobID, model.JobTypeCommand, msg,
>>>>>>> 563c4a2e
		)

	default:
		return actor.ErrUnexpectedMessage(ctx)
	}
	return nil
}<|MERGE_RESOLUTION|>--- conflicted
+++ resolved
@@ -36,11 +36,7 @@
 		taskID := model.NewTaskID()
 		jobID := model.NewJobID()
 		return createGenericCommandActor(
-<<<<<<< HEAD
-			ctx, c.db, taskID, model.TaskTypeCommand, jobID, model.JobTypeCommand, msg, c.mConfig,
-=======
 			ctx, c.db, taskID, model.TaskTypeCommand, jobID, model.JobTypeCommand, msg,
->>>>>>> 563c4a2e
 		)
 
 	default:
