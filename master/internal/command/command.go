--- conflicted
+++ resolved
@@ -328,15 +328,12 @@
 
 	case job.SetGroupPriority:
 		ctx.Respond(c.setPriority(ctx, msg.Priority))
-<<<<<<< HEAD
 
 	case job.RegisterJobPosition:
 		err := c.db.UpdateJobPosition(msg.JobID, msg.JobPosition)
 		if err != nil {
 			ctx.Log().WithError(err).Errorf("persisting position for job %s failed", msg.JobID)
 		}
-=======
->>>>>>> 87f14550
 
 	default:
 		return actor.ErrUnexpectedMessage(ctx)
