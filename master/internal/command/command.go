package command

import (
	"fmt"
	"time"

	"google.golang.org/protobuf/types/known/timestamppb"

	"github.com/determined-ai/determined/master/pkg/cproto"

	structpb "github.com/golang/protobuf/ptypes/struct"
	"github.com/pkg/errors"

	"github.com/determined-ai/determined/master/pkg/actor/actors"

	"github.com/determined-ai/determined/master/internal/config"
	"github.com/determined-ai/determined/master/internal/db"
	"github.com/determined-ai/determined/master/internal/job"
	"github.com/determined-ai/determined/master/internal/sproto"
	"github.com/determined-ai/determined/master/internal/task"
	"github.com/determined-ai/determined/master/pkg/actor"
	"github.com/determined-ai/determined/master/pkg/model"
	"github.com/determined-ai/determined/master/pkg/protoutils"
	"github.com/determined-ai/determined/master/pkg/tasks"
	"github.com/determined-ai/determined/proto/pkg/apiv1"
	"github.com/determined-ai/determined/proto/pkg/commandv1"
	"github.com/determined-ai/determined/proto/pkg/jobv1"
	"github.com/determined-ai/determined/proto/pkg/notebookv1"
	"github.com/determined-ai/determined/proto/pkg/shellv1"
	"github.com/determined-ai/determined/proto/pkg/tensorboardv1"
)

// terminatedDuration defines the amount of time the command stays in a
// terminated state in the master before garbage collecting.
const terminatedDuration = 24 * time.Hour

// terminateForGC is an internal message indicating that the command actor
// should stop and garbage collect its state.
type terminateForGC struct{}

func createGenericCommandActor(
	ctx *actor.Context,
	db *db.PgDB,
	taskID model.TaskID,
	taskType model.TaskType,
	jobID model.JobID,
	jobType model.JobType,
	spec tasks.GenericCommandSpec,
	mConfig *config.Config,
) error {
	serviceAddress := fmt.Sprintf("/proxy/%s/", taskID)

	cmd := &command{
		db: db,

		GenericCommandSpec: spec,

		taskID:         taskID,
		taskType:       taskType,
		jobType:        jobType,
		serviceAddress: &serviceAddress,
		jobID:          jobID,
<<<<<<< HEAD
		mConfig:        mConfig,
=======
>>>>>>> 563c4a2e
	}

	a, _ := ctx.ActorOf(cmd.taskID, cmd)
	summaryFut := ctx.Ask(a, getSummary{})
	if err := summaryFut.Error(); err != nil {
		ctx.Respond(errors.Wrap(err, "failed to create generic command"))
		return nil
	}
	summary := summaryFut.Get().(summary)
	ctx.Respond(summary.ID)
	return nil
}

// command is executed in a containerized environment on a Determined cluster.
type command struct {
	db          *db.PgDB
	eventStream *actor.Ref

	tasks.GenericCommandSpec

	registeredTime time.Time
	taskID         model.TaskID
	taskType       model.TaskType
	jobType        model.JobType
	jobID          model.JobID
	allocationID   model.AllocationID
	allocation     *actor.Ref
	serviceAddress *string
	lastState      task.AllocationState
	exitStatus     *task.AllocationExited
	rmJobInfo      *job.RMJobInfo
<<<<<<< HEAD
	mConfig        *config.Config
=======
>>>>>>> 563c4a2e
}

// Receive implements the actor.Actor interface.
func (c *command) Receive(ctx *actor.Context) error {
	switch msg := ctx.Message().(type) {
	case actor.PreStart:
		c.allocationID = model.NewAllocationID(fmt.Sprintf("%s.%d", c.taskID, 1))
		c.registeredTime = ctx.Self().RegisteredTime()
		if err := c.db.AddJob(&model.Job{
			JobID:   c.jobID,
			JobType: c.jobType,
			OwnerID: &c.Base.Owner.ID,
		}); err != nil {
			return errors.Wrapf(err, "persisting job %v", c.taskID)
		}

		if err := c.db.AddTask(&model.Task{
			TaskID:    c.taskID,
			TaskType:  c.taskType,
			StartTime: c.registeredTime,
			JobID:     c.jobID,
		}); err != nil {
			// TODO why do we persist the task when the underlying command isn't persisted?
			// or is it now persisted?
			return errors.Wrapf(err, "persisting task %v", c.taskID)
		}

		c.eventStream, _ = ctx.ActorOf("events", newEventManager(c.Config.Description))

		ctx.Tell(sproto.GetRM(ctx.Self().System()), sproto.SetGroupPriority{
			Priority: c.Config.Resources.Priority,
			Handler:  ctx.Self(),
		})

		var portProxyConf *sproto.PortProxyConfig
		if c.GenericCommandSpec.Port != nil {
			portProxyConf = &sproto.PortProxyConfig{
				ServiceID: string(c.taskID),
				Port:      *c.GenericCommandSpec.Port,
				ProxyTCP:  c.ProxyTCP,
			}
		}

		var eventStreamConfig *sproto.EventStreamConfig
		if c.eventStream != nil {
			eventStreamConfig = &sproto.EventStreamConfig{
				To: c.eventStream,
			}
		}

		var logBasedReadinessConfig *sproto.LogBasedReadinessConfig
		if c.LogReadinessCheck != nil {
			logBasedReadinessConfig = &sproto.LogBasedReadinessConfig{
				Pattern: c.LogReadinessCheck,
			}
		}

		var idleWatcherConfig *sproto.IdleTimeoutConfig
		if c.Config.IdleTimeout != nil && (c.WatchProxyIdleTimeout || c.WatchRunnerIdleTimeout) {
			idleWatcherConfig = &sproto.IdleTimeoutConfig{
				ServiceID:       string(c.taskID),
				UseProxyState:   c.WatchProxyIdleTimeout,
				UseRunnerState:  c.WatchRunnerIdleTimeout,
				TimeoutDuration: time.Duration(*c.Config.IdleTimeout),
			}
		}

		allocation := task.NewAllocation(sproto.AllocateRequest{
			AllocationID: c.allocationID,
			TaskID:       c.taskID,
			JobID:        &c.jobID,
			Name:         c.Config.Description,
			TaskActor:    ctx.Self(),
			Group:        ctx.Self(),

			SlotsNeeded:  c.Config.Resources.Slots,
			Label:        c.Config.Resources.AgentLabel,
			ResourcePool: c.Config.Resources.ResourcePool,
			FittingRequirements: sproto.FittingRequirements{
				SingleAgent: true,
			},

			StreamEvents:  eventStreamConfig,
			ProxyPort:     portProxyConf,
			IdleTimeout:   idleWatcherConfig,
			LogBasedReady: logBasedReadinessConfig,
		}, c.db, sproto.GetRM(ctx.Self().System()))
		c.allocation, _ = ctx.ActorOf(c.allocationID, allocation)

		ctx.Self().System().TellAt(job.JobsActorAddr, job.RegisterJob{
			JobID:    c.jobID,
			JobActor: ctx.Self(),
		})

	case *job.RMJobInfo:
		c.rmJobInfo = msg

	case job.GetJob:
		ctx.Respond(c.toV1Job())

	case actor.PostStop:
		if err := c.db.CompleteTask(c.taskID, time.Now()); err != nil {
			ctx.Log().WithError(err).Error("marking task complete")
		}
		ctx.Self().System().TellAt(job.JobsActorAddr, job.UnregisterJob{
			JobID: c.jobID,
		})

	case actor.ChildStopped:
	case actor.ChildFailed:
		if msg.Child.Address().Local() == c.allocationID.String() && c.exitStatus == nil {
			c.exitStatus = &task.AllocationExited{
				FinalState: task.AllocationState{State: model.AllocationStateTerminated},
				Err:        errors.New("command allocation actor failed"),
			}
		}

	case task.BuildTaskSpec:
		if ctx.ExpectingResponse() {
			ctx.Respond(c.ToTaskSpec(c.GenericCommandSpec.Keys))
			// Evict the context from memory after starting the command as it is no longer needed. We
			// evict as soon as possible to prevent the master from hitting an OOM.
			// TODO: Consider not storing the userFiles in memory at all.
			c.UserFiles = nil
			c.AdditionalFiles = nil
		}
	case *task.AllocationExited:
		c.exitStatus = msg
		actors.NotifyAfter(ctx, terminatedDuration, terminateForGC{})

	case getSummary:
		if msg.userFilter == "" || c.Base.Owner.Username == msg.userFilter {
			ctx.Respond(c.summary(ctx))
		}

	case *notebookv1.Notebook:
		ctx.Respond(c.toNotebook(ctx))

	case *apiv1.GetNotebookRequest:
		ctx.Respond(&apiv1.GetNotebookResponse{
			Notebook: c.toNotebook(ctx),
			Config:   protoutils.ToStruct(c.Config),
		})
	case *apiv1.IdleNotebookRequest:
		if !msg.Idle {
			ctx.Tell(c.allocation, task.IdleWatcherNoteActivity{LastActivity: time.Now()})
		}
		ctx.Respond(&apiv1.IdleNotebookResponse{})
	case *apiv1.KillNotebookRequest:
		ctx.Tell(c.allocation, task.Kill)
		ctx.Respond(&apiv1.KillNotebookResponse{Notebook: c.toNotebook(ctx)})
		c.clearJobInfo()
	case *apiv1.SetNotebookPriorityRequest:
		c.setPriority(ctx, int(msg.Priority))
		ctx.Respond(&apiv1.SetNotebookPriorityResponse{Notebook: c.toNotebook(ctx)})

	case *commandv1.Command:
		ctx.Respond(c.toCommand(ctx))

	case *apiv1.GetCommandRequest:
		ctx.Respond(&apiv1.GetCommandResponse{
			Command: c.toCommand(ctx),
			Config:  protoutils.ToStruct(c.Config),
		})

	case *apiv1.KillCommandRequest:
		ctx.Tell(c.allocation, task.Kill)
		ctx.Respond(&apiv1.KillCommandResponse{Command: c.toCommand(ctx)})
		c.clearJobInfo()

	case *apiv1.SetCommandPriorityRequest:
		c.setPriority(ctx, int(msg.Priority))
		ctx.Respond(&apiv1.SetCommandPriorityResponse{Command: c.toCommand(ctx)})

	case *shellv1.Shell:
		ctx.Respond(c.toShell(ctx))

	case *apiv1.GetShellRequest:
		ctx.Respond(&apiv1.GetShellResponse{
			Shell:  c.toShell(ctx),
			Config: protoutils.ToStruct(c.Config),
		})

	case *apiv1.KillShellRequest:
		ctx.Tell(c.allocation, task.Kill)
		ctx.Respond(&apiv1.KillShellResponse{Shell: c.toShell(ctx)})
		c.clearJobInfo()

	case *apiv1.SetShellPriorityRequest:
		c.setPriority(ctx, int(msg.Priority))
		ctx.Respond(&apiv1.SetShellPriorityResponse{Shell: c.toShell(ctx)})

	case *tensorboardv1.Tensorboard:
		ctx.Respond(c.toTensorboard(ctx))

	case *apiv1.GetTensorboardRequest:
		ctx.Respond(&apiv1.GetTensorboardResponse{
			Tensorboard: c.toTensorboard(ctx),
			Config:      protoutils.ToStruct(c.Config),
		})

	case *apiv1.KillTensorboardRequest:
		ctx.Tell(c.allocation, task.Kill)
		ctx.Respond(&apiv1.KillTensorboardResponse{Tensorboard: c.toTensorboard(ctx)})
		c.clearJobInfo()

	case *apiv1.SetTensorboardPriorityRequest:
		c.setPriority(ctx, int(msg.Priority))
		ctx.Respond(&apiv1.SetTensorboardPriorityResponse{Tensorboard: c.toTensorboard(ctx)})

	case sproto.ContainerLog:

	case terminateForGC:
		ctx.Self().Stop()

	case sproto.SetGroupOrder:
		// TODO persist in the job actor if we want to report it

	case sproto.SetGroupWeight:
		c.Config.Resources.Weight = msg.Weight

	case sproto.SetGroupPriority:
		c.Config.Resources.Priority = msg.Priority
		// QUESTION: where do these get persisted?
		// these operations do not require special handling by commands

	default:
		return actor.ErrUnexpectedMessage(ctx)
	}
	return nil
}

func (c *command) setPriority(ctx *actor.Context, priority int) {
	ctx.Tell(sproto.GetRM(ctx.Self().System()), sproto.SetGroupPriority{
		Priority: &priority,
		Handler:  ctx.Self(),
	})
}

func (c *command) toNotebook(ctx *actor.Context) *notebookv1.Notebook {
	state := c.refreshAllocationState(ctx)
	return &notebookv1.Notebook{
		Id:             ctx.Self().Address().Local(),
		State:          state.State.Proto(),
		Description:    c.Config.Description,
		Container:      state.FirstContainer().Proto(),
		ServiceAddress: *c.serviceAddress,
		StartTime:      protoutils.ToTimestamp(ctx.Self().RegisteredTime()),
		Username:       c.Base.Owner.Username,
		ResourcePool:   c.Config.Resources.ResourcePool,
		ExitStatus:     c.exitStatus.String(),
		JobId:          c.jobID.String(),
	}
}

func (c *command) toCommand(ctx *actor.Context) *commandv1.Command {
	state := c.refreshAllocationState(ctx)
	return &commandv1.Command{
		Id:           ctx.Self().Address().Local(),
		State:        state.State.Proto(),
		Description:  c.Config.Description,
		Container:    state.FirstContainer().Proto(),
		StartTime:    protoutils.ToTimestamp(ctx.Self().RegisteredTime()),
		Username:     c.Base.Owner.Username,
		ResourcePool: c.Config.Resources.ResourcePool,
		ExitStatus:   c.exitStatus.String(),
		JobId:        c.jobID.String(),
	}
}

func (c *command) toShell(ctx *actor.Context) *shellv1.Shell {
	state := c.refreshAllocationState(ctx)
	return &shellv1.Shell{
		Id:             ctx.Self().Address().Local(),
		State:          state.State.Proto(),
		Description:    c.Config.Description,
		StartTime:      protoutils.ToTimestamp(ctx.Self().RegisteredTime()),
		Container:      state.FirstContainer().Proto(),
		PrivateKey:     c.Metadata["privateKey"].(string),
		PublicKey:      c.Metadata["publicKey"].(string),
		Username:       c.Base.Owner.Username,
		ResourcePool:   c.Config.Resources.ResourcePool,
		ExitStatus:     c.exitStatus.String(),
		Addresses:      toProto(state.FirstContainerAddresses()),
		AgentUserGroup: protoutils.ToStruct(c.Base.AgentUserGroup),
		JobId:          c.jobID.String(),
	}
}

func (c *command) toTensorboard(ctx *actor.Context) *tensorboardv1.Tensorboard {
	state := c.refreshAllocationState(ctx)
	return &tensorboardv1.Tensorboard{
		Id:             ctx.Self().Address().Local(),
		State:          state.State.Proto(),
		Description:    c.Config.Description,
		StartTime:      protoutils.ToTimestamp(ctx.Self().RegisteredTime()),
		Container:      state.FirstContainer().Proto(),
		ServiceAddress: *c.serviceAddress,
		ExperimentIds:  c.Metadata["experiment_ids"].([]int32),
		TrialIds:       c.Metadata["trial_ids"].([]int32),
		Username:       c.Base.Owner.Username,
		ResourcePool:   c.Config.Resources.ResourcePool,
		ExitStatus:     c.exitStatus.String(),
		JobId:          c.jobID.String(),
	}
}

// Refresh our view of the allocation state. If the allocation has sent us an exit status,
// we don't ask for a refresh because it won't respond. Otherwise, ask with a timeout
// since there is another ask in the opposite direction, and even though it's probably
// 1 in a million runs, we don't want to deadlock.
func (c *command) refreshAllocationState(ctx *actor.Context) task.AllocationState {
	if c.exitStatus != nil {
		return c.exitStatus.FinalState
	}

	resp, ok := ctx.Ask(c.allocation, task.AllocationState{}).GetOrTimeout(5 * time.Second)
	state, sOk := resp.(task.AllocationState)
	if !(ok && sOk) {
		ctx.Log().WithField("resp", resp).Warnf("getting allocation state")
	} else {
		c.lastState = state
	}

	return c.lastState
}

func toProto(as []cproto.Address) []*structpb.Struct {
	res := make([]*structpb.Struct, 0)
	for _, a := range as {
		res = append(res, protoutils.ToStruct(a))
	}
	return res
}

func (c *command) toV1Job() *jobv1.Job {
	j := jobv1.Job{
		JobId:          c.jobID.String(),
		EntityId:       string(c.taskID),
		Type:           c.jobType.Proto(),
		ResourcePool:   c.Config.Resources.ResourcePool,
		SubmissionTime: timestamppb.New(c.registeredTime),
		Username:       c.Base.Owner.Username,
		Weight:         c.Config.Resources.Weight,
		Name:           c.Config.Description,
	}

<<<<<<< HEAD
	j.IsPreemptible = config.ReadPreemptionStatus(c.mConfig, j.ResourcePool, &c.Config)
	j.Priority = int32(config.ReadPriority(c.mConfig, j.ResourcePool, &c.Config))
	j.Weight = config.ReadWeight(c.mConfig, j.ResourcePool, &c.Config)
=======
	j.IsPreemptible = config.ReadPreemptionStatus(j.ResourcePool, &c.Config)
	j.Priority = int32(config.ReadPriority(j.ResourcePool, &c.Config))
	j.Weight = config.ReadWeight(j.ResourcePool, &c.Config)
>>>>>>> 563c4a2e

	job.UpdateJobQInfo(&j, c.rmJobInfo)

	return &j
}

// clearJobInfo clears the job info from the command.
func (c *command) clearJobInfo() {
	c.rmJobInfo = nil
}<|MERGE_RESOLUTION|>--- conflicted
+++ resolved
@@ -46,7 +46,6 @@
 	jobID model.JobID,
 	jobType model.JobType,
 	spec tasks.GenericCommandSpec,
-	mConfig *config.Config,
 ) error {
 	serviceAddress := fmt.Sprintf("/proxy/%s/", taskID)
 
@@ -60,10 +59,6 @@
 		jobType:        jobType,
 		serviceAddress: &serviceAddress,
 		jobID:          jobID,
-<<<<<<< HEAD
-		mConfig:        mConfig,
-=======
->>>>>>> 563c4a2e
 	}
 
 	a, _ := ctx.ActorOf(cmd.taskID, cmd)
@@ -95,10 +90,6 @@
 	lastState      task.AllocationState
 	exitStatus     *task.AllocationExited
 	rmJobInfo      *job.RMJobInfo
-<<<<<<< HEAD
-	mConfig        *config.Config
-=======
->>>>>>> 563c4a2e
 }
 
 // Receive implements the actor.Actor interface.
@@ -446,15 +437,9 @@
 		Name:           c.Config.Description,
 	}
 
-<<<<<<< HEAD
-	j.IsPreemptible = config.ReadPreemptionStatus(c.mConfig, j.ResourcePool, &c.Config)
-	j.Priority = int32(config.ReadPriority(c.mConfig, j.ResourcePool, &c.Config))
-	j.Weight = config.ReadWeight(c.mConfig, j.ResourcePool, &c.Config)
-=======
 	j.IsPreemptible = config.ReadPreemptionStatus(j.ResourcePool, &c.Config)
 	j.Priority = int32(config.ReadPriority(j.ResourcePool, &c.Config))
 	j.Weight = config.ReadWeight(j.ResourcePool, &c.Config)
->>>>>>> 563c4a2e
 
 	job.UpdateJobQInfo(&j, c.rmJobInfo)
 
