--- conflicted
+++ resolved
@@ -204,12 +204,8 @@
 			JobID:      &jobID,
 			LogVersion: model.CurrentTaskLogVersion,
 			Config:     ptrs.Ptr(string(configBytes)),
-<<<<<<< HEAD
-			ParentID:   parentTaskID,
+			ParentID:   (*model.TaskID)(req.ParentId),
 			State:      ptrs.Ptr(model.TaskStateActive),
-=======
-			ParentID:   (*model.TaskID)(req.ParentId),
->>>>>>> 1e29edc4
 		}); err != nil {
 			return fmt.Errorf("persisting task %v: %w", taskID, err)
 		}
