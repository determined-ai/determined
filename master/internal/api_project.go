--- conflicted
+++ resolved
@@ -30,12 +30,6 @@
 	"github.com/determined-ai/determined/proto/pkg/workspacev1"
 )
 
-<<<<<<< HEAD
-const (
-	// ProjectKeyRegex is the regex pattern for a project key.
-	ProjectKeyRegex = "^[A-Z0-9]{5}$"
-)
-=======
 var defaultRunsTableColumns = []*projectv1.ProjectColumn{
 	{
 		Column:      "id",
@@ -252,7 +246,6 @@
 	}
 	return &apiv1.GetProjectByKeyResponse{Project: protoProject}, nil
 }
->>>>>>> 27e73074
 
 func (a *apiServer) GetProjectByID(
 	ctx context.Context, id int32, curUser model.User,
@@ -771,13 +764,9 @@
 	}
 
 	if req.Key != nil {
-<<<<<<< HEAD
-		if err = validateProjectKey(*req.Key); err != nil {
-=======
 		// allow user to provide a key, but ensure it is uppercase.
 		*req.Key = strings.ToUpper(*req.Key)
 		if err = project.ValidateProjectKey(*req.Key); err != nil {
->>>>>>> 27e73074
 			return nil, status.Error(codes.InvalidArgument, err.Error())
 		}
 	}
@@ -790,14 +779,8 @@
 		Username:    curUser.Username,
 	}
 
-<<<<<<< HEAD
-	if err = project.InsertProject(ctx, p, req.Key); err != nil {
-		return nil, err
-	}
-=======
 	err = project.InsertProject(ctx, p, req.Key)
 	err = apiutils.MapAndFilterErrors(err, nil, nil)
->>>>>>> 27e73074
 	return &apiv1.PostProjectResponse{Project: p.Proto()},
 		errors.Wrapf(err, "error creating project %s in database", req.Name)
 }
