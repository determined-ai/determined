package internal

import (
	"context"

	"github.com/pkg/errors"
	log "github.com/sirupsen/logrus"
	"google.golang.org/grpc/codes"
	"google.golang.org/grpc/status"

	"github.com/determined-ai/determined/master/internal/db"
	"github.com/determined-ai/determined/master/internal/grpcutil"
<<<<<<< HEAD
	"github.com/determined-ai/determined/master/internal/project"
=======
>>>>>>> 441d1c6e
	"github.com/determined-ai/determined/master/pkg/model"
	"github.com/determined-ai/determined/proto/pkg/apiv1"
	"github.com/determined-ai/determined/proto/pkg/projectv1"
	"github.com/determined-ai/determined/proto/pkg/workspacev1"
)

func (a *apiServer) GetProjectByID(id int32, curUser model.User) (*projectv1.Project, error) {
	notFoundErr := status.Errorf(codes.NotFound, "project (%d) not found", id)
	p := &projectv1.Project{}
	if err := a.m.db.QueryProto("get_project", p, id); errors.Is(err, db.ErrNotFound) {
		return nil, notFoundErr
	} else if err != nil {
		return nil, errors.Wrapf(err, "error fetching project (%d) from database", id)
	}

	if ok, err := project.AuthZProvider.Get().CanGetProject(curUser, p); err != nil {
		return nil, err
	} else if !ok {
		return nil, notFoundErr
	}
	return p, nil
}

func (a *apiServer) getProjectAndCheckCanDoActions(
	ctx context.Context, projectID int32, canDoActions ...func(model.User, *projectv1.Project) error,
) (*projectv1.Project, model.User, error) {
	curUser, _, err := grpcutil.GetUser(ctx, a.m.db, &a.m.config.InternalConfig.ExternalSessions)
	if err != nil {
		return nil, model.User{}, err
	}
	p, err := a.GetProjectByID(projectID, *curUser)
	if err != nil {
		return nil, model.User{}, err
	}

	for _, canDoAction := range canDoActions {
		if err = canDoAction(*curUser, p); err != nil {
			return nil, model.User{}, status.Error(codes.PermissionDenied, err.Error())
		}
	}
	return p, *curUser, nil
}

func (a *apiServer) CheckParentWorkspaceUnarchived(project *projectv1.Project) error {
	w := &workspacev1.Workspace{}
	err := a.m.db.QueryProto("get_workspace_from_project", w, project.Id)
	if err != nil {
		return errors.Wrapf(err,
			"error fetching project (%v)'s workspace from database", project.Id)
	}

	if w.Archived {
		return errors.Errorf("This project belongs to an archived workspace. " +
			"To make changes, first unarchive the workspace.")
	}
	return nil
}

func (a *apiServer) GetProject(
	ctx context.Context, req *apiv1.GetProjectRequest,
) (*apiv1.GetProjectResponse, error) {
	curUser, _, err := grpcutil.GetUser(ctx, a.m.db, &a.m.config.InternalConfig.ExternalSessions)
	if err != nil {
		return nil, err
	}

	p, err := a.GetProjectByID(req.Id, *curUser)
	return &apiv1.GetProjectResponse{Project: p}, err
}

func (a *apiServer) PostProject(
	ctx context.Context, req *apiv1.PostProjectRequest,
) (*apiv1.PostProjectResponse, error) {
	curUser, _, err := grpcutil.GetUser(ctx, a.m.db, &a.m.config.InternalConfig.ExternalSessions)
	if err != nil {
		return nil, err
	}
	w, err := a.GetWorkspaceByID(req.WorkspaceId, *curUser, true)
	if err != nil {
		return nil, err
	}
	if err = project.AuthZProvider.Get().CanCreateProject(*curUser, w); err != nil {
		return nil, status.Error(codes.PermissionDenied, err.Error())
	}

	p := &projectv1.Project{}
	err = a.m.db.QueryProto("insert_project", p, req.Name, req.Description,
		req.WorkspaceId, curUser.ID)

	return &apiv1.PostProjectResponse{Project: p},
		errors.Wrapf(err, "error creating project %s in database", req.Name)
}

func (a *apiServer) AddProjectNote(
	ctx context.Context, req *apiv1.AddProjectNoteRequest,
) (*apiv1.AddProjectNoteResponse, error) {
	p, _, err := a.getProjectAndCheckCanDoActions(ctx, req.ProjectId,
		project.AuthZProvider.Get().CanSetProjectNotes)
	if err != nil {
		return nil, err
	}

	notes := p.Notes
	notes = append(notes, &projectv1.Note{
		Name:     req.Note.Name,
		Contents: req.Note.Contents,
	})

	newp := &projectv1.Project{}
	err = a.m.db.QueryProto("insert_project_note", newp, req.ProjectId, notes)
	return &apiv1.AddProjectNoteResponse{Notes: newp.Notes},
		errors.Wrapf(err, "error adding project note")
}

func (a *apiServer) PutProjectNotes(
	ctx context.Context, req *apiv1.PutProjectNotesRequest,
) (*apiv1.PutProjectNotesResponse, error) {
	_, _, err := a.getProjectAndCheckCanDoActions(ctx, req.ProjectId,
		project.AuthZProvider.Get().CanSetProjectNotes)
	if err != nil {
		return nil, err
	}

	newp := &projectv1.Project{}
	err = a.m.db.QueryProto("insert_project_note", newp, req.ProjectId, req.Notes)
	return &apiv1.PutProjectNotesResponse{Notes: newp.Notes},
		errors.Wrapf(err, "error putting project notes")
}

func (a *apiServer) PatchProject(
	ctx context.Context, req *apiv1.PatchProjectRequest,
) (*apiv1.PatchProjectResponse, error) {
	currProject, currUser, err := a.getProjectAndCheckCanDoActions(ctx, req.Id)
	if err != nil {
		return nil, err
	}
	if currProject.Archived {
		return nil, errors.Errorf("project (%d) is archived and cannot have attributes updated.",
			currProject.Id)
	}
	if currProject.Immutable {
		return nil, errors.Errorf("project (%v) is immutable and cannot have attributes updated.",
			currProject.Id)
	}

	madeChanges := false
	if req.Project.Name != nil && req.Project.Name.Value != currProject.Name {
		if err = project.AuthZProvider.Get().CanSetProjectName(currUser, currProject); err != nil {
			return nil, status.Error(codes.PermissionDenied, err.Error())
		}

		log.Infof("project (%d) name changing from \"%s\" to \"%s\"",
			currProject.Id, currProject.Name, req.Project.Name.Value)
		madeChanges = true
		currProject.Name = req.Project.Name.Value
	}

	if req.Project.Description != nil && req.Project.Description.Value != currProject.Description {
		if err = project.AuthZProvider.Get().
			CanSetProjectDescription(currUser, currProject); err != nil {
			return nil, status.Error(codes.PermissionDenied, err.Error())
		}

		log.Infof("project (%d) description changing from \"%s\" to \"%s\"",
			currProject.Id, currProject.Description, req.Project.Description.Value)
		madeChanges = true
		currProject.Description = req.Project.Description.Value
	}

	if !madeChanges {
		return &apiv1.PatchProjectResponse{Project: currProject}, nil
	}

	finalProject := &projectv1.Project{}
	err = a.m.db.QueryProto("update_project",
		finalProject, currProject.Id, currProject.Name, currProject.Description)

	return &apiv1.PatchProjectResponse{Project: finalProject},
		errors.Wrapf(err, "error updating project (%d) in database", currProject.Id)
}

func (a *apiServer) deleteProject(ctx context.Context, projectID int32,
	expList []*model.Experiment,
) (err error) {
	holder := &projectv1.Project{}
	user, _, err := grpcutil.GetUser(ctx, a.m.db, &a.m.config.InternalConfig.ExternalSessions)
	if err != nil {
		log.WithError(err).Errorf("failed to access user and delete project %d", projectID)
		_ = a.m.db.QueryProto("delete_fail_project", holder, projectID, err.Error())
		return err
	}

	log.Errorf("deleting project %d experiments", projectID)
	for _, exp := range expList {
		if err = a.deleteExperiment(exp, user); err != nil {
			log.WithError(err).Errorf("failed to delete experiment %d", exp.ID)
			_ = a.m.db.QueryProto("delete_fail_project", holder, projectID, err.Error())
			return err
		}
	}
	log.Errorf("project %d experiments deleted successfully", projectID)
	err = a.m.db.QueryProto("delete_project", holder, projectID, user.ID, user.Admin)
	if err != nil {
		log.WithError(err).Errorf("failed to delete project %d", projectID)
		_ = a.m.db.QueryProto("delete_fail_project", holder, projectID, err.Error())
		return err
	}
	log.Errorf("project %d deleted successfully", projectID)
	return nil
}

func (a *apiServer) DeleteProject(
	ctx context.Context, req *apiv1.DeleteProjectRequest) (*apiv1.DeleteProjectResponse,
	error,
) {
	_, _, err := a.getProjectAndCheckCanDoActions(ctx, req.Id,
		project.AuthZProvider.Get().CanDeleteProject)
	if err != nil {
		return nil, err
	}

	holder := &projectv1.Project{}
<<<<<<< HEAD
	err = a.m.db.QueryProto("delete_project", holder, req.Id)
	if err != nil {
		return nil, errors.Wrapf(err, "error deleting project (%d)", req.Id)
	}
=======
	err = a.m.db.QueryProto("deletable_project", holder, req.Id, user.User.Id, user.User.Admin)

>>>>>>> 441d1c6e
	if holder.Id == 0 {
		return nil, errors.Wrapf(err, "project (%d) does not exist or not deletable by this user",
			req.Id)
	}

<<<<<<< HEAD
	return &apiv1.DeleteProjectResponse{}, nil
=======
	expList, err := a.m.db.ProjectExperiments(int(req.Id))
	if err != nil {
		return nil, err
	}

	if len(expList) == 0 {
		err = a.m.db.QueryProto("delete_project", holder, req.Id, user.User.Id, user.User.Admin)
		return &apiv1.DeleteProjectResponse{Completed: (err == nil)},
			errors.Wrapf(err, "error deleting project (%d)", req.Id)
	}
	go func() {
		_ = a.deleteProject(ctx, req.Id, expList)
	}()
	return &apiv1.DeleteProjectResponse{Completed: false},
		errors.Wrapf(err, "error deleting project (%d)", req.Id)
>>>>>>> 441d1c6e
}

func (a *apiServer) MoveProject(
	ctx context.Context, req *apiv1.MoveProjectRequest) (*apiv1.MoveProjectResponse,
	error,
) {
	curUser, _, err := grpcutil.GetUser(ctx, a.m.db, &a.m.config.InternalConfig.ExternalSessions)
	if err != nil {
		return nil, err
	}
	p, err := a.GetProjectByID(req.ProjectId, *curUser)
	if err != nil { // Can view project?
		return nil, err
	}
	// Allow projects to be moved from immutable workspaces but not to immutable workspaces.
	from, err := a.GetWorkspaceByID(p.WorkspaceId, *curUser, false)
	if err != nil {
		return nil, err
	}
	to, err := a.GetWorkspaceByID(req.DestinationWorkspaceId, *curUser, true)
	if err != nil {
		return nil, err
	}
	if err = project.AuthZProvider.Get().CanMoveProject(*curUser, p, from, to); err != nil {
		return nil, status.Error(codes.PermissionDenied, err.Error())
	}

	holder := &projectv1.Project{}
	err = a.m.db.QueryProto("move_project", holder, req.ProjectId, req.DestinationWorkspaceId)
	if err != nil {
		return nil, errors.Wrapf(err, "error moving project (%d)", req.ProjectId)
	}
	if holder.Id == 0 {
		return nil, errors.Wrapf(err, "project (%d) does not exist or not moveable by this user",
			req.ProjectId)
	}

	return &apiv1.MoveProjectResponse{}, nil
}

func (a *apiServer) ArchiveProject(
	ctx context.Context, req *apiv1.ArchiveProjectRequest) (*apiv1.ArchiveProjectResponse,
	error,
) {
	p, _, err := a.getProjectAndCheckCanDoActions(ctx, req.Id,
		project.AuthZProvider.Get().CanArchiveProject)
	if err != nil {
		return nil, err
	}
	if err = a.CheckParentWorkspaceUnarchived(p); err != nil {
		return nil, err
	}

	holder := &projectv1.Project{}
	if err = a.m.db.QueryProto("archive_project", holder, req.Id, true); err != nil {
		return nil, errors.Wrapf(err, "error archiving project (%d)", req.Id)
	}
	if holder.Id == 0 {
		return nil, errors.Wrapf(err, "project (%d) is not archive-able by this user",
			req.Id)
	}

	return &apiv1.ArchiveProjectResponse{}, nil
}

func (a *apiServer) UnarchiveProject(
	ctx context.Context, req *apiv1.UnarchiveProjectRequest) (*apiv1.UnarchiveProjectResponse,
	error,
) {
	p, _, err := a.getProjectAndCheckCanDoActions(ctx, req.Id,
		project.AuthZProvider.Get().CanUnarchiveProject)
	if err != nil {
		return nil, err
	}
	if err = a.CheckParentWorkspaceUnarchived(p); err != nil {
		return nil, err
	}

	holder := &projectv1.Project{}
	if err = a.m.db.QueryProto("archive_project", holder, req.Id, false); err != nil {
		return nil, errors.Wrapf(err, "error unarchiving project (%d)", req.Id)
	}
	if holder.Id == 0 {
		return nil, errors.Wrapf(err, "project (%d) is not unarchive-able by this user",
			req.Id)
	}
	return &apiv1.UnarchiveProjectResponse{}, nil
}<|MERGE_RESOLUTION|>--- conflicted
+++ resolved
@@ -10,10 +10,7 @@
 
 	"github.com/determined-ai/determined/master/internal/db"
 	"github.com/determined-ai/determined/master/internal/grpcutil"
-<<<<<<< HEAD
 	"github.com/determined-ai/determined/master/internal/project"
-=======
->>>>>>> 441d1c6e
 	"github.com/determined-ai/determined/master/pkg/model"
 	"github.com/determined-ai/determined/proto/pkg/apiv1"
 	"github.com/determined-ai/determined/proto/pkg/projectv1"
@@ -236,23 +233,12 @@
 	}
 
 	holder := &projectv1.Project{}
-<<<<<<< HEAD
-	err = a.m.db.QueryProto("delete_project", holder, req.Id)
-	if err != nil {
-		return nil, errors.Wrapf(err, "error deleting project (%d)", req.Id)
-	}
-=======
 	err = a.m.db.QueryProto("deletable_project", holder, req.Id, user.User.Id, user.User.Admin)
-
->>>>>>> 441d1c6e
 	if holder.Id == 0 {
 		return nil, errors.Wrapf(err, "project (%d) does not exist or not deletable by this user",
 			req.Id)
 	}
 
-<<<<<<< HEAD
-	return &apiv1.DeleteProjectResponse{}, nil
-=======
 	expList, err := a.m.db.ProjectExperiments(int(req.Id))
 	if err != nil {
 		return nil, err
@@ -268,7 +254,6 @@
 	}()
 	return &apiv1.DeleteProjectResponse{Completed: false},
 		errors.Wrapf(err, "error deleting project (%d)", req.Id)
->>>>>>> 441d1c6e
 }
 
 func (a *apiServer) MoveProject(
