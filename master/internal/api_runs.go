--- conflicted
+++ resolved
@@ -731,11 +731,7 @@
 		switch {
 		case cand.ExpArchived:
 			results = append(results, &apiv1.RunActionResult{
-<<<<<<< HEAD
-				Error: "Parent is archived.",
-=======
 				Error: "Run is part of archived Search.",
->>>>>>> 63fd58da
 				Id:    cand.ID,
 			})
 		case cand.Archived && archive:
