--- conflicted
+++ resolved
@@ -29,18 +29,17 @@
 	"github.com/determined-ai/determined/proto/pkg/trialv1"
 )
 
-<<<<<<< HEAD
-type archiveKillRunOKResult struct {
-	Archived  bool
-	ID        int32
-	RequestID *string
-=======
 type archiveRunOKResult struct {
 	Archived     bool
 	ID           int32
 	ExpID        *int32
 	IsMultitrial bool
->>>>>>> 2ef5ab90
+}
+
+type archiveKillRunOKResult struct {
+	Archived  bool
+	ID        int32
+	RequestID *string
 }
 
 func (a *apiServer) RunPrepareForReporting(
@@ -245,11 +244,6 @@
 	return nil
 }
 
-<<<<<<< HEAD
-func (a *apiServer) KillRuns(ctx context.Context, req *apiv1.KillRunsRequest,
-) (*apiv1.KillRunsResponse, error) {
-	var runChecks []archiveKillRunOKResult
-=======
 func filterRunQuery(getQ *bun.SelectQuery, filter *string) (*bun.SelectQuery, error) {
 	var efr experimentFilterRoot
 	err := json.Unmarshal([]byte(*filter), &efr)
@@ -302,56 +296,27 @@
 	}
 
 	var runChecks []archiveRunOKResult
->>>>>>> 2ef5ab90
 	getQ := db.Bun().NewSelect().
 		ModelTableExpr("runs AS r").
 		Model(&runChecks).
 		Column("r.id").
 		ColumnExpr("COALESCE((e.archived OR p.archived OR w.archived), FALSE) AS archived").
-<<<<<<< HEAD
-		ColumnExpr("t.request_id").
-		Join("LEFT JOIN trials_v2 t ON r.id=t.run_id").
-		Join("LEFT JOIN experiments e ON r.experiment_id=e.id").
-		Join("JOIN projects p ON r.project_id = p.id").
-		Join("JOIN workspaces w ON p.workspace_id = w.id")
-=======
 		ColumnExpr("r.experiment_id as exp_id").
 		ColumnExpr("((SELECT COUNT(*) FROM runs r WHERE e.id = r.experiment_id) > 1) as is_multitrial").
 		Join("LEFT JOIN experiments e ON r.experiment_id=e.id").
 		Join("JOIN projects p ON r.project_id = p.id").
 		Join("JOIN workspaces w ON p.workspace_id = w.id").
 		Where("r.project_id = ?", req.SourceProjectId)
->>>>>>> 2ef5ab90
 
 	if req.Filter == nil {
 		getQ = getQ.Where("r.id IN (?)", bun.In(req.RunIds))
 	} else {
-<<<<<<< HEAD
-		var efr experimentFilterRoot
-		err := json.Unmarshal([]byte(*req.Filter), &efr)
-		if err != nil {
-			return nil, err
-		}
-		getQ = getQ.WhereGroup(" AND ", func(q *bun.SelectQuery) *bun.SelectQuery {
-			_, err = efr.toSQL(q)
-			return q
-		}).WhereGroup(" AND ", func(q *bun.SelectQuery) *bun.SelectQuery {
-			if !efr.ShowArchived {
-				return q.Where(`e.archived = false`)
-			}
-			return q
-		})
-=======
 		getQ, err = filterRunQuery(getQ, req.Filter)
->>>>>>> 2ef5ab90
-		if err != nil {
-			return nil, err
-		}
-	}
-
-<<<<<<< HEAD
-	err := getQ.Scan(ctx)
-=======
+		if err != nil {
+			return nil, err
+		}
+	}
+
 	if getQ, err = experiment.AuthZProvider.Get().FilterExperimentsQuery(ctx, *curUser, nil, getQ,
 		[]rbacv1.PermissionType{
 			rbacv1.PermissionType_PERMISSION_TYPE_VIEW_EXPERIMENT_METADATA,
@@ -361,39 +326,11 @@
 	}
 
 	err = getQ.Scan(ctx)
->>>>>>> 2ef5ab90
 	if err != nil {
 		return nil, err
 	}
 
 	var results []*apiv1.RunActionResult
-<<<<<<< HEAD
-	var visibleIDs []int32
-	var validIDs []int32
-	for _, check := range runChecks {
-		visibleIDs = append(visibleIDs, check.ID)
-		if check.RequestID == nil {
-			results = append(results, &apiv1.RunActionResult{
-				Error: "Run has no associated request id.",
-				Id:    check.ID,
-			})
-		} else {
-			if check.Archived {
-				results = append(results, &apiv1.RunActionResult{
-					Error: "Run is archived.",
-					Id:    check.ID,
-				})
-			} else {
-				validIDs = append(validIDs, check.ID)
-			}
-		}
-	}
-	if req.Filter == nil {
-		for _, originalID := range req.RunIds {
-			if !slices.Contains(visibleIDs, originalID) {
-				results = append(results, &apiv1.RunActionResult{
-					Error: fmt.Sprintf("Run with id '%d' not found", originalID),
-=======
 	visibleIDs := set.New[int32]()
 	var validIDs []int32
 	// associated experiments to move
@@ -424,32 +361,11 @@
 			if !visibleIDs.Contains(originalID) {
 				results = append(results, &apiv1.RunActionResult{
 					Error: fmt.Sprintf("Run with id '%d' not found in project with id '%d'", originalID, req.SourceProjectId),
->>>>>>> 2ef5ab90
 					Id:    originalID,
 				})
 			}
 		}
 	}
-<<<<<<< HEAD
-
-	for _, runID := range validIDs {
-		_, err = a.KillTrial(ctx, &apiv1.KillTrialRequest{
-			Id: runID,
-		})
-		if err != nil {
-			results = append(results, &apiv1.RunActionResult{
-				Error: fmt.Sprintf("Failed to kill run: %s", err),
-				Id:    runID,
-			})
-		} else {
-			results = append(results, &apiv1.RunActionResult{
-				Error: "",
-				Id:    runID,
-			})
-		}
-	}
-	return &apiv1.KillRunsResponse{Results: results}, nil
-=======
 	if len(validIDs) > 0 {
 		expMoveResults, err := experiment.MoveExperiments(ctx, expMoveIds, nil, req.DestinationProjectId)
 		if err != nil {
@@ -493,5 +409,96 @@
 		}
 	}
 	return &apiv1.MoveRunsResponse{Results: results}, nil
->>>>>>> 2ef5ab90
+}
+
+func (a *apiServer) KillRuns(ctx context.Context, req *apiv1.KillRunsRequest,
+) (*apiv1.KillRunsResponse, error) {
+	var runChecks []archiveKillRunOKResult
+	getQ := db.Bun().NewSelect().
+		ModelTableExpr("runs AS r").
+		Model(&runChecks).
+		Column("r.id").
+		ColumnExpr("COALESCE((e.archived OR p.archived OR w.archived), FALSE) AS archived").
+		ColumnExpr("t.request_id").
+		Join("LEFT JOIN trials_v2 t ON r.id=t.run_id").
+		Join("LEFT JOIN experiments e ON r.experiment_id=e.id").
+		Join("JOIN projects p ON r.project_id = p.id").
+		Join("JOIN workspaces w ON p.workspace_id = w.id")
+
+	if req.Filter == nil {
+		getQ = getQ.Where("r.id IN (?)", bun.In(req.RunIds))
+	} else {
+		var efr experimentFilterRoot
+		err := json.Unmarshal([]byte(*req.Filter), &efr)
+		if err != nil {
+			return nil, err
+		}
+		getQ = getQ.WhereGroup(" AND ", func(q *bun.SelectQuery) *bun.SelectQuery {
+			_, err = efr.toSQL(q)
+			return q
+		}).WhereGroup(" AND ", func(q *bun.SelectQuery) *bun.SelectQuery {
+			if !efr.ShowArchived {
+				return q.Where(`e.archived = false`)
+			}
+			return q
+		})
+		if err != nil {
+			return nil, err
+		}
+	}
+
+	err := getQ.Scan(ctx)
+	if err != nil {
+		return nil, err
+	}
+
+	var results []*apiv1.RunActionResult
+	var visibleIDs []int32
+	var validIDs []int32
+	for _, check := range runChecks {
+		visibleIDs = append(visibleIDs, check.ID)
+		if check.RequestID == nil {
+			results = append(results, &apiv1.RunActionResult{
+				Error: "Run has no associated request id.",
+				Id:    check.ID,
+			})
+		} else {
+			if check.Archived {
+				results = append(results, &apiv1.RunActionResult{
+					Error: "Run is archived.",
+					Id:    check.ID,
+				})
+			} else {
+				validIDs = append(validIDs, check.ID)
+			}
+		}
+	}
+	if req.Filter == nil {
+		for _, originalID := range req.RunIds {
+			if !slices.Contains(visibleIDs, originalID) {
+				results = append(results, &apiv1.RunActionResult{
+					Error: fmt.Sprintf("Run with id '%d' not found", originalID),
+					Id:    originalID,
+				})
+			}
+		}
+	}
+
+	for _, runID := range validIDs {
+		_, err = a.KillTrial(ctx, &apiv1.KillTrialRequest{
+			Id: runID,
+		})
+		if err != nil {
+			results = append(results, &apiv1.RunActionResult{
+				Error: fmt.Sprintf("Failed to kill run: %s", err),
+				Id:    runID,
+			})
+		} else {
+			results = append(results, &apiv1.RunActionResult{
+				Error: "",
+				Id:    runID,
+			})
+		}
+	}
+	return &apiv1.KillRunsResponse{Results: results}, nil
 }