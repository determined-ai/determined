package internal

import (
	"context"
	"encoding/json"
	"fmt"
	"strings"

	"github.com/uptrace/bun"
	"google.golang.org/grpc/codes"
	"google.golang.org/grpc/status"

	"github.com/determined-ai/determined/master/internal/db"
	"github.com/determined-ai/determined/master/internal/db/bunutils"
	"github.com/determined-ai/determined/master/internal/experiment"
	"github.com/determined-ai/determined/master/internal/grpcutil"
	"github.com/determined-ai/determined/master/internal/storage"
	"github.com/determined-ai/determined/master/internal/trials"
	"github.com/determined-ai/determined/master/pkg/ptrs"
	"github.com/determined-ai/determined/master/pkg/schemas/expconf"
	"github.com/determined-ai/determined/proto/pkg/apiv1"
	"github.com/determined-ai/determined/proto/pkg/projectv1"
	"github.com/determined-ai/determined/proto/pkg/rbacv1"
	"github.com/determined-ai/determined/proto/pkg/runv1"
	"github.com/determined-ai/determined/proto/pkg/trialv1"
)

func (a *apiServer) RunPrepareForReporting(
	ctx context.Context, req *apiv1.RunPrepareForReportingRequest,
) (*apiv1.RunPrepareForReportingResponse, error) {
	// TODO(runs) run specific RBAC.
	if err := trials.CanGetTrialsExperimentAndCheckCanDoAction(ctx, int(req.RunId),
		experiment.AuthZProvider.Get().CanEditExperiment); err != nil {
		return nil, err
	}

	var storageID *int32
	if req.CheckpointStorage != nil {
		bytes, err := req.CheckpointStorage.MarshalJSON()
		if err != nil {
			return nil, fmt.Errorf("marshaling checkpoint storage %+v: %w", req.CheckpointStorage, err)
		}
		cs := &expconf.CheckpointStorageConfig{} //nolint:exhaustruct
		if err := cs.UnmarshalJSON(bytes); err != nil {
			return nil, fmt.Errorf("unmarshaling json bytes %s: %w", string(bytes), err)
		}

		id, err := storage.AddBackend(ctx, cs)
		if err != nil {
			return nil, fmt.Errorf("adding storage ID for runID %d: %w", req.RunId, err)
		}
		storageID = ptrs.Ptr(int32(id))
	}

	return &apiv1.RunPrepareForReportingResponse{
		StorageId: storageID,
	}, nil
}

func (a *apiServer) SearchRuns(
	ctx context.Context, req *apiv1.SearchRunsRequest,
) (*apiv1.SearchRunsResponse, error) {
	curUser, _, err := grpcutil.GetUser(ctx)
	if err != nil {
		return nil, status.Errorf(codes.Internal, "failed to get the user: %s", err)
	}

	resp := &apiv1.SearchRunsResponse{}
	var runs []*runv1.FlatRun
	query := db.Bun().NewSelect().
		Model(&runs).
		ModelTableExpr("runs AS r").
		Apply(getRunsColumns)

	var proj *projectv1.Project
	if req.ProjectId != nil {
		proj, err = a.GetProjectByID(ctx, *req.ProjectId, *curUser)
		if err != nil {
			return nil, err
		}

		query = query.Where("r.project_id = ?", req.ProjectId)
	}
	if query, err = experiment.AuthZProvider.Get().
		FilterExperimentsQuery(ctx, *curUser, proj, query,
			[]rbacv1.PermissionType{rbacv1.PermissionType_PERMISSION_TYPE_VIEW_EXPERIMENT_METADATA},
		); err != nil {
		return nil, err
	}

	if req.Filter != nil {
		var efr experimentFilterRoot
		err := json.Unmarshal([]byte(*req.Filter), &efr)
		if err != nil {
			return nil, err
		}
		query = query.WhereGroup(" AND ", func(q *bun.SelectQuery) *bun.SelectQuery {
			_, err = efr.toSQL(q)
			return q
		}).WhereGroup(" AND ", func(q *bun.SelectQuery) *bun.SelectQuery {
			if !efr.ShowArchived {
				return q.Where(`e.archived = false`)
			}
			return q
		})
		if err != nil {
			return nil, err
		}
	}

	if req.Sort != nil {
		err = sortRuns(req.Sort, query)
		if err != nil {
			return nil, err
		}
	} else {
		query.OrderExpr("id ASC")
	}

	pagination, err := runPagedBunExperimentsQuery(ctx, query, int(req.Offset), int(req.Limit))
	if err != nil {
		return nil, err
	}
	resp.Pagination = pagination
	resp.Runs = runs
	return resp, nil
}

func getRunsColumns(q *bun.SelectQuery) *bun.SelectQuery {
	return q.
		Column("r.id").
		ColumnExpr("proto_time(r.start_time) AS start_time").
		ColumnExpr("proto_time(r.end_time) AS end_time").
		ColumnExpr(bunutils.ProtoStateDBCaseString(trialv1.State_value, "r.state", "state",
			"STATE_")).
		Column("r.checkpoint_size").
		Column("r.checkpoint_count").
		Column("r.external_run_id").
		Column("r.project_id").
		ColumnExpr("extract(epoch FROM coalesce(r.end_time, now()) - r.start_time)::int AS duration").
<<<<<<< HEAD
		ColumnExpr("CASE WHEN r.hparams='null' THEN NULL ELSE r.hparams END AS hyperparameters").
=======
		ColumnExpr("r.hparams AS hyperparameters").
>>>>>>> a603f4cc
		ColumnExpr("r.summary_metrics AS summary_metrics").
		ColumnExpr("e.owner_id AS user_id").
		ColumnExpr("e.config->>'labels' AS labels").
		ColumnExpr("w.id AS workspace_id").
		ColumnExpr("w.name AS workspace_name").
		ColumnExpr("(w.archived OR p.archived) AS parent_archived").
		ColumnExpr("p.name AS project_name").
		ColumnExpr(`jsonb_build_object(
			'searcher_type', e.config->'searcher'->>'name',
			'searcher_metric', e.config->'metric'->>'name',
			'resource_pool', e.config->'resources'->>'resource_pool',
			'name', e.config->>'name',
			'description', e.config->>'description',
			'unmanaged', e.unmanaged,
			'progress', e.progress,
			'forked_from', e.parent_id,
			'external_experiment_id', e.external_experiment_id,
			'is_multitrial', ((SELECT COUNT(*) FROM runs r WHERE e.id = r.experiment_id) > 1),
			'id', e.id) AS experiment`).
		Join("LEFT JOIN experiments AS e ON r.experiment_id=e.id").
		Join("LEFT JOIN users u ON e.owner_id = u.id").
		Join("LEFT JOIN projects p ON r.project_id = p.id").
		Join("LEFT JOIN workspaces w ON p.workspace_id = w.id")
}

func sortRuns(sortString *string, runQuery *bun.SelectQuery) error {
	if sortString == nil {
		return nil
	}
	sortByMap := map[string]string{
		"asc":  "ASC",
		"desc": "DESC NULLS LAST",
	}
	orderColMap := map[string]string{
		"id":                    "id",
		"experimentDescription": "experiment_description",
		"experimentName":        "experiment_name",
		"searcherType":          "searcher_type",
		"searcherMetric":        "searcher_metric",
		"startTime":             "r.start_time",
		"endTime":               "r.end_time",
		"state":                 "r.state",
		"experimentProgress":    "COALESCE(progress, 0)",
		"user":                  "display_name",
		"forkedFrom":            "e.parent_id",
		"resourcePool":          "resource_pool",
		"projectId":             "r.project_id",
		"checkpointSize":        "checkpoint_size",
		"checkpointCount":       "checkpoint_count",
		"duration":              "duration",
		"searcherMetricsVal":    "r.searcher_metric_val",
		"externalExperimentId":  "e.external_experiment_id",
		"externalRunId":         "r.external_run_id",
		"experimentId":          "e.id",
		"isExpMultitrial":       "is_exp_multitrial",
	}
	sortParams := strings.Split(*sortString, ",")
	hasIDSort := false
	for _, sortParam := range sortParams {
		paramDetail := strings.Split(sortParam, "=")
		if len(paramDetail) != 2 {
			return status.Errorf(codes.InvalidArgument, "invalid sort parameter: %s", sortParam)
		}
		if _, ok := sortByMap[paramDetail[1]]; !ok {
			return status.Errorf(codes.InvalidArgument, "invalid sort direction: %s", paramDetail[1])
		}
		sortDirection := sortByMap[paramDetail[1]]
		switch {
		case strings.HasPrefix(paramDetail[0], "hp."):
			param := strings.ReplaceAll(paramDetail[0], "'", "")
			hp := strings.Split(strings.TrimPrefix(param, "hp."), ".")
			var queryArgs []interface{}
			for i := 0; i < len(hp); i++ {
				queryArgs = append(queryArgs, hp[i])
				hp[i] = "?"
			}
			hpQuery := strings.Join(hp, "->")
			queryArgs = append(queryArgs, bun.Safe(sortDirection))
			runQuery.OrderExpr(fmt.Sprintf(`r.hparams->%s ?`, hpQuery), queryArgs...)
		case strings.Contains(paramDetail[0], "."):
			metricGroup, metricName, metricQualifier, err := parseMetricsName(paramDetail[0])
			if err != nil {
				return err
			}
			runQuery.OrderExpr("r.summary_metrics->?->?->>? ?",
				metricGroup, metricName, metricQualifier, bun.Safe(sortDirection))
		default:
			if _, ok := orderColMap[paramDetail[0]]; !ok {
				return status.Errorf(codes.InvalidArgument, "invalid sort col: %s", paramDetail[0])
			}
			hasIDSort = hasIDSort || paramDetail[0] == "id"
			runQuery.OrderExpr(
				fmt.Sprintf("%s %s", orderColMap[paramDetail[0]], sortDirection))
		}
	}
	if !hasIDSort {
		runQuery.OrderExpr("id ASC")
	}
	return nil
}<|MERGE_RESOLUTION|>--- conflicted
+++ resolved
@@ -5,6 +5,12 @@
 	"encoding/json"
 	"fmt"
 	"strings"
+
+	"strings"
+
+	"github.com/uptrace/bun"
+	"google.golang.org/grpc/codes"
+	"google.golang.org/grpc/status"
 
 	"github.com/uptrace/bun"
 	"google.golang.org/grpc/codes"
@@ -138,11 +144,7 @@
 		Column("r.external_run_id").
 		Column("r.project_id").
 		ColumnExpr("extract(epoch FROM coalesce(r.end_time, now()) - r.start_time)::int AS duration").
-<<<<<<< HEAD
 		ColumnExpr("CASE WHEN r.hparams='null' THEN NULL ELSE r.hparams END AS hyperparameters").
-=======
-		ColumnExpr("r.hparams AS hyperparameters").
->>>>>>> a603f4cc
 		ColumnExpr("r.summary_metrics AS summary_metrics").
 		ColumnExpr("e.owner_id AS user_id").
 		ColumnExpr("e.config->>'labels' AS labels").
