package internal

import (
	"context"
	"database/sql"
	"encoding/json"
	"fmt"
	"strings"

	log "github.com/sirupsen/logrus"
	"github.com/uptrace/bun"
	"google.golang.org/grpc/codes"
	"google.golang.org/grpc/status"

	"github.com/pkg/errors"

	"github.com/determined-ai/determined/master/internal/db"
	"github.com/determined-ai/determined/master/internal/db/bunutils"
	"github.com/determined-ai/determined/master/internal/experiment"
	"github.com/determined-ai/determined/master/internal/grpcutil"
	"github.com/determined-ai/determined/master/internal/storage"
	"github.com/determined-ai/determined/master/internal/trials"
	"github.com/determined-ai/determined/master/pkg/model"
	"github.com/determined-ai/determined/master/pkg/ptrs"
	"github.com/determined-ai/determined/master/pkg/schemas/expconf"
	"github.com/determined-ai/determined/master/pkg/set"
	"github.com/determined-ai/determined/proto/pkg/apiv1"
	"github.com/determined-ai/determined/proto/pkg/projectv1"
	"github.com/determined-ai/determined/proto/pkg/rbacv1"
	"github.com/determined-ai/determined/proto/pkg/runv1"
	"github.com/determined-ai/determined/proto/pkg/trialv1"
)

type runCandidateResult struct {
	Archived     bool
	ID           int32
	ExpID        *int32
	IsMultitrial bool
	IsTerminal   bool
}

func (a *apiServer) RunPrepareForReporting(
	ctx context.Context, req *apiv1.RunPrepareForReportingRequest,
) (*apiv1.RunPrepareForReportingResponse, error) {
	// TODO(runs) run specific RBAC.
	if err := trials.CanGetTrialsExperimentAndCheckCanDoAction(ctx, int(req.RunId),
		experiment.AuthZProvider.Get().CanEditExperiment); err != nil {
		return nil, err
	}

	var storageID *int32
	if req.CheckpointStorage != nil {
		bytes, err := req.CheckpointStorage.MarshalJSON()
		if err != nil {
			return nil, fmt.Errorf("marshaling checkpoint storage %+v: %w", req.CheckpointStorage, err)
		}
		cs := &expconf.CheckpointStorageConfig{} //nolint:exhaustruct
		if err := cs.UnmarshalJSON(bytes); err != nil {
			return nil, fmt.Errorf("unmarshaling json bytes %s: %w", string(bytes), err)
		}

		id, err := storage.AddBackend(ctx, cs)
		if err != nil {
			return nil, fmt.Errorf("adding storage ID for runID %d: %w", req.RunId, err)
		}
		storageID = ptrs.Ptr(int32(id))
	}

	return &apiv1.RunPrepareForReportingResponse{
		StorageId: storageID,
	}, nil
}

func (a *apiServer) SearchRuns(
	ctx context.Context, req *apiv1.SearchRunsRequest,
) (*apiv1.SearchRunsResponse, error) {
	curUser, _, err := grpcutil.GetUser(ctx)
	if err != nil {
		return nil, status.Errorf(codes.Internal, "failed to get the user: %s", err)
	}

	resp := &apiv1.SearchRunsResponse{}
	var runs []*runv1.FlatRun
	query := db.Bun().NewSelect().
		Model(&runs).
		ModelTableExpr("runs AS r").
		Apply(getRunsColumns)

	var proj *projectv1.Project
	if req.ProjectId != nil {
		proj, err = a.GetProjectByID(ctx, *req.ProjectId, *curUser)
		if err != nil {
			return nil, err
		}

		query = query.Where("r.project_id = ?", req.ProjectId)
	}
	if query, err = experiment.AuthZProvider.Get().
		FilterExperimentsQuery(ctx, *curUser, proj, query,
			[]rbacv1.PermissionType{rbacv1.PermissionType_PERMISSION_TYPE_VIEW_EXPERIMENT_METADATA},
		); err != nil {
		return nil, err
	}

	if req.Filter != nil {
		query, err = filterRunQuery(query, req.Filter)
		if err != nil {
			return nil, err
		}
	}

	if req.Sort != nil {
		err = sortRuns(req.Sort, query)
		if err != nil {
			return nil, err
		}
	} else {
		query.OrderExpr("id ASC")
	}

	pagination, err := runPagedBunExperimentsQuery(ctx, query, int(req.Offset), int(req.Limit))
	if err != nil {
		return nil, err
	}
	resp.Pagination = pagination
	resp.Runs = runs
	return resp, nil
}

func getRunsColumns(q *bun.SelectQuery) *bun.SelectQuery {
	return q.
		Column("r.id").
		ColumnExpr("proto_time(r.start_time) AS start_time").
		ColumnExpr("proto_time(r.end_time) AS end_time").
		ColumnExpr(bunutils.ProtoStateDBCaseString(trialv1.State_value, "r.state", "state",
			"STATE_")).
		Column("r.checkpoint_size").
		Column("r.checkpoint_count").
		Column("r.external_run_id").
		Column("r.project_id").
		Column("r.searcher_metric_value").
		ColumnExpr("extract(epoch FROM coalesce(r.end_time, now()) - r.start_time)::int AS duration").
		ColumnExpr("CASE WHEN r.hparams='null' THEN NULL ELSE r.hparams END AS hyperparameters").
		ColumnExpr("r.summary_metrics AS summary_metrics").
		ColumnExpr("e.owner_id AS user_id").
		ColumnExpr("e.config->>'labels' AS labels").
		ColumnExpr("w.id AS workspace_id").
		ColumnExpr("w.name AS workspace_name").
		ColumnExpr("(w.archived OR p.archived) AS parent_archived").
		ColumnExpr("p.name AS project_name").
		ColumnExpr(`jsonb_build_object(
			'searcher_type', e.config->'searcher'->>'name',
			'searcher_metric', e.config->'searcher'->>'metric',
			'resource_pool', e.config->'resources'->>'resource_pool',
			'name', e.config->>'name',
			'description', e.config->>'description',
			'unmanaged', e.unmanaged,
			'progress', e.progress,
			'forked_from', e.parent_id,
			'external_experiment_id', e.external_experiment_id,
			'is_multitrial', ((SELECT COUNT(*) FROM runs r WHERE e.id = r.experiment_id) > 1),
			'id', e.id) AS experiment`).
		Join("LEFT JOIN experiments AS e ON r.experiment_id=e.id").
		Join("LEFT JOIN users u ON e.owner_id = u.id").
		Join("LEFT JOIN projects p ON r.project_id = p.id").
		Join("LEFT JOIN workspaces w ON p.workspace_id = w.id")
}

func sortRuns(sortString *string, runQuery *bun.SelectQuery) error {
	if sortString == nil {
		return nil
	}
	sortByMap := map[string]string{
		"asc":  "ASC",
		"desc": "DESC NULLS LAST",
	}
	orderColMap := map[string]string{
		"id":                    "id",
		"experimentDescription": "e.config->>'description'",
		"experimentName":        "e.config->>'name'",
		"searcherType":          "e.config->'searcher'->>'name'",
		"searcherMetric":        "e.config->'searcher'->>'metric'",
		"startTime":             "r.start_time",
		"endTime":               "r.end_time",
		"state":                 "r.state",
		"experimentProgress":    "COALESCE(e.progress, 0)",
		"user":                  "COALESCE(u.username, u.display_name)",
		"forkedFrom":            "e.parent_id",
		"resourcePool":          "e.config->'resources'->>'resource_pool'",
		"projectId":             "r.project_id",
		"checkpointSize":        "checkpoint_size",
		"checkpointCount":       "checkpoint_count",
		"duration":              "duration",
		"searcherMetricsVal":    "r.searcher_metric_val",
		"externalExperimentId":  "e.external_experiment_id",
		"externalRunId":         "r.external_run_id",
		"experimentId":          "e.id",
		"isExpMultitrial":       "((SELECT COUNT(*) FROM runs r WHERE e.id = r.experiment_id) > 1)",
	}
	sortParams := strings.Split(*sortString, ",")
	hasIDSort := false
	for _, sortParam := range sortParams {
		paramDetail := strings.Split(sortParam, "=")
		if len(paramDetail) != 2 {
			return status.Errorf(codes.InvalidArgument, "invalid sort parameter: %s", sortParam)
		}
		if _, ok := sortByMap[paramDetail[1]]; !ok {
			return status.Errorf(codes.InvalidArgument, "invalid sort direction: %s", paramDetail[1])
		}
		sortDirection := sortByMap[paramDetail[1]]
		switch {
		case strings.HasPrefix(paramDetail[0], "hp."):
			param := strings.ReplaceAll(paramDetail[0], "'", "")
			hp := strings.Split(strings.TrimPrefix(param, "hp."), ".")
			var queryArgs []interface{}
			for i := 0; i < len(hp); i++ {
				queryArgs = append(queryArgs, hp[i])
				hp[i] = "?"
			}
			hpQuery := strings.Join(hp, "->")
			queryArgs = append(queryArgs, bun.Safe(sortDirection))
			runQuery.OrderExpr(fmt.Sprintf(`r.hparams->%s ?`, hpQuery), queryArgs...)
		case strings.Contains(paramDetail[0], "."):
			metricGroup, metricName, metricQualifier, err := parseMetricsName(paramDetail[0])
			if err != nil {
				return err
			}
			runQuery.OrderExpr("r.summary_metrics->?->?->>? ?",
				metricGroup, metricName, metricQualifier, bun.Safe(sortDirection))
		default:
			if _, ok := orderColMap[paramDetail[0]]; !ok {
				return status.Errorf(codes.InvalidArgument, "invalid sort col: %s", paramDetail[0])
			}
			hasIDSort = hasIDSort || paramDetail[0] == "id"
			runQuery.OrderExpr(
				fmt.Sprintf("%s %s", orderColMap[paramDetail[0]], sortDirection))
		}
	}
	if !hasIDSort {
		runQuery.OrderExpr("id ASC")
	}
	return nil
}

func filterRunQuery(getQ *bun.SelectQuery, filter *string) (*bun.SelectQuery, error) {
	var efr experimentFilterRoot
	err := json.Unmarshal([]byte(*filter), &efr)
	if err != nil {
		return nil, err
	}
	getQ = getQ.WhereGroup(" AND ", func(q *bun.SelectQuery) *bun.SelectQuery {
		_, err = efr.toSQL(q)
		return q
	}).WhereGroup(" AND ", func(q *bun.SelectQuery) *bun.SelectQuery {
		if !efr.ShowArchived {
			return q.Where(`r.archived = false`)
		}
		return q
	})
	if err != nil {
		return nil, err
	}
	return getQ, nil
}

func getSelectRunsQueryTables() *bun.SelectQuery {
	return db.Bun().NewSelect().
		ModelTableExpr("runs AS r").
		Join("LEFT JOIN experiments e ON r.experiment_id=e.id").
		Join("JOIN projects p ON r.project_id = p.id").
		Join("JOIN workspaces w ON p.workspace_id = w.id")
}

func (a *apiServer) MoveRuns(
	ctx context.Context, req *apiv1.MoveRunsRequest,
) (*apiv1.MoveRunsResponse, error) {
	curUser, _, err := grpcutil.GetUser(ctx)
	if err != nil {
		return nil, err
	}
	// check that user can view source project
	srcProject, err := a.GetProjectByID(ctx, req.SourceProjectId, *curUser)
	if err != nil {
		return nil, err
	}
	if srcProject.Archived {
		return nil, errors.Errorf("project (%v) is archived and cannot have runs moved from it",
			srcProject.Id)
	}

	// check suitable destination project
	destProject, err := a.GetProjectByID(ctx, req.DestinationProjectId, *curUser)
	if err != nil {
		return nil, err
	}
	if destProject.Archived {
		return nil, errors.Errorf("project (%v) is archived and cannot add new runs",
			req.DestinationProjectId)
	}
	if err = experiment.AuthZProvider.Get().CanCreateExperiment(ctx, *curUser, destProject); err != nil {
		return nil, status.Error(codes.PermissionDenied, err.Error())
	}

	var runChecks []runCandidateResult
	getQ := db.Bun().NewSelect().
		ModelTableExpr("runs AS r").
		Model(&runChecks).
		Column("r.id").
		ColumnExpr("COALESCE((r.archived OR e.archived OR p.archived OR w.archived), FALSE) AS archived").
		ColumnExpr("r.experiment_id as exp_id").
		ColumnExpr("((SELECT COUNT(*) FROM runs r WHERE e.id = r.experiment_id) > 1) as is_multitrial").
		Join("LEFT JOIN experiments e ON r.experiment_id=e.id").
		Join("JOIN projects p ON r.project_id = p.id").
		Join("JOIN workspaces w ON p.workspace_id = w.id").
		Where("r.project_id = ?", req.SourceProjectId)

	if req.Filter == nil {
		getQ = getQ.Where("r.id IN (?)", bun.In(req.RunIds))
	} else {
		getQ, err = filterRunQuery(getQ, req.Filter)
		if err != nil {
			return nil, err
		}
	}

	if getQ, err = experiment.AuthZProvider.Get().FilterExperimentsQuery(ctx, *curUser, nil, getQ,
		[]rbacv1.PermissionType{
			rbacv1.PermissionType_PERMISSION_TYPE_VIEW_EXPERIMENT_METADATA,
			rbacv1.PermissionType_PERMISSION_TYPE_DELETE_EXPERIMENT,
		}); err != nil {
		return nil, err
	}

	err = getQ.Scan(ctx)
	if err != nil {
		return nil, err
	}

	var results []*apiv1.RunActionResult
	visibleIDs := set.New[int32]()
	var validIDs []int32
	// associated experiments to move
	var expMoveIds []int32
	for _, check := range runChecks {
		visibleIDs.Insert(check.ID)
		if check.Archived {
			results = append(results, &apiv1.RunActionResult{
				Error: "Run is archived.",
				Id:    check.ID,
			})
			continue
		}
		if check.IsMultitrial && req.SkipMultitrial {
			results = append(results, &apiv1.RunActionResult{
				Error: fmt.Sprintf("Skipping run '%d' (part of multi-trial).", check.ID),
				Id:    check.ID,
			})
			continue
		}
		if check.ExpID != nil {
			expMoveIds = append(expMoveIds, *check.ExpID)
		}
		validIDs = append(validIDs, check.ID)
	}
	if req.Filter == nil {
		for _, originalID := range req.RunIds {
			if !visibleIDs.Contains(originalID) {
				results = append(results, &apiv1.RunActionResult{
					Error: fmt.Sprintf("Run with id '%d' not found in project with id '%d'", originalID, req.SourceProjectId),
					Id:    originalID,
				})
			}
		}
	}
	if len(validIDs) > 0 {
		expMoveResults, err := experiment.MoveExperiments(ctx, expMoveIds, nil, req.DestinationProjectId)
		if err != nil {
			return nil, err
		}
		failedExpMoveIds := []int32{-1}
		for _, res := range expMoveResults {
			if res.Error != nil {
				failedExpMoveIds = append(failedExpMoveIds, res.ID)
			}
		}
		var acceptedIDs []int32
		if _, err = db.Bun().NewUpdate().Table("runs").
			Set("project_id = ?", req.DestinationProjectId).
			Where("runs.id IN (?)", bun.In(validIDs)).
			Where("runs.experiment_id NOT IN (?)", bun.In(failedExpMoveIds)).
			Returning("runs.id").
			Model(&acceptedIDs).
			Exec(ctx); err != nil {
			return nil, fmt.Errorf("updating run's project IDs: %w", err)
		}

		for _, acceptID := range acceptedIDs {
			results = append(results, &apiv1.RunActionResult{
				Error: "",
				Id:    acceptID,
			})
		}
		var failedRunIDs []int32
		if err = db.Bun().NewSelect().Table("runs").
			Where("runs.id IN (?)", bun.In(validIDs)).
			Where("runs.experiment_id IN (?)", bun.In(failedExpMoveIds)).
			Scan(ctx, &failedRunIDs); err != nil {
			return nil, fmt.Errorf("getting failed experiment move run IDs: %w", err)
		}
		for _, failedRunID := range failedRunIDs {
			results = append(results, &apiv1.RunActionResult{
				Error: "Failed to move associated experiment",
				Id:    failedRunID,
			})
		}
	}
	return &apiv1.MoveRunsResponse{Results: results}, nil
}

func (a *apiServer) KillRuns(ctx context.Context, req *apiv1.KillRunsRequest,
) (*apiv1.KillRunsResponse, error) {
	curUser, _, err := grpcutil.GetUser(ctx)
	if err != nil {
		return nil, err
	}

	type killRunOKResult struct {
		ID         int32
		RequestID  *string
		IsTerminal bool
	}

	var killCandidatees []killRunOKResult
	getQ := getSelectRunsQueryTables().
		Model(&killCandidatees).
		Join("LEFT JOIN trials_v2 t ON r.id=t.run_id").
		Column("r.id").
		ColumnExpr("t.request_id").
		ColumnExpr("r.state IN (?) AS is_terminal", bun.In(model.StatesToStrings(model.TerminalStates))).
		Where("r.project_id = ?", req.ProjectId)

	if req.Filter == nil {
		getQ = getQ.Where("r.id IN (?)", bun.In(req.RunIds))
	} else {
		getQ, err = filterRunQuery(getQ, req.Filter)
		if err != nil {
			return nil, err
		}
	}

	if getQ, err = experiment.AuthZProvider.Get().
		FilterExperimentsQuery(ctx, *curUser, nil, getQ,
			[]rbacv1.PermissionType{rbacv1.PermissionType_PERMISSION_TYPE_UPDATE_EXPERIMENT}); err != nil {
		return nil, err
	}

	err = getQ.Scan(ctx)
	if err != nil {
		return nil, err
	}

	var results []*apiv1.RunActionResult
	visibleIDs := set.New[int32]()
	var validIDs []int32
	for _, cand := range killCandidatees {
		visibleIDs.Insert(cand.ID)
		switch {
		case cand.IsTerminal:
			results = append(results, &apiv1.RunActionResult{
				Error: "",
				Id:    cand.ID,
			})
		// This should be impossible in the current system but we will leave this check here
		// to cover a possible error in integration tests
		case cand.RequestID == nil:
			results = append(results, &apiv1.RunActionResult{
				Error: "Run has no associated request id.",
				Id:    cand.ID,
			})
		default:
			validIDs = append(validIDs, cand.ID)
		}
	}
	if req.Filter == nil {
		for _, originalID := range req.RunIds {
			if !visibleIDs.Contains(originalID) {
				results = append(results, &apiv1.RunActionResult{
					Error: fmt.Sprintf("Run with id '%d' not found", originalID),
					Id:    originalID,
				})
			}
		}
	}

	for _, runID := range validIDs {
		_, err = a.KillTrial(ctx, &apiv1.KillTrialRequest{
			Id: runID,
		})
		if err != nil {
			results = append(results, &apiv1.RunActionResult{
				Error: fmt.Sprintf("Failed to kill run: %s", err),
				Id:    runID,
			})
		} else {
			results = append(results, &apiv1.RunActionResult{
				Error: "",
				Id:    runID,
			})
		}
	}
	return &apiv1.KillRunsResponse{Results: results}, nil
}

<<<<<<< HEAD
func (a *apiServer) PauseRuns(ctx context.Context, req *apiv1.PauseRunsRequest,
) (*apiv1.PauseRunsResponse, error) {
	results, err := pauseResumeAction(ctx, true, req.ProjectId, req.RunIds, req.Filter, req.SkipMultitrial)
	if err != nil {
		return nil, err
	}
	return &apiv1.PauseRunsResponse{Results: results}, nil
}

func (a *apiServer) ResumeRuns(ctx context.Context, req *apiv1.ResumeRunsRequest,
) (*apiv1.ResumeRunsResponse, error) {
	results, err := pauseResumeAction(ctx, false, req.ProjectId, req.RunIds, req.Filter, req.SkipMultitrial)
	if err != nil {
		return nil, err
	}
	return &apiv1.ResumeRunsResponse{Results: results}, nil
}

func pauseResumeAction(ctx context.Context, isPause bool, projectID int32,
	runIds []int32, filter *string, skipMultitrial bool) (
	[]*apiv1.RunActionResult, error,
) {
	if len(runIds) > 0 && filter != nil {
		return nil, fmt.Errorf("if filter is provided run id list must be empty")
	}
	// Get experiment ids
	var err error
	var runChecks []archiveRunOKResult
	getQ := db.Bun().NewSelect().
		ModelTableExpr("runs AS r").
		Model(&runChecks).
		Column("r.id").
		ColumnExpr("COALESCE((e.archived OR p.archived OR w.archived), FALSE) AS archived").
		ColumnExpr("r.experiment_id as exp_id").
		ColumnExpr("((SELECT COUNT(*) FROM runs r WHERE e.id = r.experiment_id) > 1) as is_multitrial").
=======
func (a *apiServer) DeleteRuns(ctx context.Context, req *apiv1.DeleteRunsRequest,
) (*apiv1.DeleteRunsResponse, error) {
	if len(req.RunIds) > 0 && req.Filter != nil {
		return nil, fmt.Errorf("if filter is provided run id list must be empty")
	}
	curUser, _, err := grpcutil.GetUser(ctx)
	if err != nil {
		return nil, err
	}
	// get runs to delete
	var deleteCandidates []runCandidateResult
	getQ := getSelectRunsQueryTables().
		Model(&deleteCandidates).
		Column("r.id").
		ColumnExpr("COALESCE((r.archived OR e.archived OR p.archived OR w.archived), FALSE) AS archived").
		ColumnExpr("r.experiment_id as exp_id").
		ColumnExpr("((SELECT COUNT(*) FROM runs r WHERE e.id = r.experiment_id) > 1) as is_multitrial").
		ColumnExpr("r.state IN (?) AS is_terminal", bun.In(model.StatesToStrings(model.TerminalStates))).
		Where("r.project_id = ?", req.ProjectId)

	if req.Filter == nil {
		getQ = getQ.Where("r.id IN (?)", bun.In(req.RunIds))
	} else {
		getQ, err = filterRunQuery(getQ, req.Filter)
		if err != nil {
			return nil, err
		}
	}

	if getQ, err = experiment.AuthZProvider.Get().FilterExperimentsQuery(ctx, *curUser, nil, getQ,
		[]rbacv1.PermissionType{
			rbacv1.PermissionType_PERMISSION_TYPE_DELETE_EXPERIMENT,
		}); err != nil {
		return nil, err
	}

	err = getQ.Scan(ctx)
	if err != nil {
		return nil, err
	}

	var results []*apiv1.RunActionResult
	visibleIDs := set.New[int32]()
	var validIDs []int32
	for _, cand := range deleteCandidates {
		visibleIDs.Insert(cand.ID)
		switch {
		case !cand.IsTerminal:
			results = append(results, &apiv1.RunActionResult{
				Error: "Run is not in a terminal state.",
				Id:    cand.ID,
			})
		default:
			validIDs = append(validIDs, cand.ID)
		}
	}
	if req.Filter == nil {
		for _, originalID := range req.RunIds {
			if !visibleIDs.Contains(originalID) {
				results = append(results, &apiv1.RunActionResult{
					Error: fmt.Sprintf("Run with id '%d' not found in project with id '%d'", originalID, req.ProjectId),
					Id:    originalID,
				})
			}
		}
	}
	if len(validIDs) == 0 {
		return &apiv1.DeleteRunsResponse{Results: results}, nil
	}
	tx, err := db.Bun().BeginTx(ctx, nil)
	if err != nil {
		return nil, err
	}
	defer func() {
		txErr := tx.Rollback()
		if txErr != nil && txErr != sql.ErrTxDone {
			log.WithError(txErr).Error("error rolling back transaction in DeleteRuns")
		}
	}()

	// delete run logs
	if _, err = tx.NewDelete().Table("trial_logs").
		Where("trial_logs.trial_id IN (?)", bun.In(validIDs)).
		Exec(ctx); err != nil {
		return nil, fmt.Errorf("delete run logs: %w", err)
	}

	// delete task logs
	trialTaskQuery := tx.NewSelect().Table("run_id_task_id").
		ColumnExpr("task_id").
		Where("run_id IN (?)", bun.In(validIDs))
	if _, err = tx.NewDelete().Table("task_logs").
		Where("task_logs.task_id IN (?)", trialTaskQuery).
		Exec(ctx); err != nil {
		return nil, fmt.Errorf("delete runs: %w", err)
	}

	var acceptedIDs []int
	if _, err = tx.NewDelete().Table("runs").
		Where("runs.id IN (?)", bun.In(validIDs)).
		Returning("runs.id").
		Model(&acceptedIDs).
		Exec(ctx); err != nil {
		return nil, fmt.Errorf("delete runs: %w", err)
	}

	for _, acceptID := range acceptedIDs {
		results = append(results, &apiv1.RunActionResult{
			Error: "",
			Id:    int32(acceptID),
		})
	}

	if err = tx.Commit(); err != nil {
		return nil, err
	}

	return &apiv1.DeleteRunsResponse{Results: results}, nil
}

func (a *apiServer) ArchiveRuns(
	ctx context.Context, req *apiv1.ArchiveRunsRequest,
) (*apiv1.ArchiveRunsResponse, error) {
	results, err := archiveUnarchiveAction(ctx, true, req.RunIds, req.ProjectId, req.Filter)
	if err != nil {
		return nil, err
	}
	return &apiv1.ArchiveRunsResponse{Results: results}, nil
}

func (a *apiServer) UnarchiveRuns(
	ctx context.Context, req *apiv1.UnarchiveRunsRequest,
) (*apiv1.UnarchiveRunsResponse, error) {
	results, err := archiveUnarchiveAction(ctx, false, req.RunIds, req.ProjectId, req.Filter)
	if err != nil {
		return nil, err
	}
	return &apiv1.UnarchiveRunsResponse{Results: results}, nil
}

func archiveUnarchiveAction(ctx context.Context, archive bool, runIDs []int32,
	projectID int32, filter *string,
) ([]*apiv1.RunActionResult, error) {
	if len(runIDs) > 0 && filter != nil {
		return nil, fmt.Errorf("if filter is provided run id list must be empty")
	}
	curUser, _, err := grpcutil.GetUser(ctx)
	if err != nil {
		return nil, err
	}

	var runCandidates []runCandidateResult
	query := db.Bun().NewSelect().
		ModelTableExpr("runs AS r").
		Model(&runCandidates).
		Column("r.id").
		Column("r.archived").
		ColumnExpr("r.experiment_id as exp_id").
		ColumnExpr("false as is_multitrial").
		ColumnExpr("r.state IN (?) AS is_terminal", bun.In(model.StatesToStrings(model.TerminalStates))).
>>>>>>> 703e6bd4
		Join("LEFT JOIN experiments e ON r.experiment_id=e.id").
		Join("JOIN projects p ON r.project_id = p.id").
		Join("JOIN workspaces w ON p.workspace_id = w.id").
		Where("r.project_id = ?", projectID)

	if filter == nil {
<<<<<<< HEAD
		getQ = getQ.Where("r.id IN (?)", bun.In(runIds))
	} else {
		getQ, err = filterRunQuery(getQ, filter)
=======
		query = query.Where("r.id IN (?)", bun.In(runIDs))
	} else {
		query, err = filterRunQuery(query, filter)
>>>>>>> 703e6bd4
		if err != nil {
			return nil, err
		}
	}

<<<<<<< HEAD
	err = getQ.Scan(ctx)
=======
	query, err = experiment.AuthZProvider.Get().
		FilterExperimentsQuery(ctx, *curUser, nil, query,
			[]rbacv1.PermissionType{rbacv1.PermissionType_PERMISSION_TYPE_UPDATE_EXPERIMENT_METADATA})
	if err != nil {
		return nil, err
	}

	err = query.Scan(ctx)
>>>>>>> 703e6bd4
	if err != nil {
		return nil, err
	}

	var results []*apiv1.RunActionResult
	visibleIDs := set.New[int32]()
<<<<<<< HEAD
	expIDs := set.New[int32]()
	expToRun := make(map[int32][]int32)
	for _, check := range runChecks {
		visibleIDs.Insert(check.ID)
		if check.Archived {
			results = append(results, &apiv1.RunActionResult{
				Error: "Run is archived.",
				Id:    check.ID,
			})
			continue
		}
		if check.IsMultitrial && skipMultitrial {
			results = append(results, &apiv1.RunActionResult{
				Error: fmt.Sprintf("Skipping run '%d' (part of multi-trial).", check.ID),
				Id:    check.ID,
			})
			continue
		}
		if check.ExpID == nil {
			results = append(results, &apiv1.RunActionResult{
				Error: fmt.Sprintf("Cannot pause run '%d' (no associated experiment).", check.ID),
				Id:    check.ID,
			})
			continue
		}
		_, ok := expToRun[*check.ExpID]
		if ok {
			expToRun[*check.ExpID] = append(expToRun[*check.ExpID], check.ID)
		} else {
			expToRun[*check.ExpID] = []int32{check.ID}
		}
		expIDs.Insert(*check.ExpID)
	}
	if filter == nil {
		for _, originalID := range runIds {
=======
	var validIDs []int32
	for _, cand := range runCandidates {
		visibleIDs.Insert(cand.ID)
		switch {
		case cand.Archived && archive:
			results = append(results, &apiv1.RunActionResult{
				Error: "",
				Id:    cand.ID,
			})
		case !cand.Archived && !archive:
			results = append(results, &apiv1.RunActionResult{
				Error: "",
				Id:    cand.ID,
			})
		case !cand.IsTerminal:
			results = append(results, &apiv1.RunActionResult{
				Error: "Run is not in terminal state.",
				Id:    cand.ID,
			})
		default:
			validIDs = append(validIDs, cand.ID)
		}
	}

	if filter == nil {
		for _, originalID := range runIDs {
>>>>>>> 703e6bd4
			if !visibleIDs.Contains(originalID) {
				results = append(results, &apiv1.RunActionResult{
					Error: fmt.Sprintf("Run with id '%d' not found in project with id '%d'", originalID, projectID),
					Id:    originalID,
				})
			}
		}
	}
<<<<<<< HEAD
	// Pause/Resume experiments
	var expResults []experiment.ExperimentActionResult
	var errMsg string
	if isPause {
		expResults, err = experiment.PauseExperiments(ctx, expIDs.ToSlice(), nil)
		errMsg = "Failed to pause associated experiment: %s"
	} else {
		expResults, err = experiment.ActivateExperiments(ctx, expIDs.ToSlice(), nil)
		errMsg = "Failed to resume associated experiment: %s"
	}
	if err != nil {
		return nil, err
	}
	for _, expRes := range expResults {
		val, ok := expToRun[expRes.ID]
		if !ok {
			val = []int32{-1}
		}
		for _, runID := range val {
			if expRes.Error != nil {
				results = append(results, &apiv1.RunActionResult{
					Error: fmt.Sprintf(errMsg, expRes.Error),
					Id:    runID,
				})
			} else {
				results = append(results, &apiv1.RunActionResult{
					Error: "",
					Id:    runID,
				})
			}
		}
	}
=======

	if len(validIDs) > 0 {
		var acceptedIDs []int32
		_, err = db.Bun().NewUpdate().
			ModelTableExpr("runs as r").
			Set("archived = ?", archive).
			Where("id IN (?)", bun.In(validIDs)).
			Returning("id").
			Model(&acceptedIDs).
			Exec(ctx)
		if err != nil {
			return nil, fmt.Errorf("failed to archive/unarchive runs: %w", err)
		}
		for _, acceptID := range acceptedIDs {
			results = append(results, &apiv1.RunActionResult{
				Error: "",
				Id:    acceptID,
			})
		}
	}

>>>>>>> 703e6bd4
	return results, nil
}<|MERGE_RESOLUTION|>--- conflicted
+++ resolved
@@ -511,7 +511,252 @@
 	return &apiv1.KillRunsResponse{Results: results}, nil
 }
 
-<<<<<<< HEAD
+func (a *apiServer) DeleteRuns(ctx context.Context, req *apiv1.DeleteRunsRequest,
+) (*apiv1.DeleteRunsResponse, error) {
+	if len(req.RunIds) > 0 && req.Filter != nil {
+		return nil, fmt.Errorf("if filter is provided run id list must be empty")
+	}
+	curUser, _, err := grpcutil.GetUser(ctx)
+	if err != nil {
+		return nil, err
+	}
+	// get runs to delete
+	var deleteCandidates []runCandidateResult
+	getQ := getSelectRunsQueryTables().
+		Model(&deleteCandidates).
+		Column("r.id").
+		ColumnExpr("COALESCE((r.archived OR e.archived OR p.archived OR w.archived), FALSE) AS archived").
+		ColumnExpr("r.experiment_id as exp_id").
+		ColumnExpr("((SELECT COUNT(*) FROM runs r WHERE e.id = r.experiment_id) > 1) as is_multitrial").
+		ColumnExpr("r.state IN (?) AS is_terminal", bun.In(model.StatesToStrings(model.TerminalStates))).
+		Where("r.project_id = ?", req.ProjectId)
+
+	if req.Filter == nil {
+		getQ = getQ.Where("r.id IN (?)", bun.In(req.RunIds))
+	} else {
+		getQ, err = filterRunQuery(getQ, req.Filter)
+		if err != nil {
+			return nil, err
+		}
+	}
+
+	if getQ, err = experiment.AuthZProvider.Get().FilterExperimentsQuery(ctx, *curUser, nil, getQ,
+		[]rbacv1.PermissionType{
+			rbacv1.PermissionType_PERMISSION_TYPE_DELETE_EXPERIMENT,
+		}); err != nil {
+		return nil, err
+	}
+
+	err = getQ.Scan(ctx)
+	if err != nil {
+		return nil, err
+	}
+
+	var results []*apiv1.RunActionResult
+	visibleIDs := set.New[int32]()
+	var validIDs []int32
+	for _, cand := range deleteCandidates {
+		visibleIDs.Insert(cand.ID)
+		switch {
+		case !cand.IsTerminal:
+			results = append(results, &apiv1.RunActionResult{
+				Error: "Run is not in a terminal state.",
+				Id:    cand.ID,
+			})
+		default:
+			validIDs = append(validIDs, cand.ID)
+		}
+	}
+	if req.Filter == nil {
+		for _, originalID := range req.RunIds {
+			if !visibleIDs.Contains(originalID) {
+				results = append(results, &apiv1.RunActionResult{
+					Error: fmt.Sprintf("Run with id '%d' not found in project with id '%d'", originalID, req.ProjectId),
+					Id:    originalID,
+				})
+			}
+		}
+	}
+	if len(validIDs) == 0 {
+		return &apiv1.DeleteRunsResponse{Results: results}, nil
+	}
+	tx, err := db.Bun().BeginTx(ctx, nil)
+	if err != nil {
+		return nil, err
+	}
+	defer func() {
+		txErr := tx.Rollback()
+		if txErr != nil && txErr != sql.ErrTxDone {
+			log.WithError(txErr).Error("error rolling back transaction in DeleteRuns")
+		}
+	}()
+
+	// delete run logs
+	if _, err = tx.NewDelete().Table("trial_logs").
+		Where("trial_logs.trial_id IN (?)", bun.In(validIDs)).
+		Exec(ctx); err != nil {
+		return nil, fmt.Errorf("delete run logs: %w", err)
+	}
+
+	// delete task logs
+	trialTaskQuery := tx.NewSelect().Table("run_id_task_id").
+		ColumnExpr("task_id").
+		Where("run_id IN (?)", bun.In(validIDs))
+	if _, err = tx.NewDelete().Table("task_logs").
+		Where("task_logs.task_id IN (?)", trialTaskQuery).
+		Exec(ctx); err != nil {
+		return nil, fmt.Errorf("delete runs: %w", err)
+	}
+
+	var acceptedIDs []int
+	if _, err = tx.NewDelete().Table("runs").
+		Where("runs.id IN (?)", bun.In(validIDs)).
+		Returning("runs.id").
+		Model(&acceptedIDs).
+		Exec(ctx); err != nil {
+		return nil, fmt.Errorf("delete runs: %w", err)
+	}
+
+	for _, acceptID := range acceptedIDs {
+		results = append(results, &apiv1.RunActionResult{
+			Error: "",
+			Id:    int32(acceptID),
+		})
+	}
+
+	if err = tx.Commit(); err != nil {
+		return nil, err
+	}
+
+	return &apiv1.DeleteRunsResponse{Results: results}, nil
+}
+
+func (a *apiServer) ArchiveRuns(
+	ctx context.Context, req *apiv1.ArchiveRunsRequest,
+) (*apiv1.ArchiveRunsResponse, error) {
+	results, err := archiveUnarchiveAction(ctx, true, req.RunIds, req.ProjectId, req.Filter)
+	if err != nil {
+		return nil, err
+	}
+	return &apiv1.ArchiveRunsResponse{Results: results}, nil
+}
+
+func (a *apiServer) UnarchiveRuns(
+	ctx context.Context, req *apiv1.UnarchiveRunsRequest,
+) (*apiv1.UnarchiveRunsResponse, error) {
+	results, err := archiveUnarchiveAction(ctx, false, req.RunIds, req.ProjectId, req.Filter)
+	if err != nil {
+		return nil, err
+	}
+	return &apiv1.UnarchiveRunsResponse{Results: results}, nil
+}
+
+func archiveUnarchiveAction(ctx context.Context, archive bool, runIDs []int32,
+	projectID int32, filter *string,
+) ([]*apiv1.RunActionResult, error) {
+	if len(runIDs) > 0 && filter != nil {
+		return nil, fmt.Errorf("if filter is provided run id list must be empty")
+	}
+	curUser, _, err := grpcutil.GetUser(ctx)
+	if err != nil {
+		return nil, err
+	}
+
+	var runCandidates []runCandidateResult
+	query := db.Bun().NewSelect().
+		ModelTableExpr("runs AS r").
+		Model(&runCandidates).
+		Column("r.id").
+		Column("r.archived").
+		ColumnExpr("r.experiment_id as exp_id").
+		ColumnExpr("false as is_multitrial").
+		ColumnExpr("r.state IN (?) AS is_terminal", bun.In(model.StatesToStrings(model.TerminalStates))).
+		Join("LEFT JOIN experiments e ON r.experiment_id=e.id").
+		Join("JOIN projects p ON r.project_id = p.id").
+		Join("JOIN workspaces w ON p.workspace_id = w.id").
+		Where("r.project_id = ?", projectID)
+
+	if filter == nil {
+		query = query.Where("r.id IN (?)", bun.In(runIDs))
+	} else {
+		query, err = filterRunQuery(query, filter)
+		if err != nil {
+			return nil, err
+		}
+	}
+
+	query, err = experiment.AuthZProvider.Get().
+		FilterExperimentsQuery(ctx, *curUser, nil, query,
+			[]rbacv1.PermissionType{rbacv1.PermissionType_PERMISSION_TYPE_UPDATE_EXPERIMENT_METADATA})
+	if err != nil {
+		return nil, err
+	}
+
+	err = query.Scan(ctx)
+	if err != nil {
+		return nil, err
+	}
+
+	var results []*apiv1.RunActionResult
+	visibleIDs := set.New[int32]()
+	var validIDs []int32
+	for _, cand := range runCandidates {
+		visibleIDs.Insert(cand.ID)
+		switch {
+		case cand.Archived && archive:
+			results = append(results, &apiv1.RunActionResult{
+				Error: "",
+				Id:    cand.ID,
+			})
+		case !cand.Archived && !archive:
+			results = append(results, &apiv1.RunActionResult{
+				Error: "",
+				Id:    cand.ID,
+			})
+		case !cand.IsTerminal:
+			results = append(results, &apiv1.RunActionResult{
+				Error: "Run is not in terminal state.",
+				Id:    cand.ID,
+			})
+		default:
+			validIDs = append(validIDs, cand.ID)
+		}
+	}
+
+	if filter == nil {
+		for _, originalID := range runIDs {
+			if !visibleIDs.Contains(originalID) {
+				results = append(results, &apiv1.RunActionResult{
+					Error: fmt.Sprintf("Run with id '%d' not found in project with id '%d'", originalID, projectID),
+					Id:    originalID,
+				})
+			}
+		}
+	}
+
+	if len(validIDs) > 0 {
+		var acceptedIDs []int32
+		_, err = db.Bun().NewUpdate().
+			ModelTableExpr("runs as r").
+			Set("archived = ?", archive).
+			Where("id IN (?)", bun.In(validIDs)).
+			Returning("id").
+			Model(&acceptedIDs).
+			Exec(ctx)
+		if err != nil {
+			return nil, fmt.Errorf("failed to archive/unarchive runs: %w", err)
+		}
+		for _, acceptID := range acceptedIDs {
+			results = append(results, &apiv1.RunActionResult{
+				Error: "",
+				Id:    acceptID,
+			})
+		}
+	}
+
+	return results, nil
+}
+
 func (a *apiServer) PauseRuns(ctx context.Context, req *apiv1.PauseRunsRequest,
 ) (*apiv1.PauseRunsResponse, error) {
 	results, err := pauseResumeAction(ctx, true, req.ProjectId, req.RunIds, req.Filter, req.SkipMultitrial)
@@ -547,207 +792,27 @@
 		ColumnExpr("COALESCE((e.archived OR p.archived OR w.archived), FALSE) AS archived").
 		ColumnExpr("r.experiment_id as exp_id").
 		ColumnExpr("((SELECT COUNT(*) FROM runs r WHERE e.id = r.experiment_id) > 1) as is_multitrial").
-=======
-func (a *apiServer) DeleteRuns(ctx context.Context, req *apiv1.DeleteRunsRequest,
-) (*apiv1.DeleteRunsResponse, error) {
-	if len(req.RunIds) > 0 && req.Filter != nil {
-		return nil, fmt.Errorf("if filter is provided run id list must be empty")
-	}
-	curUser, _, err := grpcutil.GetUser(ctx)
-	if err != nil {
-		return nil, err
-	}
-	// get runs to delete
-	var deleteCandidates []runCandidateResult
-	getQ := getSelectRunsQueryTables().
-		Model(&deleteCandidates).
-		Column("r.id").
-		ColumnExpr("COALESCE((r.archived OR e.archived OR p.archived OR w.archived), FALSE) AS archived").
-		ColumnExpr("r.experiment_id as exp_id").
-		ColumnExpr("((SELECT COUNT(*) FROM runs r WHERE e.id = r.experiment_id) > 1) as is_multitrial").
-		ColumnExpr("r.state IN (?) AS is_terminal", bun.In(model.StatesToStrings(model.TerminalStates))).
-		Where("r.project_id = ?", req.ProjectId)
-
-	if req.Filter == nil {
-		getQ = getQ.Where("r.id IN (?)", bun.In(req.RunIds))
-	} else {
-		getQ, err = filterRunQuery(getQ, req.Filter)
-		if err != nil {
-			return nil, err
-		}
-	}
-
-	if getQ, err = experiment.AuthZProvider.Get().FilterExperimentsQuery(ctx, *curUser, nil, getQ,
-		[]rbacv1.PermissionType{
-			rbacv1.PermissionType_PERMISSION_TYPE_DELETE_EXPERIMENT,
-		}); err != nil {
-		return nil, err
-	}
-
-	err = getQ.Scan(ctx)
-	if err != nil {
-		return nil, err
-	}
-
-	var results []*apiv1.RunActionResult
-	visibleIDs := set.New[int32]()
-	var validIDs []int32
-	for _, cand := range deleteCandidates {
-		visibleIDs.Insert(cand.ID)
-		switch {
-		case !cand.IsTerminal:
-			results = append(results, &apiv1.RunActionResult{
-				Error: "Run is not in a terminal state.",
-				Id:    cand.ID,
-			})
-		default:
-			validIDs = append(validIDs, cand.ID)
-		}
-	}
-	if req.Filter == nil {
-		for _, originalID := range req.RunIds {
-			if !visibleIDs.Contains(originalID) {
-				results = append(results, &apiv1.RunActionResult{
-					Error: fmt.Sprintf("Run with id '%d' not found in project with id '%d'", originalID, req.ProjectId),
-					Id:    originalID,
-				})
-			}
-		}
-	}
-	if len(validIDs) == 0 {
-		return &apiv1.DeleteRunsResponse{Results: results}, nil
-	}
-	tx, err := db.Bun().BeginTx(ctx, nil)
-	if err != nil {
-		return nil, err
-	}
-	defer func() {
-		txErr := tx.Rollback()
-		if txErr != nil && txErr != sql.ErrTxDone {
-			log.WithError(txErr).Error("error rolling back transaction in DeleteRuns")
-		}
-	}()
-
-	// delete run logs
-	if _, err = tx.NewDelete().Table("trial_logs").
-		Where("trial_logs.trial_id IN (?)", bun.In(validIDs)).
-		Exec(ctx); err != nil {
-		return nil, fmt.Errorf("delete run logs: %w", err)
-	}
-
-	// delete task logs
-	trialTaskQuery := tx.NewSelect().Table("run_id_task_id").
-		ColumnExpr("task_id").
-		Where("run_id IN (?)", bun.In(validIDs))
-	if _, err = tx.NewDelete().Table("task_logs").
-		Where("task_logs.task_id IN (?)", trialTaskQuery).
-		Exec(ctx); err != nil {
-		return nil, fmt.Errorf("delete runs: %w", err)
-	}
-
-	var acceptedIDs []int
-	if _, err = tx.NewDelete().Table("runs").
-		Where("runs.id IN (?)", bun.In(validIDs)).
-		Returning("runs.id").
-		Model(&acceptedIDs).
-		Exec(ctx); err != nil {
-		return nil, fmt.Errorf("delete runs: %w", err)
-	}
-
-	for _, acceptID := range acceptedIDs {
-		results = append(results, &apiv1.RunActionResult{
-			Error: "",
-			Id:    int32(acceptID),
-		})
-	}
-
-	if err = tx.Commit(); err != nil {
-		return nil, err
-	}
-
-	return &apiv1.DeleteRunsResponse{Results: results}, nil
-}
-
-func (a *apiServer) ArchiveRuns(
-	ctx context.Context, req *apiv1.ArchiveRunsRequest,
-) (*apiv1.ArchiveRunsResponse, error) {
-	results, err := archiveUnarchiveAction(ctx, true, req.RunIds, req.ProjectId, req.Filter)
-	if err != nil {
-		return nil, err
-	}
-	return &apiv1.ArchiveRunsResponse{Results: results}, nil
-}
-
-func (a *apiServer) UnarchiveRuns(
-	ctx context.Context, req *apiv1.UnarchiveRunsRequest,
-) (*apiv1.UnarchiveRunsResponse, error) {
-	results, err := archiveUnarchiveAction(ctx, false, req.RunIds, req.ProjectId, req.Filter)
-	if err != nil {
-		return nil, err
-	}
-	return &apiv1.UnarchiveRunsResponse{Results: results}, nil
-}
-
-func archiveUnarchiveAction(ctx context.Context, archive bool, runIDs []int32,
-	projectID int32, filter *string,
-) ([]*apiv1.RunActionResult, error) {
-	if len(runIDs) > 0 && filter != nil {
-		return nil, fmt.Errorf("if filter is provided run id list must be empty")
-	}
-	curUser, _, err := grpcutil.GetUser(ctx)
-	if err != nil {
-		return nil, err
-	}
-
-	var runCandidates []runCandidateResult
-	query := db.Bun().NewSelect().
-		ModelTableExpr("runs AS r").
-		Model(&runCandidates).
-		Column("r.id").
-		Column("r.archived").
-		ColumnExpr("r.experiment_id as exp_id").
-		ColumnExpr("false as is_multitrial").
-		ColumnExpr("r.state IN (?) AS is_terminal", bun.In(model.StatesToStrings(model.TerminalStates))).
->>>>>>> 703e6bd4
 		Join("LEFT JOIN experiments e ON r.experiment_id=e.id").
 		Join("JOIN projects p ON r.project_id = p.id").
 		Join("JOIN workspaces w ON p.workspace_id = w.id").
 		Where("r.project_id = ?", projectID)
 
 	if filter == nil {
-<<<<<<< HEAD
 		getQ = getQ.Where("r.id IN (?)", bun.In(runIds))
 	} else {
 		getQ, err = filterRunQuery(getQ, filter)
-=======
-		query = query.Where("r.id IN (?)", bun.In(runIDs))
-	} else {
-		query, err = filterRunQuery(query, filter)
->>>>>>> 703e6bd4
 		if err != nil {
 			return nil, err
 		}
 	}
 
-<<<<<<< HEAD
 	err = getQ.Scan(ctx)
-=======
-	query, err = experiment.AuthZProvider.Get().
-		FilterExperimentsQuery(ctx, *curUser, nil, query,
-			[]rbacv1.PermissionType{rbacv1.PermissionType_PERMISSION_TYPE_UPDATE_EXPERIMENT_METADATA})
-	if err != nil {
-		return nil, err
-	}
-
-	err = query.Scan(ctx)
->>>>>>> 703e6bd4
 	if err != nil {
 		return nil, err
 	}
 
 	var results []*apiv1.RunActionResult
 	visibleIDs := set.New[int32]()
-<<<<<<< HEAD
 	expIDs := set.New[int32]()
 	expToRun := make(map[int32][]int32)
 	for _, check := range runChecks {
@@ -783,34 +848,6 @@
 	}
 	if filter == nil {
 		for _, originalID := range runIds {
-=======
-	var validIDs []int32
-	for _, cand := range runCandidates {
-		visibleIDs.Insert(cand.ID)
-		switch {
-		case cand.Archived && archive:
-			results = append(results, &apiv1.RunActionResult{
-				Error: "",
-				Id:    cand.ID,
-			})
-		case !cand.Archived && !archive:
-			results = append(results, &apiv1.RunActionResult{
-				Error: "",
-				Id:    cand.ID,
-			})
-		case !cand.IsTerminal:
-			results = append(results, &apiv1.RunActionResult{
-				Error: "Run is not in terminal state.",
-				Id:    cand.ID,
-			})
-		default:
-			validIDs = append(validIDs, cand.ID)
-		}
-	}
-
-	if filter == nil {
-		for _, originalID := range runIDs {
->>>>>>> 703e6bd4
 			if !visibleIDs.Contains(originalID) {
 				results = append(results, &apiv1.RunActionResult{
 					Error: fmt.Sprintf("Run with id '%d' not found in project with id '%d'", originalID, projectID),
@@ -819,7 +856,6 @@
 			}
 		}
 	}
-<<<<<<< HEAD
 	// Pause/Resume experiments
 	var expResults []experiment.ExperimentActionResult
 	var errMsg string
@@ -852,28 +888,5 @@
 			}
 		}
 	}
-=======
-
-	if len(validIDs) > 0 {
-		var acceptedIDs []int32
-		_, err = db.Bun().NewUpdate().
-			ModelTableExpr("runs as r").
-			Set("archived = ?", archive).
-			Where("id IN (?)", bun.In(validIDs)).
-			Returning("id").
-			Model(&acceptedIDs).
-			Exec(ctx)
-		if err != nil {
-			return nil, fmt.Errorf("failed to archive/unarchive runs: %w", err)
-		}
-		for _, acceptID := range acceptedIDs {
-			results = append(results, &apiv1.RunActionResult{
-				Error: "",
-				Id:    acceptID,
-			})
-		}
-	}
-
->>>>>>> 703e6bd4
 	return results, nil
 }