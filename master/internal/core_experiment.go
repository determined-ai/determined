--- conflicted
+++ resolved
@@ -293,18 +293,14 @@
 		return nil, nil, config, nil, nil, err
 	}
 	workspaceID := resolveWorkspaceID(workspaceModel)
-	isSingleNode := resources.IsSingleNode() != nil && *resources.IsSingleNode()
 	poolName, _, err := m.ResolveResources(resources.ResourcePool(), resources.SlotsPerTrial(), workspaceID, isSingleNode)
 	if err != nil {
 		return nil, nil, config, nil, nil, errors.Wrapf(err, "invalid resource configuration")
 	}
-<<<<<<< HEAD
-=======
 	isSingleNode := resources.IsSingleNode() != nil && *resources.IsSingleNode()
 	if err = m.rm.ValidateResources(poolName, resources.SlotsPerTrial(), isSingleNode); err != nil {
 		return nil, nil, config, nil, nil, errors.Wrapf(err, "error validating resources")
 	}
->>>>>>> 17f305f5
 	taskContainerDefaults, err := m.rm.TaskContainerDefaults(
 		poolName,
 		m.config.TaskContainerDefaults,
