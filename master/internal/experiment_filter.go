package internal

import (
	"fmt"
	"regexp"
	"strings"

	"github.com/uptrace/bun"

	"github.com/determined-ai/determined/proto/pkg/projectv1"
)

const (
	and                filterConjunction = "and"
	or                 filterConjunction = "or"
	field              filterType        = "field"
	group              filterType        = "group"
	equal              operator          = "="
	notEqual           operator          = "!="
	lessThan           operator          = "<"
	lessThanOrEqual    operator          = "<="
	greaterThan        operator          = ">"
	greaterThanOrEqual operator          = ">="
	contains           operator          = "contains"
	doesNotContain     operator          = "notContains"
	empty              operator          = "isEmpty"
	notEmpty           operator          = "notEmpty"

	metricGroupValidation string = "validation_metrics"
	metricGroupTraining   string = "avg_metrics"
	metricIDTraining      string = "training"
	metricIDValidation    string = "validation"
)

var metricIDTemplate = regexp.MustCompile(
	`(?P<group>[[:print:]]+?)\.(?P<name>[[:print:]]+)\.(?P<qualifier>min|max|mean|last)`)

type (
	filterConjunction string
	filterType        string
	operator          string
)

type experimentFilter struct {
	Children    []*experimentFilter
	Conjunction *filterConjunction
	Operator    *operator
	Value       *interface{}
	Kind        filterType
	ColumnName  string
	Location    *string
	Type        *string
}

type experimentFilterRoot struct {
	FilterGroup  experimentFilter
	ShowArchived bool
}

func (o *operator) toSQL() (string, error) {
	var s string
	switch *o {
	case equal:
		s = "="
	case notEqual:
		s = "!="
	case lessThan:
		s = "<"
	case lessThanOrEqual:
		s = "<="
	case greaterThan:
		s = ">"
	case greaterThanOrEqual:
		s = ">="
	case empty:
		s = "IS NULL"
	case notEmpty:
		s = "IS NOT NULL"
	case contains:
		return s, nil
	case doesNotContain:
		return s, nil
	default:
		return "", fmt.Errorf("invalid operator %v", *o)
	}
	return s, nil
}

func expColumnNameToSQL(columnName string) (string, error) {
	// To prevent SQL injection this function should never
	// return a user generated field name

	filterExperimentColMap := map[string]string{
		"id":              "e.id",
		"description":     "e.config->>'description'",
		"name":            "e.config->>'name'",
		"tags":            "e.config->>'labels'",
		"searcherType":    "e.config->'searcher'->>'name'",
		"searcherMetric":  "e.config->'searcher'->>'metric'",
		"startTime":       "e.start_time",
		"endTime":         "e.end_time",
		"duration":        "extract(epoch FROM coalesce(e.end_time, now()) - e.start_time)",
		"state":           "e.state",
		"numTrials":       "(SELECT COUNT(*) FROM trials t WHERE e.id = t.experiment_id)",
		"progress":        "ROUND(COALESCE(progress, 0) * 100)::INTEGER", // multiply by 100 for percent
		"user":            "e.owner_id",
		"forkedFrom":      "e.parent_id",
		"resourcePool":    "e.config->'resources'->>'resource_pool'",
		"projectId":       "project_id",
		"checkpointSize":  "e.checkpoint_size",
		"checkpointCount": "e.checkpoint_count",
		"searcherMetricsVal": `(
			SELECT
				searcher_metric_value
			FROM trials t
			WHERE t.experiment_id = e.id
			ORDER BY (CASE
				WHEN coalesce((config->'searcher'->>'smaller_is_better')::boolean, true)
					THEN searcher_metric_value
					ELSE -1.0 * searcher_metric_value
			END) ASC
			LIMIT 1
		) `,
		"externalExperimentId": "e.external_experiment_id",
		"externalTrialId":      "r.external_run_id",
	}
	var exists bool
	col, exists := filterExperimentColMap[columnName]
	if !exists {
		return "", fmt.Errorf("invalid experiment column %s", columnName)
	}
	return col, nil
}

func runColumnNameToSQL(columnName string) (string, error) {
	// To prevent SQL injection this function should never
	// return a user generated field name

	filterExperimentColMap := map[string]string{
		"id":                    "r.id",
		"experimentDescription": "e.config->>'description'",
		"experimentName":        "e.config->>'name'",
		"tags":                  "e.config->>'labels'",
		"searcherType":          "e.config->'searcher'->>'name'",
		"searcherMetric":        "e.config->'searcher'->>'metric'",
		"startTime":             "r.start_time",
		"endTime":               "r.end_time",
		"duration":              "extract(epoch FROM coalesce(r.end_time, now()) - r.start_time)",
		"state":                 "r.state",
		"experimentProgress":    "ROUND(COALESCE(progress, 0) * 100)::INTEGER", // multiply by 100 for percent
		"user":                  "e.owner_id",
		"forkedFrom":            "e.parent_id",
		"resourcePool":          "e.config->'resources'->>'resource_pool'",
		"projectId":             "r.project_id",
		"checkpointSize":        "e.checkpoint_size",
		"checkpointCount":       "e.checkpoint_count",
		"searcherMetricsVal":    "r.searcher_metric_value",
		"externalExperimentId":  "e.external_experiment_id",
		"externalRunId":         "r.external_run_id",
		"experimentId":          "e.id",
<<<<<<< HEAD
		"localId":               "CONCAT(p.key, '-' ,CAST(r.local_id as text))",
=======
		"isExpMultitrial":       "e.config->'searcher'->>'name' != 'single'",
		"parentArchived":        "(w.archived OR p.archived)",
>>>>>>> aa6521bb
	}
	var exists bool
	col, exists := filterExperimentColMap[columnName]
	if !exists {
		return "", fmt.Errorf("invalid run column %s", columnName)
	}
	return col, nil
}

func runHpToSQL(c string, filterColumnType *string, filterValue *interface{},
	op *operator, q *bun.SelectQuery,
	fc *filterConjunction,
) (*bun.SelectQuery, error) {
	queryColumnType := projectv1.ColumnType_COLUMN_TYPE_UNSPECIFIED.String()
	var o operator
	var queryValue interface{}
	if filterValue == nil && op != nil && *op != empty && *op != notEmpty {
		return nil, fmt.Errorf("hyperparameter field defined without value and without a valid operator")
	}
	o = *op
	if o != empty && o != notEmpty {
		queryValue = *filterValue
	}
	if filterColumnType != nil {
		queryColumnType = *filterColumnType
	}
	var queryArgs []interface{}
	hp := strings.Split(strings.TrimPrefix(c, "hp."), ".")
	for i := 0; i < len(hp); i++ {
		queryArgs = append(queryArgs, hp[i])
		// for last element
		if i == len(hp)-1 {
			hp[i] = ">?"
		} else {
			hp[i] = "?"
		}
	}
	hpQuery := strings.Join(hp, "->")
	oSQL, err := o.toSQL()
	if err != nil {
		return nil, err
	}
	var queryString string
	switch o {
	case empty:
		queryString = fmt.Sprintf(`r.hparams->%s IS NULL`, hpQuery)
	case notEmpty:
		queryString = fmt.Sprintf(`r.hparams->%s IS NOT NULL`, hpQuery)
	case contains:
		queryArgs = append(queryArgs, queryValue)
		if queryColumnType == projectv1.ColumnType_COLUMN_TYPE_NUMBER.String() {
			queryString = fmt.Sprintf(`(r.hparams->%s)::float8 = %s`, hpQuery, "?")
		} else {
			queryString = fmt.Sprintf(`r.hparams->%s LIKE %s`, hpQuery, "?")
		}
	case doesNotContain:
		queryArgs = append(queryArgs, queryValue)
		if queryColumnType == projectv1.ColumnType_COLUMN_TYPE_NUMBER.String() {
			queryString = fmt.Sprintf(`(r.hparams->%s)::float8 != %s`, hpQuery, "?")
		} else {
			queryString = fmt.Sprintf(`r.hparams->%s NOT LIKE %s`, hpQuery, "?")
		}
	default:
		queryArgs = append(queryArgs, bun.Safe(oSQL), queryValue)
		if queryColumnType == projectv1.ColumnType_COLUMN_TYPE_NUMBER.String() {
			queryString = fmt.Sprintf(`(r.hparams->%s)::float8 %s %s`, hpQuery, "?", "?")
		} else {
			queryString = fmt.Sprintf(`r.hparams->%s %s %s`, hpQuery, "?", "?")
		}
	}

	if fc != nil && *fc == or {
		return q.WhereOr(queryString, queryArgs...), nil
	}
	return q.Where(queryString, queryArgs...), nil
}

// nolint: lll
func hpToSQL(c string, filterColumnType *string, filterValue *interface{},
	op *operator, q *bun.SelectQuery,
	fc *filterConjunction,
) (*bun.SelectQuery, error) {
	queryColumnType := projectv1.ColumnType_COLUMN_TYPE_UNSPECIFIED.String()
	var o operator
	var queryValue interface{}
	if filterValue == nil && op != nil && *op != empty && *op != notEmpty {
		return nil, fmt.Errorf("hyperparameter field defined without value and without a valid operator")
	}
	o = *op
	if o != empty && o != notEmpty {
		queryValue = *filterValue
	}
	if filterColumnType != nil {
		queryColumnType = *filterColumnType
	}
	var hps []string
	hp := strings.Split(strings.TrimPrefix(c, "hp."), ".")
	for len(hps) < len(hp) {
		hps = append(hps, `?`)
	}
	hpQuery := strings.Join(hps, "->")
	oSQL, err := o.toSQL()
	if err != nil {
		return nil, err
	}
	var queryArgs []interface{}
	var queryString string
	switch queryColumnType {
	case projectv1.ColumnType_COLUMN_TYPE_TEXT.String(), projectv1.ColumnType_COLUMN_TYPE_DATE.String():
		switch o {
		case empty, notEmpty:
			for i := 0; i < 2; i++ {
				for j := 0; j < 2; j++ {
					for _, hp := range hp {
						queryArgs = append(queryArgs, hp)
					}
				}
				queryArgs = append(queryArgs, bun.Safe(oSQL))
			}
			queryString = fmt.Sprintf(`(CASE
				WHEN config->'hyperparameters'->%s->>'type' = 'const' THEN config->'hyperparameters'->%s->>'val' %s
				WHEN config->'hyperparameters'->%s->>'type' = 'categorical' THEN config->'hyperparameters'->%s->>'vals' %s
				ELSE false
			 END)`, hpQuery, hpQuery, "?", hpQuery, hpQuery, "?")
		case contains:
			queryLikeValue := `%` + queryValue.(string) + `%`
			for i := 0; i < 2; i++ {
				for _, hp := range hp {
					queryArgs = append(queryArgs, hp)
				}
			}
			queryArgs = append(queryArgs, queryLikeValue)
			for i := 0; i < 2; i++ {
				for _, hp := range hp {
					queryArgs = append(queryArgs, hp)
				}
			}
			queryArgs = append(queryArgs, bun.Safe("?"), queryValue)
			queryString = fmt.Sprintf(`(CASE
				WHEN config->'hyperparameters'->%s->>'type' = 'const' THEN config->'hyperparameters'->%s->>'val' LIKE %s
				WHEN config->'hyperparameters'->%s->>'type' = 'categorical' THEN (config->'hyperparameters'->%s->>'vals')::jsonb %s %s
				ELSE false
			 END)`, hpQuery, hpQuery, "?", hpQuery, hpQuery, "?", "?")
		case doesNotContain:
			queryLikeValue := `%` + queryValue.(string) + `%`
			for i := 0; i < 2; i++ {
				for _, hp := range hp {
					queryArgs = append(queryArgs, hp)
				}
			}
			queryArgs = append(queryArgs, queryLikeValue)
			for i := 0; i < 2; i++ {
				for _, hp := range hp {
					queryArgs = append(queryArgs, hp)
				}
			}
			queryArgs = append(queryArgs, bun.Safe("?"), queryValue)
			queryString = fmt.Sprintf(`(CASE
				WHEN config->'hyperparameters'->%s->>'type' = 'const' THEN config->'hyperparameters'->%s->>'val' NOT LIKE %s
				WHEN config->'hyperparameters'->%s->>'type' = 'categorical' THEN (config->'hyperparameters'->%s->>'vals')::jsonb %s %s) IS NOT TRUE
				ELSE false
			 END)`, hpQuery, hpQuery, "?", hpQuery, hpQuery, "?", "?")
		default:
			for i := 0; i < 2; i++ {
				for _, hp := range hp {
					queryArgs = append(queryArgs, hp)
				}
			}
			queryArgs = append(queryArgs, bun.Safe(oSQL), queryValue)
			queryString = fmt.Sprintf(`(CASE WHEN config->'hyperparameters'->%s->>'type' = 'const' THEN config->'hyperparameters'->%s->>'val' %s %s ELSE false END)`,
				hpQuery, hpQuery, "?", "?")
		}
	default:
		switch o {
		case empty, notEmpty:
			for i := 0; i < 3; i++ {
				for j := 0; j < 2; j++ {
					for _, hp := range hp {
						queryArgs = append(queryArgs, hp)
					}
				}
				queryArgs = append(queryArgs, bun.Safe(oSQL))
			}
			queryString = fmt.Sprintf(`(CASE
				WHEN config->'hyperparameters'->%s->>'type' = 'const' THEN (config->'hyperparameters'->%s->>'val')::float8 %s
				WHEN config->'hyperparameters'->%s->>'type' = 'categorical' THEN config->'hyperparameters'->%s->>'vals' %s
				WHEN config->'hyperparameters'->%s->>'type' IN ('int', 'double', 'log') THEN (config->'hyperparameters'->%s) %s
				ELSE false
			 END)`, hpQuery, hpQuery, "?", hpQuery, hpQuery, "?", hpQuery, hpQuery, "?")
		case contains:
			for i := 0; i < 2; i++ {
				for _, hp := range hp {
					queryArgs = append(queryArgs, hp)
				}
			}
			queryArgs = append(queryArgs, bun.Safe(`?`), queryValue)
			for i := 0; i < 2; i++ {
				for _, hp := range hp {
					queryArgs = append(queryArgs, hp)
				}
			}
			queryArgs = append(queryArgs, queryValue)
			for _, hp := range hp {
				queryArgs = append(queryArgs, hp)
			}
			queryArgs = append(queryArgs, queryValue)
			queryString = fmt.Sprintf(`(CASE
					WHEN config->'hyperparameters'->%s->>'type' = 'categorical' THEN (config->'hyperparameters'->%s->>'vals')::jsonb %s '%s'
					WHEN config->'hyperparameters'->%s->>'type' IN ('int', 'double', 'log') THEN (config->'hyperparameters'->%s->>'minval')::float8 <= %s OR (config->'hyperparameters'->%s->>'maxval')::float8 >= %s
					ELSE false
				 END)`, hpQuery, hpQuery, "?", "?", hpQuery, hpQuery, "?", hpQuery, "?")
		case doesNotContain:
			for i := 0; i < 2; i++ {
				for _, hp := range hp {
					queryArgs = append(queryArgs, hp)
				}
			}
			queryArgs = append(queryArgs, bun.Safe(`?`), queryValue)
			for i := 0; i < 2; i++ {
				for _, hp := range hp {
					queryArgs = append(queryArgs, hp)
				}
			}
			queryArgs = append(queryArgs, queryValue)
			for _, hp := range hp {
				queryArgs = append(queryArgs, hp)
			}
			queryArgs = append(queryArgs, queryValue)
			queryString = fmt.Sprintf(`(CASE
					WHEN config->'hyperparameters'->%s->>'type' = 'categorical' THEN ((config->'hyperparameters'->%s->>'vals')::jsonb %s '%s') IS NOT TRUE
					WHEN config->'hyperparameters'->%s->>'type' IN ('int', 'double', 'log') THEN (config->'hyperparameters'->%s->>'minval')::float8 >= %s OR (config->'hyperparameters'->%s->>'maxval')::float8 <= %s
					ELSE false
				 END)`, hpQuery, hpQuery, "?", "?", hpQuery, hpQuery, "?", hpQuery, "?")
		default:
			for i := 0; i < 2; i++ {
				for j := 0; j < 2; j++ {
					for _, hp := range hp {
						queryArgs = append(queryArgs, hp)
					}
				}
				queryArgs = append(queryArgs, bun.Safe(oSQL), queryValue)
			}
			for _, hp := range hp {
				queryArgs = append(queryArgs, hp)
			}
			queryArgs = append(queryArgs, bun.Safe(oSQL),
				queryValue)
			for _, hp := range hp {
				queryArgs = append(queryArgs, hp)
			}
			queryArgs = append(queryArgs, bun.Safe(oSQL), queryValue)
			queryString = fmt.Sprintf(`(CASE
				WHEN config->'hyperparameters'->%s->>'type' = 'const' THEN (config->'hyperparameters'->%s->>'val')::float8 %s %s
				WHEN config->'hyperparameters'->%s->>'type' IN ('int', 'double', 'log') THEN ((config->'hyperparameters'->%s->>'minval')::float8 %s %s OR (config->'hyperparameters'->%s->>'maxval')::float8 %s %s)
				ELSE false
			 END)`, hpQuery, hpQuery, "?", "?", hpQuery, hpQuery, "?", "?", hpQuery, "?", "?")
		}
	}
	if fc != nil && *fc == or {
		return q.WhereOr(queryString, queryArgs...), nil
	}
	return q.Where(queryString, queryArgs...), nil
}

func expRunOperatorQuery(o operator, col string, oSQL string, val *interface{}) (string, []interface{}) {
	var queryArgs []interface{}
	var queryString string
	switch o {
	case contains:
		queryString = "? ILIKE ?"
		queryArgs = append(queryArgs, bun.Safe(col), fmt.Sprintf("%%%s%%", *val))
	case doesNotContain:
		queryString = "? NOT ILIKE ?"
		queryArgs = append(queryArgs, bun.Safe(col), fmt.Sprintf("%%%s%%", *val))
	case empty:
		queryString = "? IS NULL OR ? = '' OR ? = '[]'"
		queryArgs = append(queryArgs, bun.Safe(col), bun.Safe(col), bun.Safe(col))
	case notEmpty:
		queryString = "? IS NOT NULL AND ? != '' AND ? != '[]'"
		queryArgs = append(queryArgs, bun.Safe(col), bun.Safe(col), bun.Safe(col))
	default:
		queryArgs = append(queryArgs, bun.Safe(col),
			bun.Safe(oSQL), *val)
		queryString = "? ? ?"
	}
	return queryString, queryArgs
}

func (e experimentFilterRoot) toSQL(q *bun.SelectQuery) (*bun.SelectQuery, error) {
	q, err := e.FilterGroup.toSQL(q, nil)
	if err != nil {
		return nil, err
	}
	return q, nil
}

func (e experimentFilter) toSQL(q *bun.SelectQuery,
	c *filterConjunction,
) (*bun.SelectQuery, error) {
	switch e.Kind {
	case field:
		if e.Operator == nil {
			return nil, fmt.Errorf("field specified with value but no operator")
		}
		if e.Value == nil && *e.Operator != notEmpty && *e.Operator != empty {
			return q.Where("true"), nil //nolint:goconst
		}
		oSQL, err := e.Operator.toSQL()
		if err != nil {
			return nil, err
		}
		location := projectv1.LocationType_LOCATION_TYPE_EXPERIMENT.String()
		if e.Location != nil {
			location = *e.Location
		}
		switch location {
		case projectv1.LocationType_LOCATION_TYPE_EXPERIMENT.String():
			var col string
			col, err = expColumnNameToSQL(e.ColumnName)
			if err != nil {
				return nil, err
			}
			queryString, queryArgs := expRunOperatorQuery(*e.Operator, col, oSQL, e.Value)
			if c != nil && *c == or {
				q.WhereOr(queryString, queryArgs...)
			} else {
				q.Where(queryString, queryArgs...)
			}
			if err != nil {
				return nil, err
			}
		case projectv1.LocationType_LOCATION_TYPE_RUN.String():
			var col string
			col, err = runColumnNameToSQL(e.ColumnName)
			if err != nil {
				return nil, err
			}
			queryString, queryArgs := expRunOperatorQuery(*e.Operator, col, oSQL, e.Value)
			if c != nil && *c == or {
				q.WhereOr(queryString, queryArgs...)
			} else {
				q.Where(queryString, queryArgs...)
			}
			if err != nil {
				return nil, err
			}
		case projectv1.LocationType_LOCATION_TYPE_VALIDATIONS.String(),
			projectv1.LocationType_LOCATION_TYPE_TRAINING.String(),
			projectv1.LocationType_LOCATION_TYPE_CUSTOM_METRIC.String():
			queryColumnType := projectv1.ColumnType_COLUMN_TYPE_UNSPECIFIED.String()
			if e.Type != nil {
				queryColumnType = *e.Type
			}
			metricGroup, metricName, metricQualifier, err := parseMetricsName(e.ColumnName)
			if err != nil {
				return nil, err
			}
			var col string
			var queryArgs []interface{}
			var queryString string
			col = `r.summary_metrics->?->?->>?`
			queryArgs = append(queryArgs, metricGroup, metricName, metricQualifier)
			if queryColumnType == projectv1.ColumnType_COLUMN_TYPE_NUMBER.String() {
				col = fmt.Sprintf(`(%v)::float8`, col)
			}
			switch *e.Operator {
			case contains:
				queryArgs = append(queryArgs, fmt.Sprintf("%%%s%%", *e.Value))
				queryString = fmt.Sprintf("%s LIKE ?", col)
			case doesNotContain:
				queryArgs = append(queryArgs, fmt.Sprintf("%%%s%%", *e.Value))
				queryString = fmt.Sprintf("%s NOT LIKE ?", col)
			case empty, notEmpty:
				queryArgs = append(queryArgs, bun.Safe(oSQL))
				queryString = fmt.Sprintf("%s ?", col)
			default:
				queryArgs = append(queryArgs, bun.Safe(oSQL), *e.Value)
				queryString = fmt.Sprintf("%s ? ?", col)
			}
			if c != nil && *c == or {
				q.WhereOr(queryString, queryArgs...)
			} else {
				q.Where(queryString, queryArgs...)
			}
		case projectv1.LocationType_LOCATION_TYPE_HYPERPARAMETERS.String():
			return hpToSQL(e.ColumnName, e.Type, e.Value, e.Operator, q, c)
		case projectv1.LocationType_LOCATION_TYPE_RUN_HYPERPARAMETERS.String():
			return runHpToSQL(e.ColumnName, e.Type, e.Value, e.Operator, q, c)
		}
	case group:
		var co string
		var err error
		if e.Conjunction == nil {
			return nil, fmt.Errorf("group specified with no conjunction")
		}
		if len(e.Children) == 0 {
			return q.Where("true"), nil //nolint:goconst
		}
		switch *e.Conjunction {
		case and:
			co = " AND "
		case or:
			co = " OR "
		default:
			return nil, fmt.Errorf("invalid conjunction value %v", *e.Conjunction)
		}
		for _, c := range e.Children {
			q = q.WhereGroup(co, func(q *bun.SelectQuery) *bun.SelectQuery {
				_, err = c.toSQL(q, e.Conjunction)
				if err != nil {
					return q
				}
				return q
			})
			if err != nil {
				return q, err
			}
		}
	}
	return q, nil
}

// training.loss.min -> avg_metrics, loss, min
// group_a.value.last -> group_a, value, last
// group_b.value.a.last -> group_b, value.a, last .
func parseMetricsName(str string) (metricGroup string, metricName string, metricQualifier string, err error) {
	matches := metricIDTemplate.FindStringSubmatch(str)
	if len(matches) < 4 {
		return "", "", "", fmt.Errorf("%s is not a valid metrics id", str)
	}

	metricGroup = matches[1]
	metricName = matches[2]
	metricQualifier = matches[3]

	if metricGroup == metricIDTraining {
		metricGroup = metricGroupTraining
	}
	if metricGroup == metricIDValidation {
		metricGroup = metricGroupValidation
	}

	return metricGroup, metricName, metricQualifier, nil
}<|MERGE_RESOLUTION|>--- conflicted
+++ resolved
@@ -158,12 +158,9 @@
 		"externalExperimentId":  "e.external_experiment_id",
 		"externalRunId":         "r.external_run_id",
 		"experimentId":          "e.id",
-<<<<<<< HEAD
 		"localId":               "CONCAT(p.key, '-' ,CAST(r.local_id as text))",
-=======
 		"isExpMultitrial":       "e.config->'searcher'->>'name' != 'single'",
 		"parentArchived":        "(w.archived OR p.archived)",
->>>>>>> aa6521bb
 	}
 	var exists bool
 	col, exists := filterExperimentColMap[columnName]
