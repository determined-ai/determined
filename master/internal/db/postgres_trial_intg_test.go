--- conflicted
+++ resolved
@@ -637,12 +637,7 @@
 			Metrics: &commonv1.Metrics{
 				AvgMetrics: jsonToStruct(t, metricsJSON),
 			},
-<<<<<<< HEAD
-		}, groupName))
-		return nil
-=======
-		}, mGroup)
->>>>>>> 06080b98
+		}, groupName)
 	}
 
 	cases := []struct {
@@ -684,26 +679,17 @@
 	}
 }
 
-<<<<<<< HEAD
 func TestGetAllMetrics(t *testing.T) {
 	// Test that any type of MetricGroup (training, validation, anything else)
 	// will be returned when you ask for a blank MetricGroup ("")
-=======
-func TestMetricMergeFail(t *testing.T) {
->>>>>>> 06080b98
 	ctx := context.Background()
 	require.NoError(t, etc.SetRootPath(RootFromDB))
 	db := MustResolveTestPostgres(t)
 	MustMigrateTestPostgres(t, db, MigrationsFromDB)
-<<<<<<< HEAD
-=======
-	mGroup := model.TrainingMetricGroup
->>>>>>> 06080b98
 
 	user := RequireMockUser(t, db)
 	exp := RequireMockExperiment(t, db, user)
 
-<<<<<<< HEAD
 	addMetricAt := func(
 		batchNumber int,
 		metricsJSON string,
@@ -712,42 +698,27 @@
 	) error {
 		trialRunID := 0
 		require.NoError(t, db.AddTrialMetrics(ctx, &trialv1.TrialMetrics{
-=======
-	addMetricAt := func(batchNumber int, metricsJSON string, trialID int) error {
-		trialRunID := 0
-		return db.AddTrialMetrics(ctx, &trialv1.TrialMetrics{
->>>>>>> 06080b98
 			TrialId:        int32(trialID),
 			TrialRunId:     int32(trialRunID),
 			StepsCompleted: int32(batchNumber),
 			Metrics: &commonv1.Metrics{
 				AvgMetrics: jsonToStruct(t, metricsJSON),
 			},
-<<<<<<< HEAD
 		}, groupName))
 		return nil
-=======
-		}, mGroup)
->>>>>>> 06080b98
 	}
 
 	cases := []struct {
 		reports []string
 	}{
-<<<<<<< HEAD
 		{[]string{`{"a":1.0}`}},
 		{[]string{`{"a":1.0}`, `{"b":2.0}`}},
 		{[]string{`{"a":1.0}`, `{"b":2.0}`, `{"c":2.0}`}},
-=======
-		{[]string{`{"a":1.0,"epoch":10}`, `{"b":1.0,"epoch":10}`, `{"c":2.0,"epoch":11}`}},
-		{[]string{`{"a":1.0,"list":[1.0,2.0]}`, `{"b":2.0,"list":[1.0,2.0,3.0]}`}},
->>>>>>> 06080b98
 	}
 
 	for _, c := range cases {
 		t.Log(c)
 		trialID := RequireMockTrialID(t, db, exp)
-<<<<<<< HEAD
 		for _, metricReport := range c.reports {
 			err := addMetricAt(1, metricReport, trialID, model.TrainingMetricGroup)
 			require.NoError(t, err)
@@ -760,7 +731,42 @@
 			// We added three different metric groups and then queried for an empty group
 			// which should yield all metrics
 			require.Len(t, metrics, 3)
-=======
+		}
+	}
+}
+
+func TestMetricMergeFail(t *testing.T) {
+	ctx := context.Background()
+	require.NoError(t, etc.SetRootPath(RootFromDB))
+	db := MustResolveTestPostgres(t)
+	MustMigrateTestPostgres(t, db, MigrationsFromDB)
+	mGroup := model.TrainingMetricGroup
+
+	user := RequireMockUser(t, db)
+	exp := RequireMockExperiment(t, db, user)
+
+	addMetricAt := func(batchNumber int, metricsJSON string, trialID int) error {
+		trialRunID := 0
+		return db.AddTrialMetrics(ctx, &trialv1.TrialMetrics{
+			TrialId:        int32(trialID),
+			TrialRunId:     int32(trialRunID),
+			StepsCompleted: int32(batchNumber),
+			Metrics: &commonv1.Metrics{
+				AvgMetrics: jsonToStruct(t, metricsJSON),
+			},
+		}, mGroup)
+	}
+
+	cases := []struct {
+		reports []string
+	}{
+		{[]string{`{"a":1.0,"epoch":10}`, `{"b":1.0,"epoch":10}`, `{"c":2.0,"epoch":11}`}},
+		{[]string{`{"a":1.0,"list":[1.0,2.0]}`, `{"b":2.0,"list":[1.0,2.0,3.0]}`}},
+	}
+
+	for _, c := range cases {
+		t.Log(c)
+		trialID := RequireMockTrialID(t, db, exp)
 		for i, metricReport := range c.reports {
 			err := addMetricAt(1, metricReport, trialID)
 			isLast := i == len(c.reports)-1
@@ -769,7 +775,6 @@
 			} else {
 				require.NoError(t, err)
 			}
->>>>>>> 06080b98
 		}
 	}
 }
