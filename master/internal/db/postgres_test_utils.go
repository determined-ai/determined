--- conflicted
+++ resolved
@@ -329,15 +329,9 @@
 
 // MockWorkspaces creates as many new workspaces as in workspaceNames and
 // returns a list of workspaceIDs.
-<<<<<<< HEAD
-func MockWorkspaces(workspaceNames []string, userID model.UserID) ([]int, error) {
-	ctx := context.Background()
-	var workspaceIDs []int
-=======
 func MockWorkspaces(workspaceNames []string, userID model.UserID) ([]int32, error) {
 	ctx := context.Background()
 	var workspaceIDs []int32
->>>>>>> 3d6eae8f
 	var workspaces []model.Workspace
 
 	for _, workspaceName := range workspaceNames {
@@ -361,22 +355,14 @@
 	}
 
 	for _, workspace := range workspaces {
-<<<<<<< HEAD
-		workspaceIDs = append(workspaceIDs, workspace.ID)
-=======
 		workspaceIDs = append(workspaceIDs, int32(workspace.ID))
->>>>>>> 3d6eae8f
 	}
 
 	return workspaceIDs, nil
 }
 
 // CleanupMockWorkspace removes the specified workspaceIDs from the workspaces table.
-<<<<<<< HEAD
-func CleanupMockWorkspace(workspaceIDs []int) error {
-=======
 func CleanupMockWorkspace(workspaceIDs []int32) error {
->>>>>>> 3d6eae8f
 	var workspaces []model.Workspace
 	_, err := Bun().NewDelete().Model(&workspaces).
 		Where("id IN (?)", bun.In(workspaceIDs)).
