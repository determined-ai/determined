--- conflicted
+++ resolved
@@ -264,22 +264,8 @@
 func (db *PgDB) _addTrialMetricsTx(
 	ctx context.Context, tx *sqlx.Tx, m *trialv1.TrialMetrics, mGroup model.MetricGroup,
 ) (rollbacks int, err error) {
-<<<<<<< HEAD
 	isValidation := mGroup == model.ValidationMetricGroup
-	metricsJSONPath := model.TrialMetricsJSONPath(isValidation)
-	metricsBody := map[string]interface{}{
-		metricsJSONPath: m.Metrics.AvgMetrics,
-		"batch_metrics": m.Metrics.BatchMetrics,
-	}
-	if isValidation {
-		metricsBody = map[string]interface{}{
-			metricsJSONPath: m.Metrics.AvgMetrics,
-		}
-	}
-=======
-	isValidation := mType == model.ValidationMetricType
 	mBody := newMetricsBody(m.Metrics.AvgMetrics, m.Metrics.BatchMetrics, isValidation)
->>>>>>> fe853664
 
 	if err := checkTrialRunID(ctx, tx, m.TrialId, m.TrialRunId); err != nil {
 		return rollbacks, err
@@ -297,13 +283,8 @@
 		return rollbacks, fmt.Errorf("error getting summary metrics from trials: %w", err)
 	}
 
-<<<<<<< HEAD
-	metricRowID, err := db.addRawMetrics(ctx, tx, &metricsBody, m.TrialRunId,
-		m.TrialId, m.StepsCompleted, mGroup)
-=======
 	metricRowID, addedMetrics, err := db.addMetricsWithMerge(ctx, tx,
-		mBody, m.TrialRunId, m.TrialId, m.StepsCompleted, mType)
->>>>>>> fe853664
+		mBody, m.TrialRunId, m.TrialId, m.StepsCompleted, mGroup)
 	if err != nil {
 		return rollbacks, err
 	}
