package db

import (
	"database/sql"
	"encoding/json"
	"fmt"
	"time"

	"github.com/pkg/errors"

	"github.com/determined-ai/determined/master/internal/lttb"
	"github.com/determined-ai/determined/master/pkg/model"
	"github.com/determined-ai/determined/master/pkg/protoutils"
	"github.com/determined-ai/determined/proto/pkg/apiv1"
)

const (
	asc  = "" // This is blank because ascending is the default
	desc = "DESC"
	max  = "max"
	min  = "min"
)

// ExperimentLabelUsage returns a flattened and deduplicated list of all the
// labels in use across all experiments.
func (db *PgDB) ExperimentLabelUsage() (labelUsage map[string]int, err error) {
	// First, assemble all the JSON lists that the database returns into a
	// single tally of all the labels
	type dbLabelList struct {
		Labels []byte
	}
	var rawLists []dbLabelList
	err = db.Query("get_experiment_labels", &rawLists)
	if err != nil {
		return nil, fmt.Errorf("error in get_experiment_labels query: %w", err)
	}
	labelUsage = make(map[string]int)
	for _, rawList := range rawLists {
		if len(rawList.Labels) == 0 {
			continue
		}
		var parsedList []string
		err = json.Unmarshal(rawList.Labels, &parsedList)
		if err != nil {
			return nil, fmt.Errorf("error parsing experiment labels: %w", err)
		}
		for i := range parsedList {
			label := parsedList[i]
			labelUsage[label]++
		}
	}
	return labelUsage, nil
}

// GetExperimentStatus returns the current state of the experiment.
func (db *PgDB) GetExperimentStatus(experimentID int) (state model.State, progress float64,
	err error) {
	row := db.sql.QueryRow(
		"SELECT state, COALESCE(progress, 0) as progress FROM experiments WHERE id=$1",
		experimentID)
	err = row.Scan(&state, &progress)
	return state, progress, err
}

// MetricNames returns the set of training and validation metric names that have been recorded for
// an experiment.
func (db *PgDB) MetricNames(experimentID int, sStartTime time.Time, vStartTime time.Time) (
	training []string, validation []string, sEndTime time.Time, vEndTime time.Time, err error) {
	type namesWrapper struct {
		Name    string    `db:"name"`
		EndTime time.Time `db:"end_time"`
	}

	var rows []namesWrapper
	err = db.queryRows(`
SELECT 
  jsonb_object_keys(s.metrics->'avg_metrics') AS name,
  max(s.end_time) AS end_time
FROM trials t
INNER JOIN steps s ON t.id=s.trial_id
WHERE t.experiment_id=$1
  AND s.end_time > $2
GROUP BY name;`, &rows, experimentID, sStartTime)
	if err != nil {
		return nil, nil, sEndTime, vEndTime, errors.Wrapf(err,
			"error querying training metric names for experiment %d", experimentID)
	}
	for _, row := range rows {
		training = append(training, row.Name)
		if row.EndTime.After(sEndTime) {
			sEndTime = row.EndTime
		}
	}

	err = db.queryRows(`
SELECT
  jsonb_object_keys(v.metrics->'validation_metrics') AS name,
  max(v.end_time) AS end_time
FROM trials t
INNER JOIN steps s ON t.id=s.trial_id
LEFT OUTER JOIN validations v ON s.total_batches=v.total_batches AND s.trial_id=v.trial_id
WHERE t.experiment_id=$1
  AND v.end_time > $2
GROUP BY name;`, &rows, experimentID, vStartTime)
	if err != nil {
		return nil, nil, sEndTime, vEndTime, errors.Wrapf(err,
			"error querying validation metric names for experiment %d", experimentID)
	}
	for _, row := range rows {
		validation = append(validation, row.Name)
		if row.EndTime.After(sEndTime) {
			sEndTime = row.EndTime
		}
	}

	return training, validation, sEndTime, vEndTime, err
}

type batchesWrapper struct {
	Batches int32     `db:"batches_processed"`
	EndTime time.Time `db:"end_time"`
}

// TrainingMetricBatches returns the milestones (in batches processed) at which a specific training
// metric was recorded.
func (db *PgDB) TrainingMetricBatches(experimentID int, metricName string, startTime time.Time) (
	batches []int32, endTime time.Time, err error) {
	var rows []*batchesWrapper
	err = db.queryRows(`
SELECT s.total_batches AS batches_processed,
  max(s.end_time) as end_time
FROM trials t INNER JOIN steps s ON t.id=s.trial_id
WHERE t.experiment_id=$1
  AND s.state = 'COMPLETED'
  AND s.metrics->'avg_metrics' ? $2
  AND s.end_time > $3
GROUP BY batches_processed;`, &rows, experimentID, metricName, startTime)
	if err != nil {
		return nil, endTime, errors.Wrapf(err, "error querying DB for training metric batches")
	}
	for _, row := range rows {
		batches = append(batches, row.Batches)
		if row.EndTime.After(endTime) {
			endTime = row.EndTime
		}
	}

	return batches, endTime, nil
}

// ValidationMetricBatches returns the milestones (in batches processed) at which a specific
// validation metric was recorded.
func (db *PgDB) ValidationMetricBatches(experimentID int, metricName string, startTime time.Time) (
	batches []int32, endTime time.Time, err error) {
	var rows []*batchesWrapper
	err = db.queryRows(`
SELECT s.total_batches AS batches_processed,
  max(v.end_time) as end_time
FROM trials t INNER JOIN steps s ON t.id=s.trial_id
  LEFT OUTER JOIN validations v ON s.total_batches=v.total_batches AND s.trial_id=v.trial_id
WHERE t.experiment_id=$1
  AND v.state = 'COMPLETED'
  AND v.metrics->'validation_metrics' ? $2
  AND v.end_time > $3
GROUP BY batches_processed;`, &rows, experimentID, metricName, startTime)
	if err != nil {
		return nil, endTime, errors.Wrapf(err, "error querying DB for validation metric batches")
	}
	for _, row := range rows {
		batches = append(batches, row.Batches)
		if row.EndTime.After(endTime) {
			endTime = row.EndTime
		}
	}

	return batches, endTime, nil
}

type snapshotWrapper struct {
	TrialID int32     `db:"trial_id"`
	Hparams []byte    `db:"hparams"`
	Metric  float64   `db:"metric"`
	EndTime time.Time `db:"end_time"`
}

func snapshotWrapperToTrial(r snapshotWrapper) (*apiv1.TrialsSnapshotResponse_Trial, error) {
	var trial apiv1.TrialsSnapshotResponse_Trial
	trial.TrialId = r.TrialID

	var inter map[string]interface{}
	err := json.Unmarshal(r.Hparams, &inter)
	if err != nil {
		return nil, err
	}
	trial.Hparams = protoutils.ToStruct(inter)
	trial.Metric = r.Metric
	return &trial, nil
}

// TrainingTrialsSnapshot returns a training metric across each trial in an experiment at a
// specific point of progress.
func (db *PgDB) TrainingTrialsSnapshot(experimentID int, batchesProcessed int, metricName string,
	startTime time.Time) (trials []*apiv1.TrialsSnapshotResponse_Trial, endTime time.Time,
	err error) {
	var rows []snapshotWrapper
	err = db.queryRows(`
SELECT
  t.id AS trial_id,
  t.hparams AS hparams,
  s.metrics->'avg_metrics'->$1 AS metric,
  s.end_time AS end_time
FROM trials t
  INNER JOIN steps s ON t.id=s.trial_id
WHERE t.experiment_id=$2
<<<<<<< HEAD
  AND (s.prior_batches_processed + num_batches)=$3
  AND s.metrics->'avg_metrics'->$1 IS NOT NULL
=======
  AND s.total_batches=$3
>>>>>>> 07be5101
  AND s.end_time > $4
ORDER BY s.end_time;`, &rows, metricName, experimentID, batchesProcessed, startTime)
	if err != nil {
		return nil, endTime, errors.Wrapf(err,
			"failed to get snapshot for experiment %d and training metric %s",
			experimentID, metricName)
	}
	for _, row := range rows {
		trial, err := snapshotWrapperToTrial(row)
		if err != nil {
			return nil, endTime, errors.Wrap(err, "Failed to process trial metadata")
		}
		trials = append(trials, trial)
		if row.EndTime.After(endTime) {
			endTime = row.EndTime
		}
	}

	return trials, endTime, nil
}

// ValidationTrialsSnapshot returns a training metric across each trial in an experiment at a
// specific point of progress.
func (db *PgDB) ValidationTrialsSnapshot(experimentID int, batchesProcessed int, metricName string,
	startTime time.Time) (trials []*apiv1.TrialsSnapshotResponse_Trial, endTime time.Time,
	err error) {
	var rows []snapshotWrapper
	err = db.queryRows(`
SELECT
  t.id AS trial_id,
  t.hparams AS hparams,
  v.metrics->'validation_metrics'->$1 AS metric,
  v.end_time AS end_time
FROM trials t
  INNER JOIN steps s ON t.id=s.trial_id
  LEFT OUTER JOIN validations v ON s.total_batches=v.total_batches AND s.trial_id=v.trial_id
WHERE t.experiment_id=$2
<<<<<<< HEAD
  AND (s.prior_batches_processed + num_batches)=$3
  AND v.metrics->'validation_metrics'->$1 IS NOT NULL
=======
  AND s.total_batches=$3
>>>>>>> 07be5101
  AND v.end_time > $4
ORDER BY v.end_time;`, &rows, metricName, experimentID, batchesProcessed, startTime)
	if err != nil {
		return nil, endTime, errors.Wrapf(err,
			"failed to get snapshot for experiment %d and validation metric %s",
			experimentID, metricName)
	}

	for _, row := range rows {
		trial, err := snapshotWrapperToTrial(row)
		if err != nil {
			return nil, endTime, errors.Wrap(err, "Failed to process trial metadata")
		}
		trials = append(trials, trial)
		if row.EndTime.After(endTime) {
			endTime = row.EndTime
		}
	}

	return trials, endTime, nil
}

// TopTrialsByMetric chooses the subset of trials from an experiment that recorded the best values
// for the specified metric at any point during the trial.
func (db *PgDB) TopTrialsByMetric(experimentID int, maxTrials int, metric string,
	smallerIsBetter bool) (trials []int32, err error) {
	order := desc
	aggregate := max
	if smallerIsBetter {
		order = asc
		aggregate = min
	}
	err = db.sql.Select(&trials, fmt.Sprintf(`
SELECT t.id FROM (
  SELECT t.id,
    %s((v.metrics->'validation_metrics'->$1)::text::numeric) as best_metric
  FROM trials t
    INNER JOIN steps s ON t.id=s.trial_id
    RIGHT JOIN validations v ON s.total_batches=v.total_batches AND s.trial_id=v.trial_id
  WHERE t.experiment_id=$2
    AND v.state = 'COMPLETED'
  GROUP BY t.id
  ORDER BY best_metric %s
  LIMIT $3
) t;`, aggregate, order), metric, experimentID, maxTrials)
	return trials, err
}

// TopTrialsByTrainingLength chooses the subset of trials that has been training for the highest
// number of batches, using the specified metric as a tie breaker.
func (db *PgDB) TopTrialsByTrainingLength(experimentID int, maxTrials int, metric string,
	smallerIsBetter bool) (trials []int32, err error) {
	order := desc
	aggregate := max
	if smallerIsBetter {
		order = asc
		aggregate = min
	}

	err = db.sql.Select(&trials, fmt.Sprintf(`
SELECT t.id FROM (
  SELECT t.id,
    max(s.prior_batches_processed) as progress,
    %s((v.metrics->'validation_metrics'->$1)::text::numeric) as best_metric
  FROM trials t
    INNER JOIN steps s ON t.id=s.trial_id
    RIGHT JOIN validations v ON s.total_batches=v.total_batches AND s.trial_id=v.trial_id
  WHERE t.experiment_id=$2
    AND v.state = 'COMPLETED'
  GROUP BY t.id
  ORDER BY progress DESC, best_metric %s
  LIMIT $3
) t;`, aggregate, order), metric, experimentID, maxTrials)
	return trials, err
}

func scanMetricsSeries(metricSeries []lttb.Point, rows *sql.Rows) ([]lttb.Point, time.Time) {
	var maxEndTime time.Time
	for rows.Next() {
		var batches uint
		var value float64
		var endTime time.Time
		err := rows.Scan(&batches, &value, &endTime)
		if err != nil {
			// Could be a bad metric name, sparse metric, nested type, etc.
			continue
		}
		metricSeries = append(metricSeries, lttb.Point{X: float64(batches), Y: value})
		if endTime.After(maxEndTime) {
			maxEndTime = endTime
		}
	}
	return metricSeries, maxEndTime
}

// TrainingMetricsSeries returns a time-series of the specified training metric in the specified
// trial.
func (db *PgDB) TrainingMetricsSeries(trialID int32, startTime time.Time, metricName string,
	startBatches int, endBatches int) (metricSeries []lttb.Point, maxEndTime time.Time,
	err error) {
	rows, err := db.sql.Query(`
SELECT 
  (prior_batches_processed + num_batches) AS batches,
  s.metrics->'avg_metrics'->$1 AS value,
  s.end_time as end_time
FROM trials t
  INNER JOIN steps s ON t.id=s.trial_id
WHERE t.id=$2
  AND s.state = 'COMPLETED'
  AND (prior_batches_processed + num_batches) >= $3
  AND (prior_batches_processed + num_batches) <= $4
  AND s.end_time > $5
  AND s.metrics->'avg_metrics'->$1 IS NOT NULL
ORDER BY batches;`, metricName, trialID, startBatches, endBatches, startTime)
	if err != nil {
		return nil, maxEndTime, errors.Wrapf(err, "failed to get metrics to sample for experiment")
	}
	defer rows.Close()
	metricSeries, maxEndTime = scanMetricsSeries(metricSeries, rows)
	return metricSeries, maxEndTime, nil
}

// ValidationMetricsSeries returns a time-series of the specified validation metric in the specified
// trial.
func (db *PgDB) ValidationMetricsSeries(trialID int32, startTime time.Time, metricName string,
	startBatches int, endBatches int) (metricSeries []lttb.Point, maxEndTime time.Time,
	err error) {
	rows, err := db.sql.Query(`
SELECT 
  (prior_batches_processed + num_batches) AS batches,
  v.metrics->'validation_metrics'->$1 AS value,
  v.end_time as end_time
FROM trials t
  INNER JOIN steps s ON t.id=s.trial_id
  LEFT OUTER JOIN validations v ON s.total_batches=v.total_batches AND s.trial_id=v.trial_id
WHERE t.id=$2
  AND v.state = 'COMPLETED'
  AND (prior_batches_processed + num_batches) >= $3
  AND (prior_batches_processed + num_batches) <= $4
  AND v.end_time > $5
  AND v.metrics->'validation_metrics'->$1 IS NOT NULL
ORDER BY batches;`, metricName, trialID, startBatches, endBatches, startTime)
	if err != nil {
		return nil, maxEndTime, errors.Wrapf(err, "failed to get metrics to sample for experiment")
	}
	defer rows.Close()
	metricSeries, maxEndTime = scanMetricsSeries(metricSeries, rows)
	return metricSeries, maxEndTime, nil
}

type hpImportanceDataWrapper struct {
	TrialID int     `db:"trial_id"`
	Hparams []byte  `db:"hparams"`
	Batches int     `db:"batches"`
	Metric  float64 `db:"metric"`
}

func unmarshalHPImportanceHParams(r hpImportanceDataWrapper) (model.HPImportanceTrialData, error) {
	entry := model.HPImportanceTrialData{
		TrialID: r.TrialID,
		Batches: r.Batches,
		Metric:  r.Metric,
	}
	return entry, json.Unmarshal(r.Hparams, &entry.Hparams)
}

// FetchHPImportanceTrainingData retrieves all the data needed by the hyperparameter importance
// algorithm to measure the relative importance of various hyperparameters for one specific training
// metric across all the trials in an experiment.
func (db *PgDB) FetchHPImportanceTrainingData(experimentID int, metric string) (
	[]model.HPImportanceTrialData, error) {
	var rows []hpImportanceDataWrapper
	var results []model.HPImportanceTrialData
	// TODO: aren't we ignoring overtraining by taking the last?
	err := db.queryRows(`
SELECT
  t.id AS trial_id,
  t.hparams AS hparams,
  s.total_batches AS batches,
  s.metrics->'avg_metrics'->$1 AS metric
FROM trials t
  INNER JOIN steps s ON t.id=s.trial_id
  INNER JOIN (
    SELECT
      t.id as trial_id,
	  s.total_batches AS total_batches,
	  max(s.total_batches) AS batches
    FROM trials t
  	INNER JOIN steps s ON t.id=s.trial_id
    WHERE t.experiment_id=$2
	  AND s.state = 'COMPLETED'
    GROUP BY t.id, s.id
  ) filter
	ON s.total_batches = filter.total_batches
	AND t.id = filter.trial_id`, &rows, metric, experimentID)
	if err != nil {
		return nil, errors.Wrapf(err, "failed to get training metrics for hyperparameter importance")
	}
	for _, row := range rows {
		result, err := unmarshalHPImportanceHParams(row)
		if err != nil {
			return nil, errors.Wrap(err,
				"failed to process training metrics for hyperparameter importance")
		}
		results = append(results, result)
	}
	return results, nil
}

// FetchHPImportanceValidationData retrieves all the data needed by the hyperparameter importance
// algorithm to measure the relative importance of various hyperparameters for one specific
// validation metric across all the trials in an experiment.
func (db *PgDB) FetchHPImportanceValidationData(experimentID int, metric string) (
	[]model.HPImportanceTrialData, error) {
	var rows []hpImportanceDataWrapper
	var results []model.HPImportanceTrialData
	err := db.queryRows(`
SELECT
  t.id AS trial_id,
  t.hparams AS hparams,
  s.total_batches AS batches,
  v.metrics->'validation_metrics'->$1 as metric
FROM trials t
  INNER JOIN steps s ON t.id=s.trial_id
  RIGHT JOIN validations v ON s.total_batches=v.total_batches AND s.trial_id=v.trial_id
  INNER JOIN (
    SELECT
      t.id as trial_id,
      s.total_batches AS total_batches,
      max(s.total_batches) AS batches
    FROM trials t
      INNER JOIN steps s ON t.id=s.trial_id
      RIGHT JOIN validations v ON s.total_batches=v.total_batches AND s.trial_id=v.trial_id
    WHERE t.experiment_id=$2
      AND v.state = 'COMPLETED'
    GROUP BY t.id, s.id
  ) filter
	ON s.total_batches = filter.total_batches
	AND t.id = filter.trial_id`, &rows, metric, experimentID)
	if err != nil {
		return nil, errors.Wrapf(err,
			"failed to get validation metrics for hyperparameter importance")
	}
	for _, row := range rows {
		result, err := unmarshalHPImportanceHParams(row)
		if err != nil {
			return nil, errors.Wrap(err,
				"Failed to process validation metrics for hyperparameter importance")
		}
		results = append(results, result)
	}
	return results, nil
}

// GetHPImportance returns the hyperparameter importance data and status for an experiment.
func (db *PgDB) GetHPImportance(experimentID int) (result model.ExperimentHPImportance, err error) {
	var jsonString []byte
	err = db.sql.Get(&jsonString, "SELECT hpimportance FROM experiments WHERE id=$1", experimentID)
	if err != nil {
		return result, errors.Wrap(err, "Error retrieving hyperparameter importance")
	}
	if len(jsonString) > 0 {
		err = json.Unmarshal(jsonString, &result)
		if err != nil {
			return result, errors.Wrap(err, "Error unmarshaling hyperparameter importance")
		}
	}
	if result.TrainingMetrics == nil {
		result.TrainingMetrics = make(map[string]model.MetricHPImportance)
	}
	if result.ValidationMetrics == nil {
		result.ValidationMetrics = make(map[string]model.MetricHPImportance)
	}
	return result, err
}

// SetHPImportance writes the current hyperparameter importance data and status to the database.
// It should only be called from the HPImportance manager actor, to ensure coherence. It will set
// hpi.Partial according to the individual metric statuses to facilitate faster querying for any
// incomplete work.
func (db *PgDB) SetHPImportance(experimentID int, value model.ExperimentHPImportance) error {
	value.Partial = false
	for _, metricHpi := range value.TrainingMetrics {
		if metricHpi.Pending || metricHpi.InProgress {
			value.Partial = true
			break
		}
	}
	if !value.Partial {
		for _, metricHpi := range value.ValidationMetrics {
			if metricHpi.Pending || metricHpi.InProgress {
				value.Partial = true
				break
			}
		}
	}
	jsonString, err := json.Marshal(value)
	if err != nil {
		return err
	}
	_, err = db.sql.Exec("UPDATE experiments SET hpimportance=$1 WHERE id=$2",
		jsonString, experimentID)
	return err
}

// GetPartialHPImportance returns all the experiment IDs and their HP importance data if they had
// any pending or in-progress tasks the last time they were written to the DB.
func (db *PgDB) GetPartialHPImportance() ([]int, []model.ExperimentHPImportance, error) {
	type partialHPImportanceRow struct {
		ID           int    `db:"id"`
		HPImportance []byte `db:"hpimportance"`
	}

	var rows []partialHPImportanceRow
	var ids []int
	var hpis []model.ExperimentHPImportance
	err := db.queryRows(`
SELECT id, hpimportance FROM experiments
WHERE (hpimportance->>'partial')::boolean=true`, &rows)
	if err != nil {
		return nil, nil, errors.Wrapf(err,
			"failed to request partial hyperparameter importance work")
	}
	for _, row := range rows {
		var hpi model.ExperimentHPImportance
		err = json.Unmarshal(row.HPImportance, &hpi)
		if err != nil {
			return nil, nil, errors.Wrapf(err,
				"Failed to parse partial hyperparameter importance for experiment %d", row.ID)
		}
		if hpi.TrainingMetrics == nil {
			hpi.TrainingMetrics = make(map[string]model.MetricHPImportance)
		}
		if hpi.ValidationMetrics == nil {
			hpi.ValidationMetrics = make(map[string]model.MetricHPImportance)
		}
		hpis = append(hpis, hpi)
		ids = append(ids, row.ID)
	}
	return ids, hpis, nil
}<|MERGE_RESOLUTION|>--- conflicted
+++ resolved
@@ -212,12 +212,8 @@
 FROM trials t
   INNER JOIN steps s ON t.id=s.trial_id
 WHERE t.experiment_id=$2
-<<<<<<< HEAD
-  AND (s.prior_batches_processed + num_batches)=$3
+  AND s.total_batches=$3
   AND s.metrics->'avg_metrics'->$1 IS NOT NULL
-=======
-  AND s.total_batches=$3
->>>>>>> 07be5101
   AND s.end_time > $4
 ORDER BY s.end_time;`, &rows, metricName, experimentID, batchesProcessed, startTime)
 	if err != nil {
@@ -255,12 +251,8 @@
   INNER JOIN steps s ON t.id=s.trial_id
   LEFT OUTER JOIN validations v ON s.total_batches=v.total_batches AND s.trial_id=v.trial_id
 WHERE t.experiment_id=$2
-<<<<<<< HEAD
-  AND (s.prior_batches_processed + num_batches)=$3
+  AND s.total_batches=$3
   AND v.metrics->'validation_metrics'->$1 IS NOT NULL
-=======
-  AND s.total_batches=$3
->>>>>>> 07be5101
   AND v.end_time > $4
 ORDER BY v.end_time;`, &rows, metricName, experimentID, batchesProcessed, startTime)
 	if err != nil {
