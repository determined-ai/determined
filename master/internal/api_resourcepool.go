--- conflicted
+++ resolved
@@ -26,7 +26,6 @@
 func (a *apiServer) BindRPToWorkspace(
 	ctx context.Context, req *apiv1.BindRPToWorkspaceRequest,
 ) (*apiv1.BindRPToWorkspaceResponse, error) {
-<<<<<<< HEAD
 	curUser, _, err := grpcutil.GetUser(ctx)
 	if err != nil {
 		return nil, err
@@ -45,15 +44,12 @@
 	if err != nil {
 		return nil, err
 	}
-=======
->>>>>>> b5467a16
 	return &apiv1.BindRPToWorkspaceResponse{}, nil
 }
 
 func (a *apiServer) OverwriteRPWorkspaceBindings(
 	ctx context.Context, req *apiv1.OverwriteRPWorkspaceBindingsRequest,
 ) (*apiv1.OverwriteRPWorkspaceBindingsResponse, error) {
-<<<<<<< HEAD
 	curUser, _, err := grpcutil.GetUser(ctx)
 	if err != nil {
 		return nil, err
@@ -72,15 +68,12 @@
 		return nil, err
 	}
 
-=======
->>>>>>> b5467a16
 	return &apiv1.OverwriteRPWorkspaceBindingsResponse{}, nil
 }
 
 func (a *apiServer) UnbindRPFromWorkspace(
 	ctx context.Context, req *apiv1.UnbindRPFromWorkspaceRequest,
 ) (*apiv1.UnbindRPFromWorkspaceResponse, error) {
-<<<<<<< HEAD
 	curUser, _, err := grpcutil.GetUser(ctx)
 	if err != nil {
 		return nil, err
@@ -99,23 +92,11 @@
 	if err != nil {
 		return nil, err
 	}
-=======
->>>>>>> b5467a16
 	return &apiv1.UnbindRPFromWorkspaceResponse{}, nil
 }
 
 func (a *apiServer) ListWorkspacesBoundToRP(
 	ctx context.Context, req *apiv1.ListWorkspacesBoundToRPRequest,
 ) (*apiv1.ListWorkspacesBoundToRPResponse, error) {
-<<<<<<< HEAD
-	return nil, nil
-}
-
-func (a *apiServer) ListRPWorkspaceBindings(
-	ctx context.Context, req *apiv1.ListRPWorkspaceBindingsRequest,
-) (*apiv1.ListRPWorkspaceBindingsResponse, error) {
-	return nil, nil
-=======
 	return &apiv1.ListWorkspacesBoundToRPResponse{}, nil
->>>>>>> b5467a16
 }