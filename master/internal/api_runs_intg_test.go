--- conflicted
+++ resolved
@@ -1210,8 +1210,6 @@
 	require.Empty(t, unarchRes.Results)
 }
 
-<<<<<<< HEAD
-=======
 func createTestRun(ctx context.Context, t *testing.T, api *apiServer, curUser model.User) *runv1.FlatRun {
 	_, projectIDInt := createProjectAndWorkspace(ctx, t, api)
 	projectID := int32(projectIDInt)
@@ -1496,7 +1494,6 @@
 	require.Equal(t, rawMetadata, searchResp.Runs[0].Metadata.AsMap())
 }
 
->>>>>>> da72616a
 func TestArchiveUnarchiveWithArchivedParent(t *testing.T) {
 	api, curUser, ctx := setupAPITest(t, nil)
 	_, projectID := createProjectAndWorkspace(ctx, t, api)
