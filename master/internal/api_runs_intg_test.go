--- conflicted
+++ resolved
@@ -493,27 +493,6 @@
 	require.Len(t, resp.Runs, 1)
 }
 
-<<<<<<< HEAD
-func TestArchiveUnarchiveIds(t *testing.T) {
-	api, curUser, ctx := setupAPITest(t, nil)
-	projectID, _, runID1, runID2, _ := setUpMultiTrialExperiments(ctx, t, api, curUser)
-
-	// Archive runs
-	runIDs := []int32{runID1, runID2}
-	archReq := &apiv1.ArchiveRunsRequest{
-		RunIds:    runIDs,
-		ProjectId: projectID,
-	}
-	archRes, err := api.ArchiveRuns(ctx, archReq)
-	require.NoError(t, err)
-	require.Len(t, archRes.Results, 2)
-	require.Equal(t, "", archRes.Results[0].Error)
-	require.Equal(t, "", archRes.Results[1].Error)
-
-	searchReq := &apiv1.SearchRunsRequest{
-		ProjectId: &projectID,
-		Filter:    ptrs.Ptr(`{"showArchived":false}`),
-=======
 func TestDeleteRunsNonTerminal(t *testing.T) {
 	api, curUser, ctx := setupAPITest(t, nil)
 	_, projectIDInt := createProjectAndWorkspace(ctx, t, api)
@@ -587,33 +566,12 @@
 	searchReq := &apiv1.SearchRunsRequest{
 		ProjectId: &projectID,
 		Filter:    ptrs.Ptr(`{"showArchived":true}`),
->>>>>>> 4d20faeb
 		Sort:      ptrs.Ptr("id=asc"),
 	}
 
 	searchResp, err := api.SearchRuns(ctx, searchReq)
 	require.NoError(t, err)
 	require.Len(t, searchResp.Runs, 0)
-<<<<<<< HEAD
-
-	// Unarchive runs
-	unarchReq := &apiv1.UnarchiveRunsRequest{
-		RunIds:    runIDs,
-		ProjectId: projectID,
-	}
-	unarchRes, err := api.UnarchiveRuns(ctx, unarchReq)
-	require.NoError(t, err)
-	require.Len(t, unarchRes.Results, 2)
-	require.Equal(t, "", unarchRes.Results[0].Error)
-	require.Equal(t, "", unarchRes.Results[1].Error)
-
-	searchResp, err = api.SearchRuns(ctx, searchReq)
-	require.NoError(t, err)
-	require.Len(t, searchResp.Runs, 2)
-}
-
-func TestArchiveUnarchiveFilter(t *testing.T) {
-=======
 }
 
 func TestDeleteRunsIdsNonExistant(t *testing.T) {
@@ -635,7 +593,6 @@
 }
 
 func TestDeleteRunsFilter(t *testing.T) {
->>>>>>> 4d20faeb
 	api, curUser, ctx := setupAPITest(t, nil)
 	_, projectIDInt := createProjectAndWorkspace(ctx, t, api)
 	projectID := int32(projectIDInt)
@@ -644,10 +601,6 @@
 	exp2 := createTestExpWithProjectID(t, api, curUser, projectIDInt)
 
 	hyperparameters1 := map[string]any{"global_batch_size": 1, "test1": map[string]any{"test2": 1}}
-<<<<<<< HEAD
-
-=======
->>>>>>> 4d20faeb
 	task1 := &model.Task{TaskType: model.TaskTypeTrial, TaskID: model.NewTaskID()}
 	require.NoError(t, db.AddTask(ctx, task1))
 	require.NoError(t, db.AddTrial(ctx, &model.Trial{
@@ -667,12 +620,6 @@
 		HParams:      hyperparameters2,
 	}, task2.TaskID))
 
-<<<<<<< HEAD
-	filter := `{"filterGroup":{"children":[{"columnName":"hp.test1.test2","kind":"field",` +
-		`"location":"LOCATION_TYPE_RUN_HYPERPARAMETERS","operator":"<=","type":"COLUMN_TYPE_NUMBER","value":1}],` +
-		`"conjunction":"and","kind":"group"},"showArchived":true}`
-	archReq := &apiv1.ArchiveRunsRequest{
-=======
 	filter := `{
 		"filterGroup": {
 		  "children": [
@@ -691,21 +638,10 @@
 		"showArchived": true
 	  }`
 	req := &apiv1.DeleteRunsRequest{
->>>>>>> 4d20faeb
 		RunIds:    []int32{},
 		Filter:    &filter,
 		ProjectId: projectID,
 	}
-<<<<<<< HEAD
-	archRes, err := api.ArchiveRuns(ctx, archReq)
-	require.NoError(t, err)
-	require.Len(t, archRes.Results, 1)
-	require.Equal(t, "", archRes.Results[0].Error)
-
-	searchReq := &apiv1.SearchRunsRequest{
-		ProjectId: &projectID,
-		Filter:    ptrs.Ptr(`{"showArchived":false}`),
-=======
 	res, err := api.DeleteRuns(ctx, req)
 	require.NoError(t, err)
 	require.Len(t, res.Results, 1)
@@ -714,67 +650,12 @@
 	searchReq := &apiv1.SearchRunsRequest{
 		ProjectId: &projectID,
 		Filter:    ptrs.Ptr(`{"showArchived":true}`),
->>>>>>> 4d20faeb
 		Sort:      ptrs.Ptr("id=asc"),
 	}
 
 	searchResp, err := api.SearchRuns(ctx, searchReq)
 	require.NoError(t, err)
 	require.Len(t, searchResp.Runs, 1)
-<<<<<<< HEAD
-
-	// Unarchive runs
-	unarchReq := &apiv1.UnarchiveRunsRequest{
-		RunIds:    []int32{},
-		Filter:    &filter,
-		ProjectId: projectID,
-	}
-	unarchRes, err := api.UnarchiveRuns(ctx, unarchReq)
-	require.NoError(t, err)
-	require.Len(t, unarchRes.Results, 1)
-	require.Equal(t, "", unarchRes.Results[0].Error)
-
-	searchResp, err = api.SearchRuns(ctx, searchReq)
-	require.NoError(t, err)
-	require.Len(t, searchResp.Runs, 2)
-}
-
-func TestArchiveAlreadyArchived(t *testing.T) {
-	api, curUser, ctx := setupAPITest(t, nil)
-	projectID, _, runID1, runID2, _ := setUpMultiTrialExperiments(ctx, t, api, curUser)
-
-	// Archive runs
-	runIDs := []int32{runID1, runID2}
-	archReq := &apiv1.ArchiveRunsRequest{
-		RunIds:    runIDs,
-		ProjectId: projectID,
-	}
-	archRes, err := api.ArchiveRuns(ctx, archReq)
-	require.NoError(t, err)
-	require.Len(t, archRes.Results, 2)
-	require.Equal(t, "", archRes.Results[0].Error)
-	require.Equal(t, "", archRes.Results[1].Error)
-
-	searchReq := &apiv1.SearchRunsRequest{
-		ProjectId: &projectID,
-		Filter:    ptrs.Ptr(`{"showArchived":false}`),
-		Sort:      ptrs.Ptr("id=asc"),
-	}
-
-	searchResp, err := api.SearchRuns(ctx, searchReq)
-	require.NoError(t, err)
-	require.Len(t, searchResp.Runs, 0)
-
-	// Try to archive again
-	archRes, err = api.ArchiveRuns(ctx, archReq)
-	require.NoError(t, err)
-	require.Len(t, archRes.Results, 2)
-	require.Equal(t, "", archRes.Results[0].Error)
-	require.Equal(t, "", archRes.Results[1].Error)
-}
-
-func TestArchiveNonTerminalState(t *testing.T) {
-=======
 }
 
 func TestDeleteRunsMultitrial(t *testing.T) {
@@ -803,82 +684,10 @@
 }
 
 func TestDeleteRunsLogs(t *testing.T) {
->>>>>>> 4d20faeb
 	api, curUser, ctx := setupAPITest(t, nil)
 	_, projectIDInt := createProjectAndWorkspace(ctx, t, api)
 	projectID := int32(projectIDInt)
 
-<<<<<<< HEAD
-	exp := createTestExpWithProjectID(t, api, curUser, projectIDInt)
-
-	task1 := &model.Task{TaskType: model.TaskTypeTrial, TaskID: model.NewTaskID()}
-	require.NoError(t, db.AddTask(ctx, task1))
-	require.NoError(t, db.AddTrial(ctx, &model.Trial{
-		State:        model.ActiveState,
-		ExperimentID: exp.ID,
-		StartTime:    time.Now(),
-	}, task1.TaskID))
-
-	req := &apiv1.SearchRunsRequest{
-		ProjectId: &projectID,
-		Sort:      ptrs.Ptr("id=asc"),
-	}
-	resp, err := api.SearchRuns(ctx, req)
-	require.NoError(t, err)
-
-	runIDs := []int32{resp.Runs[0].Id}
-	// Archive runs
-	archReq := &apiv1.ArchiveRunsRequest{
-		RunIds:    runIDs,
-		ProjectId: projectID,
-	}
-	archRes, err := api.ArchiveRuns(ctx, archReq)
-	require.NoError(t, err)
-	require.Len(t, archRes.Results, 1)
-	require.Equal(t, "Run is not in terminal state.", archRes.Results[0].Error)
-}
-
-func TestUnarchivedAlreadyUnarchived(t *testing.T) {
-	api, curUser, ctx := setupAPITest(t, nil)
-	projectID, _, runID1, runID2, _ := setUpMultiTrialExperiments(ctx, t, api, curUser)
-
-	// Unarchive runs
-	runIDs := []int32{runID1, runID2}
-	unarchReq := &apiv1.UnarchiveRunsRequest{
-		RunIds:    runIDs,
-		ProjectId: projectID,
-	}
-	unarchRes, err := api.UnarchiveRuns(ctx, unarchReq)
-	require.NoError(t, err)
-	require.Len(t, unarchRes.Results, 2)
-	require.Equal(t, "", unarchRes.Results[0].Error)
-	require.Equal(t, "", unarchRes.Results[1].Error)
-}
-
-func TestArchiveUnarchiveOverfilledInput(t *testing.T) {
-	api, curUser, ctx := setupAPITest(t, nil)
-	projectID, _, runID1, runID2, _ := setUpMultiTrialExperiments(ctx, t, api, curUser)
-
-	expectedError := fmt.Errorf("if filter is provided run id list must be empty")
-	// Archive runs
-	runIDs := []int32{runID1, runID2}
-	archReq := &apiv1.ArchiveRunsRequest{
-		RunIds:    runIDs,
-		ProjectId: projectID,
-		Filter:    ptrs.Ptr("nonempty"),
-	}
-	_, err := api.ArchiveRuns(ctx, archReq)
-	require.Equal(t, expectedError, err)
-
-	// Unarchive runs
-	unarchReq := &apiv1.UnarchiveRunsRequest{
-		RunIds:    runIDs,
-		ProjectId: projectID,
-		Filter:    ptrs.Ptr("nonempty"),
-	}
-	_, err = api.UnarchiveRuns(ctx, unarchReq)
-	require.Equal(t, expectedError, err)
-=======
 	exp1 := createTestExpWithProjectID(t, api, curUser, projectIDInt)
 
 	hyperparameters1 := map[string]any{"global_batch_size": 1, "test1": map[string]any{"test2": 1}}
@@ -960,5 +769,224 @@
 	resp, err := api.DeleteRuns(ctx, req)
 	require.NoError(t, err)
 	require.Len(t, resp.Results, 0)
->>>>>>> 4d20faeb
+}
+
+func TestArchiveUnarchiveIds(t *testing.T) {
+	api, curUser, ctx := setupAPITest(t, nil)
+	projectID, _, runID1, runID2, _ := setUpMultiTrialExperiments(ctx, t, api, curUser)
+
+	// Archive runs
+	runIDs := []int32{runID1, runID2}
+	archReq := &apiv1.ArchiveRunsRequest{
+		RunIds:    runIDs,
+		ProjectId: projectID,
+	}
+	archRes, err := api.ArchiveRuns(ctx, archReq)
+	require.NoError(t, err)
+	require.Len(t, archRes.Results, 2)
+	require.Equal(t, "", archRes.Results[0].Error)
+	require.Equal(t, "", archRes.Results[1].Error)
+
+	searchReq := &apiv1.SearchRunsRequest{
+		ProjectId: &projectID,
+		Filter:    ptrs.Ptr(`{"showArchived":false}`),
+		Sort:      ptrs.Ptr("id=asc"),
+	}
+
+	searchResp, err := api.SearchRuns(ctx, searchReq)
+	require.NoError(t, err)
+	require.Len(t, searchResp.Runs, 0)
+
+	// Unarchive runs
+	unarchReq := &apiv1.UnarchiveRunsRequest{
+		RunIds:    runIDs,
+		ProjectId: projectID,
+	}
+	unarchRes, err := api.UnarchiveRuns(ctx, unarchReq)
+	require.NoError(t, err)
+	require.Len(t, unarchRes.Results, 2)
+	require.Equal(t, "", unarchRes.Results[0].Error)
+	require.Equal(t, "", unarchRes.Results[1].Error)
+
+	searchResp, err = api.SearchRuns(ctx, searchReq)
+	require.NoError(t, err)
+	require.Len(t, searchResp.Runs, 2)
+}
+
+func TestArchiveUnarchiveFilter(t *testing.T) {
+	api, curUser, ctx := setupAPITest(t, nil)
+	_, projectIDInt := createProjectAndWorkspace(ctx, t, api)
+	projectID := int32(projectIDInt)
+
+	exp1 := createTestExpWithProjectID(t, api, curUser, projectIDInt)
+	exp2 := createTestExpWithProjectID(t, api, curUser, projectIDInt)
+
+	hyperparameters1 := map[string]any{"global_batch_size": 1, "test1": map[string]any{"test2": 1}}
+
+	task1 := &model.Task{TaskType: model.TaskTypeTrial, TaskID: model.NewTaskID()}
+	require.NoError(t, db.AddTask(ctx, task1))
+	require.NoError(t, db.AddTrial(ctx, &model.Trial{
+		State:        model.CompletedState,
+		ExperimentID: exp1.ID,
+		StartTime:    time.Now(),
+		HParams:      hyperparameters1,
+	}, task1.TaskID))
+
+	hyperparameters2 := map[string]any{"global_batch_size": 1, "test1": map[string]any{"test2": 5}}
+	task2 := &model.Task{TaskType: model.TaskTypeTrial, TaskID: model.NewTaskID()}
+	require.NoError(t, db.AddTask(ctx, task2))
+	require.NoError(t, db.AddTrial(ctx, &model.Trial{
+		State:        model.CompletedState,
+		ExperimentID: exp2.ID,
+		StartTime:    time.Now(),
+		HParams:      hyperparameters2,
+	}, task2.TaskID))
+
+	filter := `{"filterGroup":{"children":[{"columnName":"hp.test1.test2","kind":"field",` +
+		`"location":"LOCATION_TYPE_RUN_HYPERPARAMETERS","operator":"<=","type":"COLUMN_TYPE_NUMBER","value":1}],` +
+		`"conjunction":"and","kind":"group"},"showArchived":true}`
+	archReq := &apiv1.ArchiveRunsRequest{
+		RunIds:    []int32{},
+		Filter:    &filter,
+		ProjectId: projectID,
+	}
+	archRes, err := api.ArchiveRuns(ctx, archReq)
+	require.NoError(t, err)
+	require.Len(t, archRes.Results, 1)
+	require.Equal(t, "", archRes.Results[0].Error)
+
+	searchReq := &apiv1.SearchRunsRequest{
+		ProjectId: &projectID,
+		Filter:    ptrs.Ptr(`{"showArchived":false}`),
+		Sort:      ptrs.Ptr("id=asc"),
+	}
+
+	searchResp, err := api.SearchRuns(ctx, searchReq)
+	require.NoError(t, err)
+	require.Len(t, searchResp.Runs, 1)
+
+	// Unarchive runs
+	unarchReq := &apiv1.UnarchiveRunsRequest{
+		RunIds:    []int32{},
+		Filter:    &filter,
+		ProjectId: projectID,
+	}
+	unarchRes, err := api.UnarchiveRuns(ctx, unarchReq)
+	require.NoError(t, err)
+	require.Len(t, unarchRes.Results, 1)
+	require.Equal(t, "", unarchRes.Results[0].Error)
+
+	searchResp, err = api.SearchRuns(ctx, searchReq)
+	require.NoError(t, err)
+	require.Len(t, searchResp.Runs, 2)
+}
+
+func TestArchiveAlreadyArchived(t *testing.T) {
+	api, curUser, ctx := setupAPITest(t, nil)
+	projectID, _, runID1, runID2, _ := setUpMultiTrialExperiments(ctx, t, api, curUser)
+
+	// Archive runs
+	runIDs := []int32{runID1, runID2}
+	archReq := &apiv1.ArchiveRunsRequest{
+		RunIds:    runIDs,
+		ProjectId: projectID,
+	}
+	archRes, err := api.ArchiveRuns(ctx, archReq)
+	require.NoError(t, err)
+	require.Len(t, archRes.Results, 2)
+	require.Equal(t, "", archRes.Results[0].Error)
+	require.Equal(t, "", archRes.Results[1].Error)
+
+	searchReq := &apiv1.SearchRunsRequest{
+		ProjectId: &projectID,
+		Filter:    ptrs.Ptr(`{"showArchived":false}`),
+		Sort:      ptrs.Ptr("id=asc"),
+	}
+
+	searchResp, err := api.SearchRuns(ctx, searchReq)
+	require.NoError(t, err)
+	require.Len(t, searchResp.Runs, 0)
+
+	// Try to archive again
+	archRes, err = api.ArchiveRuns(ctx, archReq)
+	require.NoError(t, err)
+	require.Len(t, archRes.Results, 2)
+	require.Equal(t, "", archRes.Results[0].Error)
+	require.Equal(t, "", archRes.Results[1].Error)
+}
+
+func TestArchiveNonTerminalState(t *testing.T) {
+	api, curUser, ctx := setupAPITest(t, nil)
+	_, projectIDInt := createProjectAndWorkspace(ctx, t, api)
+	projectID := int32(projectIDInt)
+
+	exp := createTestExpWithProjectID(t, api, curUser, projectIDInt)
+
+	task1 := &model.Task{TaskType: model.TaskTypeTrial, TaskID: model.NewTaskID()}
+	require.NoError(t, db.AddTask(ctx, task1))
+	require.NoError(t, db.AddTrial(ctx, &model.Trial{
+		State:        model.ActiveState,
+		ExperimentID: exp.ID,
+		StartTime:    time.Now(),
+	}, task1.TaskID))
+
+	req := &apiv1.SearchRunsRequest{
+		ProjectId: &projectID,
+		Sort:      ptrs.Ptr("id=asc"),
+	}
+	resp, err := api.SearchRuns(ctx, req)
+	require.NoError(t, err)
+
+	runIDs := []int32{resp.Runs[0].Id}
+	// Archive runs
+	archReq := &apiv1.ArchiveRunsRequest{
+		RunIds:    runIDs,
+		ProjectId: projectID,
+	}
+	archRes, err := api.ArchiveRuns(ctx, archReq)
+	require.NoError(t, err)
+	require.Len(t, archRes.Results, 1)
+	require.Equal(t, "Run is not in terminal state.", archRes.Results[0].Error)
+}
+
+func TestUnarchivedAlreadyUnarchived(t *testing.T) {
+	api, curUser, ctx := setupAPITest(t, nil)
+	projectID, _, runID1, runID2, _ := setUpMultiTrialExperiments(ctx, t, api, curUser)
+
+	// Unarchive runs
+	runIDs := []int32{runID1, runID2}
+	unarchReq := &apiv1.UnarchiveRunsRequest{
+		RunIds:    runIDs,
+		ProjectId: projectID,
+	}
+	unarchRes, err := api.UnarchiveRuns(ctx, unarchReq)
+	require.NoError(t, err)
+	require.Len(t, unarchRes.Results, 2)
+	require.Equal(t, "", unarchRes.Results[0].Error)
+	require.Equal(t, "", unarchRes.Results[1].Error)
+}
+
+func TestArchiveUnarchiveOverfilledInput(t *testing.T) {
+	api, curUser, ctx := setupAPITest(t, nil)
+	projectID, _, runID1, runID2, _ := setUpMultiTrialExperiments(ctx, t, api, curUser)
+
+	expectedError := fmt.Errorf("if filter is provided run id list must be empty")
+	// Archive runs
+	runIDs := []int32{runID1, runID2}
+	archReq := &apiv1.ArchiveRunsRequest{
+		RunIds:    runIDs,
+		ProjectId: projectID,
+		Filter:    ptrs.Ptr("nonempty"),
+	}
+	_, err := api.ArchiveRuns(ctx, archReq)
+	require.Equal(t, expectedError, err)
+
+	// Unarchive runs
+	unarchReq := &apiv1.UnarchiveRunsRequest{
+		RunIds:    runIDs,
+		ProjectId: projectID,
+		Filter:    ptrs.Ptr("nonempty"),
+	}
+	_, err = api.UnarchiveRuns(ctx, unarchReq)
+	require.Equal(t, expectedError, err)
 }