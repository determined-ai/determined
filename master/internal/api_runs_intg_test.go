//go:build integration
// +build integration

package internal

import (
	"context"
	"fmt"
	"slices"
	"testing"
	"time"

	"github.com/google/uuid"
	"github.com/stretchr/testify/require"

	a "github.com/determined-ai/determined/master/internal/api"
	"github.com/determined-ai/determined/master/internal/db"
	"github.com/determined-ai/determined/master/pkg/model"
	"github.com/determined-ai/determined/master/pkg/ptrs"
	"github.com/determined-ai/determined/master/pkg/schemas"
	"github.com/determined-ai/determined/proto/pkg/apiv1"
	"github.com/determined-ai/determined/proto/pkg/taskv1"
)

<<<<<<< HEAD
// Retrieves the hyperparameters of a given project.
func getTestProjectHyperparmeters(ctx context.Context, t *testing.T, projectID int) []string {
	var hyperparameters []string
	err := db.Bun().NewSelect().
		Table("project_hparams").
		Column("hparam").
		Where("project_id = ?", projectID).
		Scan(ctx, &hyperparameters)
	require.NoError(t, err)

	return hyperparameters
=======
func TestSearchRunsArchivedExperiment(t *testing.T) {
	api, curUser, ctx := setupAPITest(t, nil)
	_, projectIDInt := createProjectAndWorkspace(ctx, t, api)
	projectID := int32(projectIDInt)

	activeConfig := schemas.WithDefaults(minExpConfig)
	exp := &model.Experiment{
		JobID:     model.JobID(uuid.New().String()),
		State:     model.CompletedState,
		OwnerID:   &curUser.ID,
		ProjectID: projectIDInt,
		StartTime: time.Now(),
		Config:    activeConfig.AsLegacy(),
	}
	require.NoError(t, api.m.db.AddExperiment(exp, []byte{10, 11, 12}, activeConfig))

	// Get experiment as our API mostly will to make it easier to mock.
	exp, err := db.ExperimentByID(context.TODO(), exp.ID)
	require.NoError(t, err)

	task := &model.Task{TaskType: model.TaskTypeTrial, TaskID: model.NewTaskID()}
	require.NoError(t, db.AddTask(ctx, task))
	require.NoError(t, db.AddTrial(ctx, &model.Trial{
		State:        model.PausedState,
		ExperimentID: exp.ID,
		StartTime:    time.Now(),
	}, task.TaskID))

	req := &apiv1.SearchRunsRequest{
		ProjectId: &projectID,
		Sort:      ptrs.Ptr("id=asc"),
		Filter:    ptrs.Ptr(`{"showArchived":false}`),
	}
	resp, err := api.SearchRuns(ctx, req)
	require.NoError(t, err)
	require.Len(t, resp.Runs, 1)

	// Set the experiment as archived
	_, err = api.ArchiveExperiment(ctx, &apiv1.ArchiveExperimentRequest{Id: int32(exp.ID)})
	require.NoError(t, err)

	// Run should not be in result
	resp, err = api.SearchRuns(ctx, req)
	require.NoError(t, err)
	require.Len(t, resp.Runs, 0)
>>>>>>> c3901c88
}

func TestSearchRunsSort(t *testing.T) {
	api, curUser, ctx := setupAPITest(t, nil)
	_, projectIDInt := createProjectAndWorkspace(ctx, t, api)
	projectID := int32(projectIDInt)

	// Empty response causes no errors.
	req := &apiv1.SearchRunsRequest{
		ProjectId: &projectID,
		Sort:      ptrs.Ptr("id=asc"),
	}
	resp, err := api.SearchRuns(ctx, req)
	require.NoError(t, err)
	require.Len(t, resp.Runs, 0)

	hyperparameters := map[string]any{"global_batch_size": 1, "test1": map[string]any{"test2": 1}}

	exp := createTestExpWithProjectID(t, api, curUser, projectIDInt)

	task := &model.Task{TaskType: model.TaskTypeTrial, TaskID: model.NewTaskID()}
	require.NoError(t, db.AddTask(ctx, task))
	require.NoError(t, db.AddTrial(ctx, &model.Trial{
		State:        model.PausedState,
		ExperimentID: exp.ID,
		StartTime:    time.Now(),
		HParams:      hyperparameters,
	}, task.TaskID))

	resp, err = api.SearchRuns(ctx, req)
	require.NoError(t, err)
	require.Len(t, resp.Runs, 1)

	hyperparameters2 := map[string]any{"global_batch_size": 2, "test1": map[string]any{"test2": 5}}

	// Add second experiment
	exp2 := createTestExpWithProjectID(t, api, curUser, projectIDInt)

	task2 := &model.Task{TaskType: model.TaskTypeTrial, TaskID: model.NewTaskID()}
	require.NoError(t, db.AddTask(ctx, task2))
	require.NoError(t, db.AddTrial(ctx, &model.Trial{
		State:        model.PausedState,
		ExperimentID: exp2.ID,
		StartTime:    time.Now(),
		HParams:      hyperparameters2,
	}, task2.TaskID))

	// Sort by start time
	resp, err = api.SearchRuns(ctx, &apiv1.SearchRunsRequest{
		ProjectId: req.ProjectId,
		Sort:      ptrs.Ptr("startTime=asc"),
	})

	require.NoError(t, err)
	require.Equal(t, int32(exp.ID), resp.Runs[0].Experiment.Id)
	require.Equal(t, int32(exp2.ID), resp.Runs[1].Experiment.Id)

	// Sort by hyperparameter
	resp, err = api.SearchRuns(ctx, &apiv1.SearchRunsRequest{
		ProjectId: req.ProjectId,
		Sort:      ptrs.Ptr("hp.global_batch_size=desc"),
	})

	require.NoError(t, err)
	require.Equal(t, int32(exp2.ID), resp.Runs[0].Experiment.Id)
	require.Equal(t, int32(exp.ID), resp.Runs[1].Experiment.Id)

	// Sort by nested hyperparameter
	resp, err = api.SearchRuns(ctx, &apiv1.SearchRunsRequest{
		ProjectId: req.ProjectId,
		Sort:      ptrs.Ptr("hp.test1.test2=desc"),
	})

	require.NoError(t, err)
	require.Equal(t, int32(exp2.ID), resp.Runs[0].Experiment.Id)
	require.Equal(t, int32(exp.ID), resp.Runs[1].Experiment.Id)
}

func TestSearchRunsFilter(t *testing.T) {
	api, curUser, ctx := setupAPITest(t, nil)
	_, projectIDInt := createProjectAndWorkspace(ctx, t, api)
	projectID := int32(projectIDInt)

	// Empty response causes no errors.
	req := &apiv1.SearchRunsRequest{
		ProjectId: &projectID,
		Sort:      ptrs.Ptr("id=asc"),
	}
	resp, err := api.SearchRuns(ctx, req)
	require.NoError(t, err)
	require.Len(t, resp.Runs, 0)

	hyperparameters := map[string]any{"global_batch_size": 1, "test1": map[string]any{"test2": 1}}

	exp := createTestExpWithProjectID(t, api, curUser, projectIDInt)

	task := &model.Task{TaskType: model.TaskTypeTrial, TaskID: model.NewTaskID()}
	require.NoError(t, db.AddTask(ctx, task))
	require.NoError(t, db.AddTrial(ctx, &model.Trial{
		State:        model.PausedState,
		ExperimentID: exp.ID,
		StartTime:    time.Now(),
		HParams:      hyperparameters,
	}, task.TaskID))

	resp, err = api.SearchRuns(ctx, req)
	require.NoError(t, err)
	require.Len(t, resp.Runs, 1)

	hyperparameters2 := map[string]any{"global_batch_size": 2, "test1": map[string]any{"test2": 5}}

	// Add second experiment
	exp2 := createTestExpWithProjectID(t, api, curUser, projectIDInt)

	task2 := &model.Task{TaskType: model.TaskTypeTrial, TaskID: model.NewTaskID()}
	require.NoError(t, db.AddTask(ctx, task2))
	require.NoError(t, db.AddTrial(ctx, &model.Trial{
		State:        model.PausedState,
		ExperimentID: exp2.ID,
		StartTime:    time.Now(),
		HParams:      hyperparameters2,
	}, task2.TaskID))

	tests := map[string]struct {
		expectedNumRuns int
		filter          string
	}{
		"RunColEmpty": {
			expectedNumRuns: 0,
			filter: `{"filterGroup":{"children":[{"columnName":"resourcePool","kind":"field",` +
				`"location":"LOCATION_TYPE_RUN","operator":"isEmpty","type":"COLUMN_TYPE_TEST","value":null}],` +
				`"conjunction":"and","kind":"group"},"showArchived":false}`,
		},
		"RunColNotEmpty": {
			expectedNumRuns: 2,
			filter: `{"filterGroup":{"children":[{"columnName":"resourcePool","kind":"field",` +
				`"location":"LOCATION_TYPE_RUN","operator":"notEmpty","type":"COLUMN_TYPE_TEXT","value":null}],` +
				`"conjunction":"and","kind":"group"},"showArchived":false}`,
		},
		"RunColContains": {
			expectedNumRuns: 2,
			filter: `{"filterGroup":{"children":[{"columnName":"resourcePool","kind":"field",` +
				`"location":"LOCATION_TYPE_RUN","operator":"contains","type":"COLUMN_TYPE_TEXT","value":"kube"}],` +
				`"conjunction":"and","kind":"group"},"showArchived":false}`,
		},
		"RunColNotContains": {
			expectedNumRuns: 0,
			filter: `{"filterGroup":{"children":[{"columnName":"resourcePool","kind":"field",` +
				`"location":"LOCATION_TYPE_RUN","operator":"notContains","type":"COLUMN_TYPE_TEXT","value":"kube"}],` +
				`"conjunction":"and","kind":"group"},"showArchived":false}`,
		},
		"RunColOperator": {
			expectedNumRuns: 1,
			filter: fmt.Sprintf(`{"filterGroup":{"children":[{"columnName":"experimentId","kind":"field",`+
				`"location":"LOCATION_TYPE_RUN","operator":"=","type":"COLUMN_TYPE_NUMBER","value":%d}],`+
				`"conjunction":"and","kind":"group"},"showArchived":false}`, int32(exp2.ID)),
		},
		"HyperParamEmpty": {
			expectedNumRuns: 0,
			filter: `{"filterGroup":{"children":[{"columnName":"hp.global_batch_size","kind":"field",` +
				`"location":"LOCATION_TYPE_RUN_HYPERPARAMETERS","operator":"isEmpty","type":"COLUMN_TYPE_NUMBER","value":1}],` +
				`"conjunction":"and","kind":"group"},"showArchived":false}`,
		},
		"HyperParamNotEmpty": {
			expectedNumRuns: 2,
			filter: `{"filterGroup":{"children":[{"columnName":"hp.global_batch_size","kind":"field",` +
				`"location":"LOCATION_TYPE_RUN_HYPERPARAMETERS","operator":"notEmpty","type":"COLUMN_TYPE_NUMBER","value":1}],` +
				`"conjunction":"and","kind":"group"},"showArchived":false}`,
		},
		"HyperParamContains": {
			expectedNumRuns: 1,
			filter: `{"filterGroup":{"children":[{"columnName":"hp.global_batch_size","kind":"field",` +
				`"location":"LOCATION_TYPE_RUN_HYPERPARAMETERS","operator":"contains","type":"COLUMN_TYPE_NUMBER","value":1}],` +
				`"conjunction":"and","kind":"group"},"showArchived":false}`,
		},
		"HyperParamNotContains": {
			expectedNumRuns: 1,
			filter: `{"filterGroup":{"children":[{"columnName":"hp.global_batch_size","kind":"field",` +
				`"location":"LOCATION_TYPE_RUN_HYPERPARAMETERS","operator":"notContains","type":"COLUMN_TYPE_NUMBER","value":1}],` +
				`"conjunction":"and","kind":"group"},"showArchived":false}`,
		},
		"HyperParamOperator": {
			expectedNumRuns: 1,
			filter: `{"filterGroup":{"children":[{"columnName":"hp.global_batch_size","kind":"field",` +
				`"location":"LOCATION_TYPE_RUN_HYPERPARAMETERS","operator":"<=","type":"COLUMN_TYPE_NUMBER","value":1}],` +
				`"conjunction":"and","kind":"group"},"showArchived":false}`,
		},
		"HyperParamNestedEmpty": {
			expectedNumRuns: 0,
			filter: `{"filterGroup":{"children":[{"columnName":"hp.test1.test2","kind":"field",` +
				`"location":"LOCATION_TYPE_RUN_HYPERPARAMETERS","operator":"isEmpty","type":"COLUMN_TYPE_NUMBER","value":1}],` +
				`"conjunction":"and","kind":"group"},"showArchived":false}`,
		},
		"HyperParamNestedNotEmpty": {
			expectedNumRuns: 2,
			filter: `{"filterGroup":{"children":[{"columnName":"hp.test1.test2","kind":"field",` +
				`"location":"LOCATION_TYPE_RUN_HYPERPARAMETERS","operator":"notEmpty","type":"COLUMN_TYPE_NUMBER","value":1}],` +
				`"conjunction":"and","kind":"group"},"showArchived":false}`,
		},
		"HyperParamNestedContains": {
			expectedNumRuns: 1,
			filter: `{"filterGroup":{"children":[{"columnName":"hp.test1.test2","kind":"field",` +
				`"location":"LOCATION_TYPE_RUN_HYPERPARAMETERS","operator":"contains","type":"COLUMN_TYPE_NUMBER","value":1}],` +
				`"conjunction":"and","kind":"group"},"showArchived":false}`,
		},
		"HyperParamNestedNotContains": {
			expectedNumRuns: 1,
			filter: `{"filterGroup":{"children":[{"columnName":"hp.test1.test2","kind":"field",` +
				`"location":"LOCATION_TYPE_RUN_HYPERPARAMETERS","operator":"notContains","type":"COLUMN_TYPE_NUMBER","value":1}],` +
				`"conjunction":"and","kind":"group"},"showArchived":false}`,
		},
		"HyperParamNestedOperator": {
			expectedNumRuns: 1,
			filter: `{"filterGroup":{"children":[{"columnName":"hp.test1.test2","kind":"field",` +
				`"location":"LOCATION_TYPE_RUN_HYPERPARAMETERS","operator":"<=","type":"COLUMN_TYPE_NUMBER","value":1}],` +
				`"conjunction":"and","kind":"group"},"showArchived":false}`,
		},
	}

	for testCase, testVars := range tests {
		t.Run(testCase, func(t *testing.T) {
			resp, err = api.SearchRuns(ctx, &apiv1.SearchRunsRequest{
				ProjectId: req.ProjectId,
				Filter:    ptrs.Ptr(testVars.filter),
			})

			require.NoError(t, err)
			require.Len(t, resp.Runs, testVars.expectedNumRuns)
		})
	}
}

func TestMoveRunsIds(t *testing.T) {
	api, curUser, ctx := setupAPITest(t, nil)
	_, projectIDInt := createProjectAndWorkspace(ctx, t, api)
	sourceprojectID := int32(1)
	destprojectID := int32(projectIDInt)

	run1, _ := createTestTrial(t, api, curUser)
	run2, _ := createTestTrial(t, api, curUser)

	moveIds := []int32{int32(run1.ID)}

	moveReq := &apiv1.MoveRunsRequest{
		RunIds:               moveIds,
		SourceProjectId:      sourceprojectID,
		DestinationProjectId: destprojectID,
		SkipMultitrial:       false,
	}

	moveResp, err := api.MoveRuns(ctx, moveReq)
	require.NoError(t, err)
	require.Len(t, moveResp.Results, 1)
	require.Equal(t, "", moveResp.Results[0].Error)

	// run no longer in old project
	filter := fmt.Sprintf(`{"filterGroup":{"children":[{"columnName":"experimentId","kind":"field",`+
		`"location":"LOCATION_TYPE_RUN","operator":"=","type":"COLUMN_TYPE_NUMBER","value":%d}],`+
		`"conjunction":"and","kind":"group"},"showArchived":false}`, int32(run2.ExperimentID))
	req := &apiv1.SearchRunsRequest{
		ProjectId: &sourceprojectID,
		Filter:    &filter,
	}
	resp, err := api.SearchRuns(ctx, req)
	require.NoError(t, err)
	require.Len(t, resp.Runs, 1)
	require.Equal(t, int32(run2.ID), resp.Runs[0].Id)

	// runs in new project
	req = &apiv1.SearchRunsRequest{
		ProjectId: &destprojectID,
		Sort:      ptrs.Ptr("id=desc"),
	}

	resp, err = api.SearchRuns(ctx, req)
	require.NoError(t, err)
	require.Len(t, resp.Runs, 1)
	require.Equal(t, moveIds[0], resp.Runs[0].Id)

	// Experiment in new project
	exp, err := api.getExperiment(ctx, curUser, run1.ExperimentID)
	require.NoError(t, err)
	require.Equal(t, destprojectID, exp.ProjectId)
}

func setUpMultiTrialExperiments(ctx context.Context, t *testing.T, api *apiServer, curUser model.User,
) (int32, int32, int32, int32, int32) {
	_, projectIDInt := createProjectAndWorkspace(ctx, t, api)
	_, projectID2Int := createProjectAndWorkspace(ctx, t, api)
	sourceprojectID := int32(projectIDInt)
	destprojectID := int32(projectID2Int)

	exp := createTestExpWithProjectID(t, api, curUser, projectIDInt)

	task1 := &model.Task{TaskType: model.TaskTypeTrial, TaskID: model.NewTaskID()}
	require.NoError(t, db.AddTask(ctx, task1))
	require.NoError(t, db.AddTrial(ctx, &model.Trial{
		State:        model.CompletedState,
		ExperimentID: exp.ID,
		StartTime:    time.Now(),
	}, task1.TaskID))

	task2 := &model.Task{TaskType: model.TaskTypeTrial, TaskID: model.NewTaskID()}
	require.NoError(t, db.AddTask(ctx, task2))
	require.NoError(t, db.AddTrial(ctx, &model.Trial{
		State:        model.CompletedState,
		ExperimentID: exp.ID,
		StartTime:    time.Now(),
	}, task2.TaskID))

	req := &apiv1.SearchRunsRequest{
		ProjectId: &sourceprojectID,
		Sort:      ptrs.Ptr("id=asc"),
	}
	resp, err := api.SearchRuns(ctx, req)
	require.NoError(t, err)

	return sourceprojectID, destprojectID, resp.Runs[0].Id, resp.Runs[1].Id, int32(exp.ID)
}

func TestMoveRunsMultiTrialSkip(t *testing.T) {
	api, curUser, ctx := setupAPITest(t, nil)
	sourceprojectID, destprojectID, runID1, runID2, _ := setUpMultiTrialExperiments(ctx, t, api, curUser)

	moveIds := []int32{runID1}

	moveReq := &apiv1.MoveRunsRequest{
		RunIds:               moveIds,
		SourceProjectId:      sourceprojectID,
		DestinationProjectId: destprojectID,
		SkipMultitrial:       true,
	}

	moveResp, err := api.MoveRuns(ctx, moveReq)
	require.NoError(t, err)
	require.Len(t, moveResp.Results, 1)
	require.Equal(t, fmt.Sprintf("Skipping run '%d' (part of multi-trial).", runID1),
		moveResp.Results[0].Error)

	// run still in old project
	req := &apiv1.SearchRunsRequest{
		ProjectId: &sourceprojectID,
		Sort:      ptrs.Ptr("id=asc"),
	}
	resp, err := api.SearchRuns(ctx, req)
	require.NoError(t, err)
	require.Len(t, resp.Runs, 2)
	require.Equal(t, runID1, resp.Runs[0].Id)
	require.Equal(t, runID2, resp.Runs[1].Id)

	// no run in new project
	req = &apiv1.SearchRunsRequest{
		ProjectId: &destprojectID,
		Sort:      ptrs.Ptr("id=asc"),
	}

	resp, err = api.SearchRuns(ctx, req)
	require.NoError(t, err)
	require.Len(t, resp.Runs, 0)
}

func TestMoveRunsMultiTrialNoSkip(t *testing.T) {
	api, curUser, ctx := setupAPITest(t, nil)
	sourceprojectID, destprojectID, runID1, runID2, expID := setUpMultiTrialExperiments(ctx, t, api, curUser)

	moveIds := []int32{runID1}

	moveReq := &apiv1.MoveRunsRequest{
		RunIds:               moveIds,
		SourceProjectId:      sourceprojectID,
		DestinationProjectId: destprojectID,
		SkipMultitrial:       false,
	}

	moveResp, err := api.MoveRuns(ctx, moveReq)
	require.NoError(t, err)
	require.Len(t, moveResp.Results, 1)
	require.Equal(t, "", moveResp.Results[0].Error)

	// runs no longer in old project
	req := &apiv1.SearchRunsRequest{
		ProjectId: &sourceprojectID,
		Sort:      ptrs.Ptr("id=asc"),
	}
	resp, err := api.SearchRuns(ctx, req)
	require.NoError(t, err)
	require.Len(t, resp.Runs, 0)

	// runs in new project
	req = &apiv1.SearchRunsRequest{
		ProjectId: &destprojectID,
		Sort:      ptrs.Ptr("id=asc"),
	}

	resp, err = api.SearchRuns(ctx, req)
	require.NoError(t, err)
	require.Len(t, resp.Runs, 2)
	// Check if other run moved as well
	require.Equal(t, runID2, resp.Runs[1].Id)
	// Check if runs in same experiment
	require.Equal(t, expID, resp.Runs[0].Experiment.Id)
	require.Equal(t, expID, resp.Runs[1].Experiment.Id)
}

func TestMoveRunsFilter(t *testing.T) {
	api, curUser, ctx := setupAPITest(t, nil)
	_, projectIDInt := createProjectAndWorkspace(ctx, t, api)
	_, projectID2Int := createProjectAndWorkspace(ctx, t, api)
	sourceprojectID := int32(projectIDInt)
	destprojectID := int32(projectID2Int)

	exp1 := createTestExpWithProjectID(t, api, curUser, projectIDInt)
	exp2 := createTestExpWithProjectID(t, api, curUser, projectIDInt)

	hyperparameters1 := map[string]any{"global_batch_size": 1, "test1": map[string]any{"test2": 1}}

	task1 := &model.Task{TaskType: model.TaskTypeTrial, TaskID: model.NewTaskID()}
	require.NoError(t, db.AddTask(ctx, task1))
	require.NoError(t, db.AddTrial(ctx, &model.Trial{
		State:        model.PausedState,
		ExperimentID: exp1.ID,
		StartTime:    time.Now(),
		HParams:      hyperparameters1,
	}, task1.TaskID))

	hyperparameters2 := map[string]any{"test1": map[string]any{"test2": 5}}
	task2 := &model.Task{TaskType: model.TaskTypeTrial, TaskID: model.NewTaskID()}
	require.NoError(t, db.AddTask(ctx, task2))
	require.NoError(t, db.AddTrial(ctx, &model.Trial{
		State:        model.PausedState,
		ExperimentID: exp2.ID,
		StartTime:    time.Now(),
		HParams:      hyperparameters2,
	}, task2.TaskID))

	projHparam := getTestProjectHyperparmeters(ctx, t, projectIDInt)
	require.Len(t, projHparam, 2)
	require.True(t, slices.Contains(projHparam, "test1.test2"))
	require.True(t, slices.Contains(projHparam, "global_batch_size"))

	req := &apiv1.SearchRunsRequest{
		ProjectId: &sourceprojectID,
		Sort:      ptrs.Ptr("id=asc"),
	}
	resp, err := api.SearchRuns(ctx, req)
	require.NoError(t, err)

	// If provided with filter MoveRuns should ignore these move ids
	moveIds := []int32{resp.Runs[0].Id, resp.Runs[1].Id}

	moveReq := &apiv1.MoveRunsRequest{
		RunIds:               moveIds,
		SourceProjectId:      sourceprojectID,
		DestinationProjectId: destprojectID,
		Filter: ptrs.Ptr(`{"filterGroup":{"children":[{"columnName":"hp.test1.test2","kind":"field",` +
			`"location":"LOCATION_TYPE_RUN_HYPERPARAMETERS","operator":"<=","type":"COLUMN_TYPE_NUMBER","value":1}],` +
			`"conjunction":"and","kind":"group"},"showArchived":false}`),
		SkipMultitrial: false,
	}

	moveResp, err := api.MoveRuns(ctx, moveReq)
	require.NoError(t, err)
	require.Len(t, moveResp.Results, 1)
	require.Equal(t, "", moveResp.Results[0].Error)

	// check 1 run moved in old project
	resp, err = api.SearchRuns(ctx, req)
	require.NoError(t, err)
	require.Len(t, resp.Runs, 1)

	// run in new project
	req = &apiv1.SearchRunsRequest{
		ProjectId: &destprojectID,
		Sort:      ptrs.Ptr("id=asc"),
	}

	resp, err = api.SearchRuns(ctx, req)
	require.NoError(t, err)
	require.Len(t, resp.Runs, 1)

	// Hyperparam moved out of project A
	projHparam = getTestProjectHyperparmeters(ctx, t, projectIDInt)
	require.Len(t, projHparam, 1)
	require.Equal(t, "test1.test2", projHparam[0])

	// Hyperparams moved into project B
	projHparam = getTestProjectHyperparmeters(ctx, t, projectID2Int)
	require.Len(t, projHparam, 2)
	require.True(t, slices.Contains(projHparam, "test1.test2"))
	require.True(t, slices.Contains(projHparam, "global_batch_size"))
}

func TestDeleteRunsNonTerminal(t *testing.T) {
	api, curUser, ctx := setupAPITest(t, nil)
	_, projectIDInt := createProjectAndWorkspace(ctx, t, api)
	projectID := int32(projectIDInt)

	exp := createTestExpWithProjectID(t, api, curUser, projectIDInt)

	task1 := &model.Task{TaskType: model.TaskTypeTrial, TaskID: model.NewTaskID()}
	require.NoError(t, db.AddTask(ctx, task1))
	require.NoError(t, db.AddTrial(ctx, &model.Trial{
		State:        model.ActiveState,
		ExperimentID: exp.ID,
		StartTime:    time.Now(),
	}, task1.TaskID))

	task2 := &model.Task{TaskType: model.TaskTypeTrial, TaskID: model.NewTaskID()}
	require.NoError(t, db.AddTask(ctx, task2))
	require.NoError(t, db.AddTrial(ctx, &model.Trial{
		State:        model.ActiveState,
		ExperimentID: exp.ID,
		StartTime:    time.Now(),
	}, task2.TaskID))

	searchReq := &apiv1.SearchRunsRequest{
		ProjectId: &projectID,
		Sort:      ptrs.Ptr("id=asc"),
	}
	searchResp, err := api.SearchRuns(ctx, searchReq)
	require.NoError(t, err)
	require.Len(t, searchResp.Runs, 2)

	// delete runs
	runIDs := []int32{searchResp.Runs[0].Id, searchResp.Runs[1].Id}
	req := &apiv1.DeleteRunsRequest{
		RunIds:    runIDs,
		ProjectId: projectID,
	}
	res, err := api.DeleteRuns(ctx, req)
	require.NoError(t, err)
	require.Len(t, res.Results, 2)
	require.Equal(t, "Run is not in a terminal state.", res.Results[0].Error)
	require.Equal(t, "Run is not in a terminal state.", res.Results[1].Error)

	searchReq = &apiv1.SearchRunsRequest{
		ProjectId: &projectID,
		Filter:    ptrs.Ptr(`{"showArchived":true}`),
		Sort:      ptrs.Ptr("id=asc"),
	}

	searchResp, err = api.SearchRuns(ctx, searchReq)
	require.NoError(t, err)
	require.Len(t, searchResp.Runs, 2)
}

func TestDeleteRunsIds(t *testing.T) {
	api, curUser, ctx := setupAPITest(t, nil)
	projectID, _, runID1, runID2, _ := setUpMultiTrialExperiments(ctx, t, api, curUser)

	// delete runs
	runIDs := []int32{runID1, runID2}
	req := &apiv1.DeleteRunsRequest{
		RunIds:    runIDs,
		ProjectId: projectID,
	}
	res, err := api.DeleteRuns(ctx, req)
	require.NoError(t, err)
	require.Len(t, res.Results, 2)
	require.Equal(t, "", res.Results[0].Error)
	require.Equal(t, "", res.Results[1].Error)

	searchReq := &apiv1.SearchRunsRequest{
		ProjectId: &projectID,
		Filter:    ptrs.Ptr(`{"showArchived":true}`),
		Sort:      ptrs.Ptr("id=asc"),
	}

	searchResp, err := api.SearchRuns(ctx, searchReq)
	require.NoError(t, err)
	require.Len(t, searchResp.Runs, 0)
}

func TestDeleteRunsIdsNonExistant(t *testing.T) {
	api, _, ctx := setupAPITest(t, nil)
	_, projectIDInt := createProjectAndWorkspace(ctx, t, api)
	projectID := int32(projectIDInt)

	// delete runs
	runIDs := []int32{-1}
	req := &apiv1.DeleteRunsRequest{
		RunIds:    runIDs,
		ProjectId: projectID,
	}
	res, err := api.DeleteRuns(ctx, req)
	require.NoError(t, err)
	require.Len(t, res.Results, 1)
	require.Equal(t, fmt.Sprintf("Run with id '%d' not found in project with id '%d'", -1, projectID),
		res.Results[0].Error)
}

func TestDeleteRunsFilter(t *testing.T) {
	api, curUser, ctx := setupAPITest(t, nil)
	_, projectIDInt := createProjectAndWorkspace(ctx, t, api)
	projectID := int32(projectIDInt)

	exp1 := createTestExpWithProjectID(t, api, curUser, projectIDInt)
	exp2 := createTestExpWithProjectID(t, api, curUser, projectIDInt)

	hyperparameters1 := map[string]any{"global_batch_size": 1, "test1": map[string]any{"test2": 1}}
	task1 := &model.Task{TaskType: model.TaskTypeTrial, TaskID: model.NewTaskID()}
	require.NoError(t, db.AddTask(ctx, task1))
	require.NoError(t, db.AddTrial(ctx, &model.Trial{
		State:        model.CompletedState,
		ExperimentID: exp1.ID,
		StartTime:    time.Now(),
		HParams:      hyperparameters1,
	}, task1.TaskID))

	hyperparameters2 := map[string]any{"test1": map[string]any{"test2": 5}}
	task2 := &model.Task{TaskType: model.TaskTypeTrial, TaskID: model.NewTaskID()}
	require.NoError(t, db.AddTask(ctx, task2))
	require.NoError(t, db.AddTrial(ctx, &model.Trial{
		State:        model.CompletedState,
		ExperimentID: exp2.ID,
		StartTime:    time.Now(),
		HParams:      hyperparameters2,
	}, task2.TaskID))

	projHparam := getTestProjectHyperparmeters(ctx, t, projectIDInt)
	require.Len(t, projHparam, 2)
	require.True(t, slices.Contains(projHparam, "test1.test2"))
	require.True(t, slices.Contains(projHparam, "global_batch_size"))

	filter := `{
		"filterGroup": {
		  "children": [
			{
			  "columnName": "hp.test1.test2",
			  "kind": "field",
			  "location": "LOCATION_TYPE_RUN_HYPERPARAMETERS",
			  "operator": "<=",
			  "type": "COLUMN_TYPE_NUMBER",
			  "value": 1
			}
		  ],
		  "conjunction": "and",
		  "kind": "group"
		},
		"showArchived": true
	  }`
	req := &apiv1.DeleteRunsRequest{
		RunIds:    []int32{},
		Filter:    &filter,
		ProjectId: projectID,
	}
	res, err := api.DeleteRuns(ctx, req)
	require.NoError(t, err)
	require.Len(t, res.Results, 1)
	require.Equal(t, "", res.Results[0].Error)

	searchReq := &apiv1.SearchRunsRequest{
		ProjectId: &projectID,
		Filter:    ptrs.Ptr(`{"showArchived":true}`),
		Sort:      ptrs.Ptr("id=asc"),
	}

	projHparam = getTestProjectHyperparmeters(ctx, t, projectIDInt)
	require.Len(t, projHparam, 1)
	require.Equal(t, "test1.test2", projHparam[0])

	searchResp, err := api.SearchRuns(ctx, searchReq)
	require.NoError(t, err)
	require.Len(t, searchResp.Runs, 1)
}

func TestDeleteRunsMultitrial(t *testing.T) {
	api, curUser, ctx := setupAPITest(t, nil)
	projectID, _, runID1, runID2, _ := setUpMultiTrialExperiments(ctx, t, api, curUser)

	// delete runs
	runIDs := []int32{runID1}
	req := &apiv1.DeleteRunsRequest{
		RunIds:    runIDs,
		ProjectId: projectID,
	}
	res, err := api.DeleteRuns(ctx, req)
	require.NoError(t, err)
	require.Len(t, res.Results, 1)
	require.Equal(t, "", res.Results[0].Error)

	// Check best trial to be the remaining trial
	resp, err := api.SearchExperiments(ctx, &apiv1.SearchExperimentsRequest{
		ProjectId: &projectID,
		Sort:      ptrs.Ptr("externalTrialId=asc"),
	})
	require.NoError(t, err)
	require.Len(t, resp.Experiments, 1)
	require.Equal(t, runID2, resp.Experiments[0].BestTrial.Id)
}

func TestDeleteRunsLogs(t *testing.T) {
	api, curUser, ctx := setupAPITest(t, nil)
	_, projectIDInt := createProjectAndWorkspace(ctx, t, api)
	projectID := int32(projectIDInt)

	exp1 := createTestExpWithProjectID(t, api, curUser, projectIDInt)

	hyperparameters1 := map[string]any{"global_batch_size": 1, "test1": map[string]any{"test2": 1}}
	task1 := &model.Task{TaskType: model.TaskTypeTrial, TaskID: model.NewTaskID()}
	require.NoError(t, db.AddTask(ctx, task1))
	require.NoError(t, db.AddTrial(ctx, &model.Trial{
		State:        model.CompletedState,
		ExperimentID: exp1.ID,
		StartTime:    time.Now(),
		HParams:      hyperparameters1,
	}, task1.TaskID))

	// Add logs
	_, err := api.PostTaskLogs(ctx, &apiv1.PostTaskLogsRequest{
		Logs: []*taskv1.TaskLog{
			{
				TaskId: string(task1.TaskID),
				Log:    "test",
			},
		},
	})
	require.NoError(t, err)

	searchReq := &apiv1.SearchRunsRequest{
		ProjectId: &projectID,
		Sort:      ptrs.Ptr("id=asc"),
	}
	searchResp, err := api.SearchRuns(ctx, searchReq)
	require.NoError(t, err)
	require.Len(t, searchResp.Runs, 1)

	req := &apiv1.DeleteRunsRequest{
		RunIds:    []int32{searchResp.Runs[0].Id},
		ProjectId: projectID,
	}
	res, err := api.DeleteRuns(ctx, req)
	require.NoError(t, err)
	require.Len(t, res.Results, 1)
	require.Equal(t, "", res.Results[0].Error)

	searchReq = &apiv1.SearchRunsRequest{
		ProjectId: &projectID,
		Filter:    ptrs.Ptr(`{"showArchived":true}`),
		Sort:      ptrs.Ptr("id=asc"),
	}

	searchResp, err = api.SearchRuns(ctx, searchReq)
	require.NoError(t, err)
	require.Len(t, searchResp.Runs, 0)
	// ensure all logs are deleted
	total, err := api.m.taskLogBackend.TaskLogsCount(task1.TaskID, []a.Filter{})
	require.NoError(t, err)
	require.Equal(t, 0, total)
}

func TestDeleteRunsOverfillInput(t *testing.T) {
	api, curUser, ctx := setupAPITest(t, nil)
	projectID, _, runID1, runID2, _ := setUpMultiTrialExperiments(ctx, t, api, curUser)

	// delete runs
	runIDs := []int32{runID1, runID2}
	req := &apiv1.DeleteRunsRequest{
		RunIds:    runIDs,
		ProjectId: projectID,
		Filter:    ptrs.Ptr("filter"),
	}
	expectedError := fmt.Errorf("if filter is provided run id list must be empty")
	_, err := api.DeleteRuns(ctx, req)
	require.Equal(t, expectedError, err)
}

func TestDeleteRunsNoInput(t *testing.T) {
	api, _, ctx := setupAPITest(t, nil)

	req := &apiv1.DeleteRunsRequest{
		RunIds:    []int32{},
		ProjectId: 1,
	}
	resp, err := api.DeleteRuns(ctx, req)
	require.NoError(t, err)
	require.Len(t, resp.Results, 0)
}

func TestArchiveUnarchiveIds(t *testing.T) {
	api, curUser, ctx := setupAPITest(t, nil)
	projectID, _, runID1, runID2, _ := setUpMultiTrialExperiments(ctx, t, api, curUser)

	// Archive runs
	runIDs := []int32{runID1, runID2}
	archReq := &apiv1.ArchiveRunsRequest{
		RunIds:    runIDs,
		ProjectId: projectID,
	}
	archRes, err := api.ArchiveRuns(ctx, archReq)
	require.NoError(t, err)
	require.Len(t, archRes.Results, 2)
	require.Equal(t, "", archRes.Results[0].Error)
	require.Equal(t, "", archRes.Results[1].Error)

	searchReq := &apiv1.SearchRunsRequest{
		ProjectId: &projectID,
		Filter:    ptrs.Ptr(`{"showArchived":false}`),
		Sort:      ptrs.Ptr("id=asc"),
	}

	searchResp, err := api.SearchRuns(ctx, searchReq)
	require.NoError(t, err)
	require.Len(t, searchResp.Runs, 0)

	// Unarchive runs
	unarchReq := &apiv1.UnarchiveRunsRequest{
		RunIds:    runIDs,
		ProjectId: projectID,
	}
	unarchRes, err := api.UnarchiveRuns(ctx, unarchReq)
	require.NoError(t, err)
	require.Len(t, unarchRes.Results, 2)
	require.Equal(t, "", unarchRes.Results[0].Error)
	require.Equal(t, "", unarchRes.Results[1].Error)

	searchResp, err = api.SearchRuns(ctx, searchReq)
	require.NoError(t, err)
	require.Len(t, searchResp.Runs, 2)
}

func TestArchiveUnarchiveFilter(t *testing.T) {
	api, curUser, ctx := setupAPITest(t, nil)
	_, projectIDInt := createProjectAndWorkspace(ctx, t, api)
	projectID := int32(projectIDInt)

	exp1 := createTestExpWithProjectID(t, api, curUser, projectIDInt)
	exp2 := createTestExpWithProjectID(t, api, curUser, projectIDInt)

	hyperparameters1 := map[string]any{"global_batch_size": 1, "test1": map[string]any{"test2": 1}}

	task1 := &model.Task{TaskType: model.TaskTypeTrial, TaskID: model.NewTaskID()}
	require.NoError(t, db.AddTask(ctx, task1))
	require.NoError(t, db.AddTrial(ctx, &model.Trial{
		State:        model.CompletedState,
		ExperimentID: exp1.ID,
		StartTime:    time.Now(),
		HParams:      hyperparameters1,
	}, task1.TaskID))

	hyperparameters2 := map[string]any{"global_batch_size": 1, "test1": map[string]any{"test2": 5}}
	task2 := &model.Task{TaskType: model.TaskTypeTrial, TaskID: model.NewTaskID()}
	require.NoError(t, db.AddTask(ctx, task2))
	require.NoError(t, db.AddTrial(ctx, &model.Trial{
		State:        model.CompletedState,
		ExperimentID: exp2.ID,
		StartTime:    time.Now(),
		HParams:      hyperparameters2,
	}, task2.TaskID))

	filter := `{"filterGroup":{"children":[{"columnName":"hp.test1.test2","kind":"field",` +
		`"location":"LOCATION_TYPE_RUN_HYPERPARAMETERS","operator":"<=","type":"COLUMN_TYPE_NUMBER","value":1}],` +
		`"conjunction":"and","kind":"group"},"showArchived":true}`
	archReq := &apiv1.ArchiveRunsRequest{
		RunIds:    []int32{},
		Filter:    &filter,
		ProjectId: projectID,
	}
	archRes, err := api.ArchiveRuns(ctx, archReq)
	require.NoError(t, err)
	require.Len(t, archRes.Results, 1)
	require.Equal(t, "", archRes.Results[0].Error)

	searchReq := &apiv1.SearchRunsRequest{
		ProjectId: &projectID,
		Filter:    ptrs.Ptr(`{"showArchived":false}`),
		Sort:      ptrs.Ptr("id=asc"),
	}

	searchResp, err := api.SearchRuns(ctx, searchReq)
	require.NoError(t, err)
	require.Len(t, searchResp.Runs, 1)

	// Unarchive runs
	unarchReq := &apiv1.UnarchiveRunsRequest{
		RunIds:    []int32{},
		Filter:    &filter,
		ProjectId: projectID,
	}
	unarchRes, err := api.UnarchiveRuns(ctx, unarchReq)
	require.NoError(t, err)
	require.Len(t, unarchRes.Results, 1)
	require.Equal(t, "", unarchRes.Results[0].Error)

	searchResp, err = api.SearchRuns(ctx, searchReq)
	require.NoError(t, err)
	require.Len(t, searchResp.Runs, 2)
}

func TestArchiveAlreadyArchived(t *testing.T) {
	api, curUser, ctx := setupAPITest(t, nil)
	projectID, _, runID1, runID2, _ := setUpMultiTrialExperiments(ctx, t, api, curUser)

	// Archive runs
	runIDs := []int32{runID1, runID2}
	archReq := &apiv1.ArchiveRunsRequest{
		RunIds:    runIDs,
		ProjectId: projectID,
	}
	archRes, err := api.ArchiveRuns(ctx, archReq)
	require.NoError(t, err)
	require.Len(t, archRes.Results, 2)
	require.Equal(t, "", archRes.Results[0].Error)
	require.Equal(t, "", archRes.Results[1].Error)

	searchReq := &apiv1.SearchRunsRequest{
		ProjectId: &projectID,
		Filter:    ptrs.Ptr(`{"showArchived":false}`),
		Sort:      ptrs.Ptr("id=asc"),
	}

	searchResp, err := api.SearchRuns(ctx, searchReq)
	require.NoError(t, err)
	require.Len(t, searchResp.Runs, 0)

	// Try to archive again
	archRes, err = api.ArchiveRuns(ctx, archReq)
	require.NoError(t, err)
	require.Len(t, archRes.Results, 2)
	require.Equal(t, "", archRes.Results[0].Error)
	require.Equal(t, "", archRes.Results[1].Error)
}

func TestArchiveNonTerminalState(t *testing.T) {
	api, curUser, ctx := setupAPITest(t, nil)
	_, projectIDInt := createProjectAndWorkspace(ctx, t, api)
	projectID := int32(projectIDInt)

	exp := createTestExpWithProjectID(t, api, curUser, projectIDInt)

	task1 := &model.Task{TaskType: model.TaskTypeTrial, TaskID: model.NewTaskID()}
	require.NoError(t, db.AddTask(ctx, task1))
	require.NoError(t, db.AddTrial(ctx, &model.Trial{
		State:        model.ActiveState,
		ExperimentID: exp.ID,
		StartTime:    time.Now(),
	}, task1.TaskID))

	req := &apiv1.SearchRunsRequest{
		ProjectId: &projectID,
		Sort:      ptrs.Ptr("id=asc"),
	}
	resp, err := api.SearchRuns(ctx, req)
	require.NoError(t, err)

	runIDs := []int32{resp.Runs[0].Id}
	// Archive runs
	archReq := &apiv1.ArchiveRunsRequest{
		RunIds:    runIDs,
		ProjectId: projectID,
	}
	archRes, err := api.ArchiveRuns(ctx, archReq)
	require.NoError(t, err)
	require.Len(t, archRes.Results, 1)
	require.Equal(t, "Run is not in terminal state.", archRes.Results[0].Error)
}

func TestUnarchivedAlreadyUnarchived(t *testing.T) {
	api, curUser, ctx := setupAPITest(t, nil)
	projectID, _, runID1, runID2, _ := setUpMultiTrialExperiments(ctx, t, api, curUser)

	// Unarchive runs
	runIDs := []int32{runID1, runID2}
	unarchReq := &apiv1.UnarchiveRunsRequest{
		RunIds:    runIDs,
		ProjectId: projectID,
	}
	unarchRes, err := api.UnarchiveRuns(ctx, unarchReq)
	require.NoError(t, err)
	require.Len(t, unarchRes.Results, 2)
	require.Equal(t, "", unarchRes.Results[0].Error)
	require.Equal(t, "", unarchRes.Results[1].Error)
}

func TestArchiveUnarchiveOverfilledInput(t *testing.T) {
	api, curUser, ctx := setupAPITest(t, nil)
	projectID, _, runID1, runID2, _ := setUpMultiTrialExperiments(ctx, t, api, curUser)

	expectedError := fmt.Errorf("if filter is provided run id list must be empty")
	// Archive runs
	runIDs := []int32{runID1, runID2}
	archReq := &apiv1.ArchiveRunsRequest{
		RunIds:    runIDs,
		ProjectId: projectID,
		Filter:    ptrs.Ptr("nonempty"),
	}
	_, err := api.ArchiveRuns(ctx, archReq)
	require.Equal(t, expectedError, err)

	// Unarchive runs
	unarchReq := &apiv1.UnarchiveRunsRequest{
		RunIds:    runIDs,
		ProjectId: projectID,
		Filter:    ptrs.Ptr("nonempty"),
	}
	_, err = api.UnarchiveRuns(ctx, unarchReq)
	require.Equal(t, expectedError, err)
}

func TestArchiveUnarchiveNoInput(t *testing.T) {
	api, _, ctx := setupAPITest(t, nil)
	// Archive runs
	archReq := &apiv1.ArchiveRunsRequest{
		RunIds:    []int32{},
		ProjectId: 1,
	}
	archRes, err := api.ArchiveRuns(ctx, archReq)
	require.NoError(t, err)
	require.Len(t, archRes.Results, 0)

	// Unarchive runs
	unarchReq := &apiv1.UnarchiveRunsRequest{
		RunIds:    []int32{},
		ProjectId: 1,
	}
	unarchRes, err := api.UnarchiveRuns(ctx, unarchReq)
	require.NoError(t, err)
	require.Len(t, unarchRes.Results, 0)
}<|MERGE_RESOLUTION|>--- conflicted
+++ resolved
@@ -22,7 +22,6 @@
 	"github.com/determined-ai/determined/proto/pkg/taskv1"
 )
 
-<<<<<<< HEAD
 // Retrieves the hyperparameters of a given project.
 func getTestProjectHyperparmeters(ctx context.Context, t *testing.T, projectID int) []string {
 	var hyperparameters []string
@@ -34,7 +33,8 @@
 	require.NoError(t, err)
 
 	return hyperparameters
-=======
+}
+
 func TestSearchRunsArchivedExperiment(t *testing.T) {
 	api, curUser, ctx := setupAPITest(t, nil)
 	_, projectIDInt := createProjectAndWorkspace(ctx, t, api)
@@ -80,7 +80,6 @@
 	resp, err = api.SearchRuns(ctx, req)
 	require.NoError(t, err)
 	require.Len(t, resp.Runs, 0)
->>>>>>> c3901c88
 }
 
 func TestSearchRunsSort(t *testing.T) {
