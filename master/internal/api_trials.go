package internal

import (
	"context"
	"database/sql"
	"fmt"
	"math"
	"sort"
	"strings"
	"time"

	"github.com/google/uuid"
	"github.com/hashicorp/go-multierror"
	"github.com/pkg/errors"
	"google.golang.org/grpc/codes"
	"google.golang.org/grpc/status"
	"google.golang.org/protobuf/encoding/protojson"
	"google.golang.org/protobuf/types/known/timestamppb"

	"github.com/determined-ai/determined/master/internal/api"
	"github.com/determined-ai/determined/master/internal/db"
	expauth "github.com/determined-ai/determined/master/internal/experiment"
	"github.com/determined-ai/determined/master/internal/grpcutil"
	"github.com/determined-ai/determined/master/internal/lttb"
	"github.com/determined-ai/determined/master/internal/sproto"
	"github.com/determined-ai/determined/master/internal/task"
	"github.com/determined-ai/determined/master/pkg/actor"
	"github.com/determined-ai/determined/master/pkg/model"
	"github.com/determined-ai/determined/master/pkg/protoutils"
	"github.com/determined-ai/determined/master/pkg/protoutils/protoconverter"
	"github.com/determined-ai/determined/master/pkg/protoutils/protoless"
	"github.com/determined-ai/determined/master/pkg/ptrs"
	"github.com/determined-ai/determined/master/pkg/searcher"
	"github.com/determined-ai/determined/proto/pkg/apiv1"
	"github.com/determined-ai/determined/proto/pkg/checkpointv1"
	"github.com/determined-ai/determined/proto/pkg/experimentv1"
	"github.com/determined-ai/determined/proto/pkg/trialv1"
)

const (
	trialLogsBatchSize            = 1000
	trialProfilerMetricsBatchSize = 100
)

var (
	trialLogsBatchMissWaitTime = time.Second

	distinctFieldBatchWaitTime = 5 * time.Second

	trialProfilerMetricsBatchMissWaitTime = 5 * time.Second

	// TrialAvailableSeriesBatchWaitTime is exported to be changed by tests.
	TrialAvailableSeriesBatchWaitTime = 15 * time.Second
)

func (a *apiServer) canGetTrialsExperimentAndCheckCanDoAction(ctx context.Context,
	trialID int, actionFunc func(context.Context, model.User, *model.Experiment) error,
) error {
	curUser, _, err := grpcutil.GetUser(ctx)
	if err != nil {
		return err
	}

	trialNotFound := status.Errorf(codes.NotFound, "trial %d not found", trialID)
	exp, err := a.m.db.ExperimentByTrialID(trialID)
	if errors.Is(err, db.ErrNotFound) {
		return trialNotFound
	} else if err != nil {
		return err
	}
	var ok bool
	if ok, err = expauth.AuthZProvider.Get().CanGetExperiment(ctx, *curUser, exp); err != nil {
		return err
	} else if !ok {
		return trialNotFound
	}

	if err = actionFunc(ctx, *curUser, exp); err != nil {
		return status.Error(codes.PermissionDenied, err.Error())
	}
	return nil
}

// TrialLogBackend is an interface trial log backends, such as elastic or postgres,
// must support to provide the features surfaced in API. This is deprecated, note it
// no longer supports adding logs in favor of unified logs.
type TrialLogBackend interface {
	TrialLogs(
		trialID, limit int, filters []api.Filter, order apiv1.OrderBy, state interface{},
	) ([]*model.TrialLog, interface{}, error)
	TrialLogsCount(trialID int, filters []api.Filter) (int, error)
	TrialLogsFields(trialID int) (*apiv1.TrialLogsFieldsResponse, error)
	DeleteTrialLogs(trialIDs []int) error
}

// Catches information on active running trials.
type trialAllocation struct {
	Pulling  bool
	Running  bool
	Starting bool
	Task     model.TaskID
}

func (a *apiServer) enrichTrialState(trials ...*trialv1.Trial) error {
	// filter allocations by TaskIDs on this page of trials
	taskFilter := make([]string, 0, len(trials))
	for _, trial := range trials {
		taskFilter = append(taskFilter, trial.TaskId)
	}

	// get active trials by TaskId
	tasks := []trialAllocation{}
	err := a.m.db.Query(
		"aggregate_allocation_state_by_task",
		&tasks,
		strings.Join(taskFilter, ","),
	)
	if err != nil {
		return err
	}

	// Collect state information by TaskID
	byTaskID := make(map[model.TaskID]experimentv1.State, len(tasks))
	for _, task := range tasks {
		switch {
		case task.Running:
			byTaskID[task.Task] = experimentv1.State_STATE_RUNNING
		case task.Starting:
			byTaskID[task.Task] = experimentv1.State_STATE_STARTING
		case task.Pulling:
			byTaskID[task.Task] = experimentv1.State_STATE_PULLING
		default:
			byTaskID[task.Task] = experimentv1.State_STATE_QUEUED
		}
	}

	// Active trials converted to Queued, Pulling, Starting, or Running
	for _, trial := range trials {
		if trial.State == experimentv1.State_STATE_ACTIVE {
			if setState, ok := byTaskID[model.TaskID(trial.TaskId)]; ok {
				trial.State = setState
			} else {
				trial.State = experimentv1.State_STATE_QUEUED
			}
		}
	}
	return nil
}

func (a *apiServer) TrialLogs(
	req *apiv1.TrialLogsRequest, resp apiv1.Determined_TrialLogsServer,
) error {
	if err := a.canGetTrialsExperimentAndCheckCanDoAction(resp.Context(), int(req.TrialId),
		expauth.AuthZProvider.Get().CanGetExperimentArtifacts); err != nil {
		return err
	}

	var taskID model.TaskID
	switch t, err := a.m.db.TrialByID(int(req.TrialId)); {
	case err != nil:
		return err
	default:
		taskID = t.TaskID
	}

	ctx, cancel := context.WithCancel(resp.Context())
	defer cancel()

	switch t, err := a.m.db.TaskByID(taskID); {
	case errors.Is(err, sql.ErrNoRows):
		// This indicates the trial is existed before the task logs table, and has version 0.
		fallthrough
	case t.LogVersion == model.TaskLogVersion0:
		// First stream the legacy logs.
		res := make(chan api.BatchResult, taskLogsChanBuffer)
		go a.legacyTrialLogs(ctx, req, res)
		if err := processBatches(res, func(b api.Batch) error {
			return b.ForEach(func(i interface{}) error {
				l, err := i.(*model.TrialLog).Proto()
				if err != nil {
					return err
				}
				return resp.Send(l)
			})
		}); err != nil {
			return err
		}
		// Then fallthrough and stream the remaining logs, in the event the trial spanned an
		// upgrade. In the event it did not, this should return quickly anyway.
		fallthrough
	case t.LogVersion == model.TaskLogVersion1:
		// Translate the request.
		res := make(chan api.BatchResult, taskLogsChanBuffer)
		go a.taskLogs(ctx, &apiv1.TaskLogsRequest{
			TaskId:          string(taskID),
			Limit:           req.Limit,
			Follow:          req.Follow,
			AllocationIds:   nil,
			ContainerIds:    req.ContainerIds,
			RankIds:         req.RankIds,
			Levels:          req.Levels,
			Stdtypes:        req.Stdtypes,
			Sources:         req.Sources,
			TimestampBefore: req.TimestampBefore,
			TimestampAfter:  req.TimestampAfter,
			OrderBy:         req.OrderBy,
			SearchText:      req.SearchText,
		}, res)
		return processBatches(res, func(b api.Batch) error {
			return b.ForEach(func(i interface{}) error {
				l, err := i.(*model.TaskLog).Proto()
				if err != nil {
					return err
				}
				return resp.Send(&apiv1.TrialLogsResponse{
					Id:          l.Id,
					TrialId:     req.TrialId,
					Timestamp:   l.Timestamp,
					Message:     l.Message,
					Level:       l.Level,
					AgentId:     l.AgentId,
					ContainerId: l.ContainerId,
					RankId:      l.RankId,
					Log:         &l.Log,
					Source:      l.Source,
					Stdtype:     l.Stdtype,
				})
			})
		})
	default:
		panic(fmt.Errorf("unknown task log version: %d, please report this bug", t.LogVersion))
	}
}

func (a *apiServer) legacyTrialLogs(
	ctx context.Context, req *apiv1.TrialLogsRequest, res chan api.BatchResult,
) {
	if err := grpcutil.ValidateRequest(
		grpcutil.ValidateLimit(req.Limit),
		grpcutil.ValidateFollow(req.Limit, req.Follow),
	); err != nil {
		res <- api.ErrBatchResult(err)
		return
	}

	filters, err := constructTrialLogsFilters(req)
	if err != nil {
		res <- api.ErrBatchResult(errors.Wrap(err, "unsupported filter"))
		return
	}

	var followState interface{}
	trialLogsTimeSinceLastAuth := time.Now() // time.Now() to avoid recheck from a.TrialLogs.
	fetch := func(r api.BatchRequest) (api.Batch, error) {
		if time.Now().Sub(trialLogsTimeSinceLastAuth) >= recheckAuthPeriod {
			if err = a.canGetTrialsExperimentAndCheckCanDoAction(ctx, int(req.TrialId),
				expauth.AuthZProvider.Get().CanGetExperimentArtifacts); err != nil {
				return nil, err
			}
			trialLogsTimeSinceLastAuth = time.Now()
		}

		switch {
		case r.Follow, r.Limit > trialLogsBatchSize:
			r.Limit = trialLogsBatchSize
		case r.Limit <= 0:
			return nil, nil
		}

		b, state, fErr := a.m.trialLogBackend.TrialLogs(
			int(req.TrialId), r.Limit, filters, req.OrderBy, followState)
		if fErr != nil {
			return nil, fErr
		}
		followState = state

		return model.TrialLogBatch(b), nil
	}

	total, err := a.m.trialLogBackend.TrialLogsCount(int(req.TrialId), filters)
	if err != nil {
		res <- api.ErrBatchResult(fmt.Errorf("failed to get trial count from backend: %w", err))
		return
	}
	effectiveLimit := api.EffectiveLimit(int(req.Limit), 0, total)

	api.NewBatchStreamProcessor(
		api.BatchRequest{Limit: effectiveLimit, Follow: req.Follow},
		fetch,
		a.isTrialTerminalFunc(int(req.TrialId), a.m.taskLogBackend.MaxTerminationDelay()),
		false,
		nil,
		&trialLogsBatchMissWaitTime,
	).Run(ctx, res)
}

func constructTrialLogsFilters(req *apiv1.TrialLogsRequest) ([]api.Filter, error) {
	var filters []api.Filter

	addInFilter := func(field string, values interface{}, count int) {
		if values != nil && count > 0 {
			filters = append(filters, api.Filter{
				Field:     field,
				Operation: api.FilterOperationIn,
				Values:    values,
			})
		}
	}

	addInFilter("agent_id", req.AgentIds, len(req.AgentIds))
	addInFilter("container_id", req.ContainerIds, len(req.ContainerIds))
	addInFilter("rank_id", req.RankIds, len(req.RankIds))
	addInFilter("stdtype", req.Stdtypes, len(req.Stdtypes))
	addInFilter("source", req.Sources, len(req.Sources))
	addInFilter("level", func() interface{} {
		var levels []string
		for _, l := range req.Levels {
			levels = append(levels, model.TaskLogLevelFromProto(l))
		}
		return levels
	}(), len(req.Levels))

	if req.TimestampBefore != nil {
		if err := req.TimestampBefore.CheckValid(); err != nil {
			return nil, err
		}
		filters = append(filters, api.Filter{
			Field:     "timestamp",
			Operation: api.FilterOperationLessThanEqual,
			Values:    req.TimestampBefore.AsTime(),
		})
	}

	if req.TimestampAfter != nil {
		if err := req.TimestampAfter.CheckValid(); err != nil {
			return nil, err
		}
		filters = append(filters, api.Filter{
			Field:     "timestamp",
			Operation: api.FilterOperationGreaterThan,
			Values:    req.TimestampAfter.AsTime(),
		})
	}
	return filters, nil
}

func (a *apiServer) TrialLogsFields(
	req *apiv1.TrialLogsFieldsRequest, resp apiv1.Determined_TrialLogsFieldsServer,
) error {
	if err := a.canGetTrialsExperimentAndCheckCanDoAction(resp.Context(), int(req.TrialId),
		expauth.AuthZProvider.Get().CanGetExperimentArtifacts); err != nil {
		return err
	}

	trial, err := a.m.db.TrialByID(int(req.TrialId))
	if err != nil {
		return errors.Wrap(err, "retreiving trial")
	}

	ctx, cancel := context.WithCancel(resp.Context())
	defer cancel()

	// Stream fields from trial logs table, just to support pre-task-logs trials with old logs.
	trialLogsTimeSinceLastAuth := time.Now() // time.Now() to avoid recheck from above.
	resOld := make(chan api.BatchResult)
	go api.NewBatchStreamProcessor(
		api.BatchRequest{Follow: req.Follow},
		func(lr api.BatchRequest) (api.Batch, error) {
			if time.Now().Sub(trialLogsTimeSinceLastAuth) >= recheckAuthPeriod {
				if err := a.canGetTrialsExperimentAndCheckCanDoAction(resp.Context(),
					int(req.TrialId),
					expauth.AuthZProvider.Get().CanGetExperimentArtifacts); err != nil {
					return nil, err
				}
				trialLogsTimeSinceLastAuth = time.Now()
			}

			fields, err := a.m.trialLogBackend.TrialLogsFields(int(req.TrialId))
			return api.ToBatchOfOne(fields), err
		},
		a.isTrialTerminalFunc(int(req.TrialId), a.m.taskLogBackend.MaxTerminationDelay()),
		true,
		&distinctFieldBatchWaitTime,
		&distinctFieldBatchWaitTime,
	).Run(ctx, resOld)

	// Also stream fields from task logs table, for ordinary logs (as they are written now).
	taskLogsTimeSinceLastAuth := time.Now() // time.Now() to avoid recheck from above.
	resNew := make(chan api.BatchResult)
	go api.NewBatchStreamProcessor(
		api.BatchRequest{Follow: req.Follow},
		func(lr api.BatchRequest) (api.Batch, error) {
			if time.Now().Sub(taskLogsTimeSinceLastAuth) >= recheckAuthPeriod {
				if err := a.canGetTrialsExperimentAndCheckCanDoAction(resp.Context(),
					int(req.TrialId),
					expauth.AuthZProvider.Get().CanGetExperimentArtifacts); err != nil {
					return nil, err
				}
				taskLogsTimeSinceLastAuth = time.Now()
			}

			fields, err := a.m.taskLogBackend.TaskLogsFields(trial.TaskID)
			return api.ToBatchOfOne(&apiv1.TrialLogsFieldsResponse{
				AgentIds:     fields.AgentIds,
				ContainerIds: fields.ContainerIds,
				RankIds:      fields.RankIds,
				Stdtypes:     fields.Stdtypes,
				Sources:      fields.Sources,
			}), err
		},
		a.isTaskTerminalFunc(trial.TaskID, a.m.taskLogBackend.MaxTerminationDelay()),
		true,
		&distinctFieldBatchWaitTime,
		&distinctFieldBatchWaitTime,
	).Run(ctx, resNew)

	// And merge the available filters.
	return zipBatches(resOld, resNew, func(b1, b2 api.Batch) error {
		r1 := b1.(api.BatchOfOne).Inner.(*apiv1.TrialLogsFieldsResponse)
		r2 := b2.(api.BatchOfOne).Inner.(*apiv1.TrialLogsFieldsResponse)
		return resp.Send(&apiv1.TrialLogsFieldsResponse{
			AgentIds:     setString(append(r1.AgentIds, r2.AgentIds...)...),
			ContainerIds: setString(append(r1.ContainerIds, r2.ContainerIds...)...),
			RankIds:      setInt32(append(r1.RankIds, r2.RankIds...)...),
			Stdtypes:     setString(append(r1.Stdtypes, r2.Stdtypes...)...),
			Sources:      setString(append(r1.Sources, r2.Sources...)...),
		})
	})
}

func (a *apiServer) GetTrialCheckpoints(
	ctx context.Context, req *apiv1.GetTrialCheckpointsRequest,
) (*apiv1.GetTrialCheckpointsResponse, error) {
	if err := a.canGetTrialsExperimentAndCheckCanDoAction(ctx, int(req.Id),
		expauth.AuthZProvider.Get().CanGetExperimentArtifacts); err != nil {
		return nil, err
	}

	resp := &apiv1.GetTrialCheckpointsResponse{}
	resp.Checkpoints = []*checkpointv1.Checkpoint{}

	switch err := a.m.db.QueryProto("get_checkpoints_for_trial", &resp.Checkpoints, req.Id); {
	case err == db.ErrNotFound:
		return nil, status.Errorf(
			codes.NotFound, "no checkpoints found for trial %d", req.Id)
	case err != nil:
		return nil,
			errors.Wrapf(err, "error fetching checkpoints for trial %d from database", req.Id)
	}

	a.filter(&resp.Checkpoints, func(i int) bool {
		v := resp.Checkpoints[i]

		found := false
		for _, state := range req.States {
			if state == v.State {
				found = true
				break
			}
		}

		if len(req.States) != 0 && !found {
			return false
		}

		return true
	})

	sort.Slice(resp.Checkpoints, func(i, j int) bool {
		ai, aj := resp.Checkpoints[i], resp.Checkpoints[j]
		if req.OrderBy == apiv1.OrderBy_ORDER_BY_DESC {
			aj, ai = ai, aj
		}

		switch req.SortBy {
		case apiv1.GetTrialCheckpointsRequest_SORT_BY_BATCH_NUMBER:
			return protoless.CheckpointStepsCompletedLess(ai, aj)
		case apiv1.GetTrialCheckpointsRequest_SORT_BY_UUID:
			return ai.Uuid < aj.Uuid
		case apiv1.GetTrialCheckpointsRequest_SORT_BY_END_TIME:
			return protoless.CheckpointReportTimeLess(ai, aj)
		case apiv1.GetTrialCheckpointsRequest_SORT_BY_STATE:
			return ai.State.Number() < aj.State.Number()
		case apiv1.GetTrialCheckpointsRequest_SORT_BY_UNSPECIFIED:
			fallthrough
		default:
			return protoless.CheckpointStepsCompletedLess(ai, aj)
		}
	})

	return resp, a.paginate(&resp.Pagination, &resp.Checkpoints, req.Offset, req.Limit)
}

func (a *apiServer) KillTrial(
	ctx context.Context, req *apiv1.KillTrialRequest,
) (*apiv1.KillTrialResponse, error) {
	if err := a.canGetTrialsExperimentAndCheckCanDoAction(ctx, int(req.Id),
		expauth.AuthZProvider.Get().CanEditExperiment); err != nil {
		return nil, err
	}
	t, err := a.m.db.TrialByID(int(req.Id))
	if err != nil {
		return nil, err
	}

	tr := actor.Addr("experiments", t.ExperimentID, t.RequestID)
	s := model.StateWithReason{
		State:               model.StoppingKilledState,
		InformationalReason: "user requested kill",
	}
	if err = a.ask(tr, s, nil); err != nil {
		return nil, err
	}
	return &apiv1.KillTrialResponse{}, nil
}

func (a *apiServer) GetExperimentTrials(
	ctx context.Context, req *apiv1.GetExperimentTrialsRequest,
) (resp *apiv1.GetExperimentTrialsResponse, err error) {
	if _, _, err = a.getExperimentAndCheckCanDoActions(ctx, int(req.ExperimentId),
		expauth.AuthZProvider.Get().CanGetExperimentArtifacts); err != nil {
		return nil, err
	}

	// Construct the trial filtering expression.
	var allStates []string
	for _, state := range req.States {
		allStates = append(allStates, strings.TrimPrefix(state.String(), "STATE_"))
	}
	stateFilterExpr := strings.Join(allStates, ",")

	// Construct the ordering expression.
	orderColMap := map[apiv1.GetExperimentTrialsRequest_SortBy]string{
		apiv1.GetExperimentTrialsRequest_SORT_BY_UNSPECIFIED:              "id",
		apiv1.GetExperimentTrialsRequest_SORT_BY_ID:                       "id",
		apiv1.GetExperimentTrialsRequest_SORT_BY_START_TIME:               "start_time",
		apiv1.GetExperimentTrialsRequest_SORT_BY_END_TIME:                 "end_time",
		apiv1.GetExperimentTrialsRequest_SORT_BY_STATE:                    "state",
		apiv1.GetExperimentTrialsRequest_SORT_BY_BEST_VALIDATION_METRIC:   "best_signed_search_metric",
		apiv1.GetExperimentTrialsRequest_SORT_BY_LATEST_VALIDATION_METRIC: "latest_signed_search_metric",
		apiv1.GetExperimentTrialsRequest_SORT_BY_BATCHES_PROCESSED:        "total_batches_processed",
		apiv1.GetExperimentTrialsRequest_SORT_BY_DURATION:                 "duration",
		apiv1.GetExperimentTrialsRequest_SORT_BY_RESTARTS:                 "restarts",
		apiv1.GetExperimentTrialsRequest_SORT_BY_CHECKPOINT_SIZE:          "checkpoint_size",
	}
	sortByMap := map[apiv1.OrderBy]string{
		apiv1.OrderBy_ORDER_BY_UNSPECIFIED: "ASC",
		apiv1.OrderBy_ORDER_BY_ASC:         "ASC",
		apiv1.OrderBy_ORDER_BY_DESC:        "DESC",
	}
	orderExpr := ""
	switch _, ok := orderColMap[req.SortBy]; {
	case !ok:
		return nil, fmt.Errorf("unsupported sort by %s", req.SortBy)
	case orderColMap[req.SortBy] != "id":
		orderExpr = fmt.Sprintf(
			"%s %s, id %s",
			orderColMap[req.SortBy], sortByMap[req.OrderBy], sortByMap[req.OrderBy],
		)
	default:
		orderExpr = fmt.Sprintf("id %s", sortByMap[req.OrderBy])
	}

	resp = &apiv1.GetExperimentTrialsResponse{}
	if err = a.m.db.QueryProtof(
		"proto_get_trial_ids_for_experiment",
		[]interface{}{orderExpr},
		resp,
		req.ExperimentId,
		stateFilterExpr,
		req.Offset,
		req.Limit,
	); err != nil {
		return nil, errors.Wrapf(err, "failed to get trial ids for experiment %d", req.ExperimentId)
	} else if len(resp.Trials) == 0 {
		return resp, nil
	}

	// Of the form "($1, $2), ($3, $4), ... ($N, $N+1)". Used in a VALUES expression in Postgres.
	valuesExpr := make([]string, 0, len(resp.Trials))
	trialIDsWithOrdering := make([]any, 0, len(resp.Trials))
	trialIDs := make([]int32, 0, len(resp.Trials))
	for i, trial := range resp.Trials {
		valuesExpr = append(valuesExpr, fmt.Sprintf("($%d::int, $%d::int)", i*2+1, i*2+2))
		trialIDsWithOrdering = append(trialIDsWithOrdering, trial.Id, i)
		trialIDs = append(trialIDs, trial.Id)
	}

	switch err = a.m.db.QueryProtof(
		"proto_get_trials_plus",
		[]any{strings.Join(valuesExpr, ", ")},
		&resp.Trials,
		trialIDsWithOrdering...,
	); {
	case err == db.ErrNotFound:
		return nil, status.Errorf(codes.NotFound, "trials %v not found:", trialIDs)
	case err != nil:
		return nil, errors.Wrapf(err, "failed to get trials detail for experiment %d", req.ExperimentId)
	}

	if err = a.enrichTrialState(resp.Trials...); err != nil {
		return nil, err
	}

	return resp, nil
}

func (a *apiServer) GetTrial(ctx context.Context, req *apiv1.GetTrialRequest) (
	*apiv1.GetTrialResponse, error,
) {
	if err := a.canGetTrialsExperimentAndCheckCanDoAction(ctx, int(req.TrialId),
		expauth.AuthZProvider.Get().CanGetExperimentArtifacts); err != nil {
		return nil, err
	}

	resp := &apiv1.GetTrialResponse{Trial: &trialv1.Trial{}}
	if err := a.m.db.QueryProtof(
		"proto_get_trials_plus",
		[]any{"($1::int, $2::int)"},
		resp.Trial,
		req.TrialId,
		1,
	); err != nil {
		return nil, errors.Wrapf(err, "failed to get trial %d", req.TrialId)
	}

	if resp.Trial.State == experimentv1.State_STATE_ACTIVE {
		if err := a.enrichTrialState(resp.Trial); err != nil {
			return nil, err
		}
	}

	return resp, nil
}

func (a *apiServer) formatMetricsBatch(
	m *apiv1.SummarizedMetric, metricSeries []lttb.Point,
) {
	for _, in := range metricSeries {
		out := apiv1.DataPoint{
			Batches: int32(in.X),
			Value:   in.Y,
		}
		m.Data = append(m.Data, &out)
	}
}

func timeFromFloat64(ts float64) time.Time {
	secs := int64(ts)
	nsecs := int64((ts - float64(secs)) * 1e9)
	return time.Unix(secs, nsecs)
}

func (a *apiServer) formatMetricsTime(
	m *apiv1.SummarizedMetric, metricSeries []lttb.Point,
) {
	for _, in := range metricSeries {
		out := apiv1.DataPointTime{
			Time:  timestamppb.New(timeFromFloat64(in.X)),
			Value: in.Y,
		}
		m.Time = append(m.Time, &out)
	}
}

func (a *apiServer) appendToMetricsEpoch(metrics []*apiv1.SummarizedMetric,
	m *apiv1.SummarizedMetric, metricSeries []lttb.Point,
) []*apiv1.SummarizedMetric {
	for _, in := range metricSeries {
		out := apiv1.DataPointEpoch{
			Epoch: int32(in.X),
			Value: in.Y,
		}
		m.Epochs = append(m.Epochs, &out)
	}
	return metrics
}

func (a *apiServer) MultiTrialSample(trialID int32, metricNames []string,
	metricType apiv1.MetricType, maxDatapoints int, startBatches int,
	endBatches int, logScale bool, xAxis apiv1.XAxis,
) ([]*apiv1.SummarizedMetric, error) {
	var metricSeriesBatch, metricSeriesTime, metricSeriesEpoch []lttb.Point
	var startTime time.Time
	var err error
	var metrics []*apiv1.SummarizedMetric
	var metricMeasurements db.MetricMeasurements
	xAxisLabelMetrics := []string{"epoch"}
	if endBatches == 0 {
		endBatches = math.MaxInt32
	}

	for _, name := range metricNames {
		if (metricType == apiv1.MetricType_METRIC_TYPE_TRAINING) ||
			(metricType == apiv1.MetricType_METRIC_TYPE_UNSPECIFIED) {
			var metric apiv1.SummarizedMetric
			metric.Name = name
			metricMeasurements, err = a.m.db.TrainingMetricsSeries(
				trialID, startTime, name, startBatches, endBatches, xAxisLabelMetrics)
			if err != nil {
				return nil, errors.Wrapf(err, "error fetching time series of training metrics")
			}
<<<<<<< HEAD
			metric.Type = apiv1.MetricType_METRIC_TYPE_TRAINING
			metricSeriesTime = lttb.Downsample(metricMeasurements.Time, maxDatapoints, logScale)
			metrics = a.appendToMetricsTime(metrics, &metric, metricSeriesTime)
			metricSeriesBatch = lttb.Downsample(metricMeasurements.Batches, maxDatapoints, logScale)
			metrics = a.appendToMetricsBatch(metrics, &metric, metricSeriesBatch)

			// For now "epoch" is the only custom xAxis metric label supported so we
			// build the `MetricSeriesEpoch` array. In the future this logic should
			// be updated to support any number of xAxis metric options
			metricSeriesEpoch = lttb.Downsample(metricMeasurements.AverageMetrics["epoch"],
				maxDatapoints, logScale)
			metrics = a.appendToMetricsEpoch(metrics, &metric, metricSeriesEpoch)
=======
			metricSeriesTime = lttb.Downsample(metricSeriesTime, maxDatapoints, logScale)
			a.formatMetricsTime(&metric, metricSeriesTime)
			metricSeriesBatch = lttb.Downsample(metricSeriesBatch, maxDatapoints, logScale)
			a.formatMetricsBatch(&metric, metricSeriesBatch)
			if len(metricSeriesBatch) > 0 || len(metricSeriesTime) > 0 {
				metrics = append(metrics, &metric)
			}
>>>>>>> 05228a1e
		}
		if (metricType == apiv1.MetricType_METRIC_TYPE_VALIDATION) ||
			(metricType == apiv1.MetricType_METRIC_TYPE_UNSPECIFIED) {
			var metric apiv1.SummarizedMetric
			metric.Name = name
			metricMeasurements, err = a.m.db.ValidationMetricsSeries(
				trialID, startTime, name, startBatches, endBatches, xAxisLabelMetrics)
			if err != nil {
				return nil, errors.Wrapf(err, "error fetching time series of validation metrics")
			}
<<<<<<< HEAD
			metric.Type = apiv1.MetricType_METRIC_TYPE_VALIDATION
			metricSeriesTime = lttb.Downsample(metricMeasurements.Time, maxDatapoints, logScale)
			metrics = a.appendToMetricsTime(metrics, &metric, metricSeriesTime)
			metricSeriesBatch = lttb.Downsample(metricMeasurements.Batches, maxDatapoints, logScale)
			metrics = a.appendToMetricsBatch(metrics, &metric, metricSeriesBatch)
			metricSeriesEpoch = lttb.Downsample(metricMeasurements.AverageMetrics["epoch"],
				maxDatapoints, logScale)
			metrics = a.appendToMetricsEpoch(metrics, &metric, metricSeriesEpoch)
=======
			metricSeriesTime = lttb.Downsample(metricSeriesTime, maxDatapoints, logScale)
			a.formatMetricsTime(&metric, metricSeriesTime)
			metricSeriesBatch = lttb.Downsample(metricSeriesBatch, maxDatapoints, logScale)
			a.formatMetricsBatch(&metric, metricSeriesBatch)
			if len(metricSeriesBatch) > 0 || len(metricSeriesTime) > 0 {
				metrics = append(metrics, &metric)
			}
>>>>>>> 05228a1e
		}
	}
	return metrics, nil
}

func (a *apiServer) SummarizeTrial(ctx context.Context,
	req *apiv1.SummarizeTrialRequest,
) (*apiv1.SummarizeTrialResponse, error) {
	if err := a.canGetTrialsExperimentAndCheckCanDoAction(ctx, int(req.TrialId),
		expauth.AuthZProvider.Get().CanGetExperimentArtifacts); err != nil {
		return nil, err
	}

	resp := &apiv1.SummarizeTrialResponse{Trial: &trialv1.Trial{}}
	if err := a.m.db.QueryProto("get_trial_basic", resp.Trial, req.TrialId); err != nil {
		return nil, errors.Wrapf(err, "failed to get trial %d", req.TrialId)
	}

	tsample, err := a.MultiTrialSample(req.TrialId, req.MetricNames, req.MetricType,
		int(req.MaxDatapoints), int(req.StartBatches), int(req.EndBatches),
		(req.Scale == apiv1.Scale_SCALE_LOG), apiv1.XAxis_X_AXIS_UNSPECIFIED)
	if err != nil {
		return nil, errors.Wrapf(err, "failed sampling")
	}
	resp.Metrics = tsample

	return resp, nil
}

func (a *apiServer) CompareTrials(ctx context.Context,
	req *apiv1.CompareTrialsRequest,
) (*apiv1.CompareTrialsResponse, error) {
	trials := make([]*apiv1.ComparableTrial, 0, len(req.TrialIds))
	for _, trialID := range req.TrialIds {
		if err := a.canGetTrialsExperimentAndCheckCanDoAction(ctx, int(trialID),
			expauth.AuthZProvider.Get().CanGetExperimentArtifacts); err != nil {
			return nil, err
		}

		container := &apiv1.ComparableTrial{Trial: &trialv1.Trial{}}
		switch err := a.m.db.QueryProto("get_trial_basic", container.Trial, trialID); {
		case err == db.ErrNotFound:
			return nil, status.Errorf(codes.NotFound, "trial %d not found:", trialID)
		case err != nil:
			return nil, errors.Wrapf(err, "failed to get trial %d", trialID)
		}

		tsample, err := a.MultiTrialSample(trialID, req.MetricNames, req.MetricType,
			int(req.MaxDatapoints), int(req.StartBatches), int(req.EndBatches),
			(req.Scale == apiv1.Scale_SCALE_LOG), req.XAxis)
		if err != nil {
			return nil, errors.Wrapf(err, "failed sampling")
		}
		container.Metrics = tsample
		trials = append(trials, container)
	}
	return &apiv1.CompareTrialsResponse{Trials: trials}, nil
}

func (a *apiServer) GetTrialWorkloads(ctx context.Context, req *apiv1.GetTrialWorkloadsRequest) (
	*apiv1.GetTrialWorkloadsResponse, error,
) {
	if err := a.canGetTrialsExperimentAndCheckCanDoAction(ctx, int(req.TrialId),
		expauth.AuthZProvider.Get().CanGetExperimentArtifacts); err != nil {
		return nil, err
	}

	resp := &apiv1.GetTrialWorkloadsResponse{}
	limit := &req.Limit
	if *limit == 0 {
		limit = ptrs.Ptr[int32](-1)
	}

	sortCode := "total_batches"
	if req.SortKey != "" && req.SortKey != "batches" {
		sortCode = fmt.Sprintf("sort_metrics->'avg_metrics'->>'%s'",
			strings.ReplaceAll(req.SortKey, "'", ""))
	}

	switch err := a.m.db.QueryProtof(
		"proto_get_trial_workloads",
		[]interface{}{
			sortCode,
			db.OrderByToSQL(req.OrderBy),
			db.OrderByToSQL(req.OrderBy),
			db.OrderByToSQL(req.OrderBy),
		},
		resp,
		req.TrialId,
		req.Offset,
		limit,
		req.Filter.String(),
		req.IncludeBatchMetrics,
		req.MetricType.String(),
	); {
	case err == db.ErrNotFound:
		return nil, status.Errorf(codes.NotFound, "trial %d workloads not found:", req.TrialId)
	case err != nil:
		return nil, errors.Wrapf(err, "failed to get trial %d workloads", req.TrialId)
	}

	return resp, nil
}

func (a *apiServer) GetTrialProfilerMetrics(
	req *apiv1.GetTrialProfilerMetricsRequest,
	resp apiv1.Determined_GetTrialProfilerMetricsServer,
) error {
	labelsJSON, err := protojson.Marshal(req.Labels)
	if err != nil {
		return fmt.Errorf("failed to marshal labels: %w", err)
	}

	var timeSinceLastAuth time.Time
	fetch := func(lr api.BatchRequest) (api.Batch, error) {
		if time.Now().Sub(timeSinceLastAuth) >= recheckAuthPeriod {
			if err := a.canGetTrialsExperimentAndCheckCanDoAction(resp.Context(),
				int(req.Labels.TrialId),
				expauth.AuthZProvider.Get().CanGetExperimentArtifacts); err != nil {
				return nil, err
			}
			timeSinceLastAuth = time.Now()
		}

		switch {
		case lr.Follow, lr.Limit > trialProfilerMetricsBatchSize:
			lr.Limit = trialProfilerMetricsBatchSize
		case lr.Limit <= 0:
			return nil, nil
		}
		return a.m.db.GetTrialProfilerMetricsBatches(labelsJSON, lr.Offset, lr.Limit)
	}

	ctx, cancel := context.WithCancel(resp.Context())
	defer cancel()

	res := make(chan api.BatchResult)
	go api.NewBatchStreamProcessor(
		api.BatchRequest{Limit: math.MaxInt32, Follow: req.Follow},
		fetch,
		a.isTrialTerminalFunc(int(req.Labels.TrialId), -1),
		false,
		nil,
		&trialProfilerMetricsBatchMissWaitTime,
	).Run(ctx, res)

	return processBatches(res, func(b api.Batch) error {
		return b.ForEach(func(r interface{}) error {
			return resp.Send(&apiv1.GetTrialProfilerMetricsResponse{
				Batch: r.(*trialv1.TrialProfilerMetricsBatch),
			})
		})
	})
}

func (a *apiServer) GetTrialProfilerAvailableSeries(
	req *apiv1.GetTrialProfilerAvailableSeriesRequest,
	resp apiv1.Determined_GetTrialProfilerAvailableSeriesServer,
) error {
	var timeSinceLastAuth time.Time
	fetch := func(_ api.BatchRequest) (api.Batch, error) {
		if time.Now().Sub(timeSinceLastAuth) >= recheckAuthPeriod {
			if err := a.canGetTrialsExperimentAndCheckCanDoAction(resp.Context(),
				int(req.TrialId),
				expauth.AuthZProvider.Get().CanGetExperimentArtifacts); err != nil {
				return nil, err
			}
			timeSinceLastAuth = time.Now()
		}

		var labels apiv1.GetTrialProfilerAvailableSeriesResponse
		return api.ToBatchOfOne(&labels), a.m.db.QueryProto(
			"get_trial_available_series",
			&labels, fmt.Sprintf(`{"trialId": %d}`, req.TrialId),
		)
	}

	ctx, cancel := context.WithCancel(resp.Context())
	defer cancel()

	res := make(chan api.BatchResult)
	go api.NewBatchStreamProcessor(
		api.BatchRequest{Follow: req.Follow},
		fetch,
		a.isTrialTerminalFunc(int(req.TrialId), -1),
		true,
		&TrialAvailableSeriesBatchWaitTime,
		&TrialAvailableSeriesBatchWaitTime,
	).Run(ctx, res)

	return processBatches(res, func(b api.Batch) error {
		return b.ForEach(func(r interface{}) error {
			return resp.Send(r.(*apiv1.GetTrialProfilerAvailableSeriesResponse))
		})
	})
}

func (a *apiServer) PostTrialProfilerMetricsBatch(
	ctx context.Context,
	req *apiv1.PostTrialProfilerMetricsBatchRequest,
) (*apiv1.PostTrialProfilerMetricsBatchResponse, error) {
	var errs *multierror.Error
	existingTrials := map[int]bool{}
	for _, batch := range req.Batches {
		trialID := int(batch.Labels.TrialId)
		if !existingTrials[trialID] {
			if err := a.canGetTrialsExperimentAndCheckCanDoAction(ctx, trialID,
				expauth.AuthZProvider.Get().CanEditExperiment); err != nil {
				return nil, err
			}
		}

		if len(batch.Values) != len(batch.Batches) ||
			len(batch.Batches) != len(batch.Timestamps) {
			errs = multierror.Append(errs, status.Errorf(codes.InvalidArgument,
				"values, batches and timestamps should be equal sized arrays"))
			continue
		}

		labels, err := protojson.Marshal(batch.Labels)
		if err != nil {
			errs = multierror.Append(errs, fmt.Errorf("failed to marshal labels: %w", err))
			continue
		}

		timestamps, err := protoutils.TimeSliceFromProto(batch.Timestamps)
		if err != nil {
			errs = multierror.Append(errs, fmt.Errorf("failed to convert proto timestamps: %w", err))
			continue
		}

		if err := a.m.db.InsertTrialProfilerMetricsBatch(
			batch.Values, batch.Batches, timestamps, labels,
		); err != nil {
			errs = multierror.Append(errs, fmt.Errorf("failed to insert batch: %w", err))
			continue
		}
	}
	return &apiv1.PostTrialProfilerMetricsBatchResponse{}, errs.ErrorOrNil()
}

func (a *apiServer) waitForAllocationToBeRestored(ctx context.Context, handler *actor.Ref) error {
	for i := 0; i < 60; i++ {
		var restoring bool
		if err := a.ask(handler.Address(), task.IsAllocationRestoring{}, &restoring); err != nil {
			return errors.Wrap(err, "failed to ask allocation actor about restoring status")
		}
		if !restoring {
			return nil
		}

		time.Sleep(time.Second)
	}
	return fmt.Errorf("allocation stuck restoring after one minute of retrying")
}

func (a *apiServer) AllocationPreemptionSignal(
	ctx context.Context,
	req *apiv1.AllocationPreemptionSignalRequest,
) (*apiv1.AllocationPreemptionSignalResponse, error) {
	if err := a.canEditAllocation(ctx, req.AllocationId); err != nil {
		return nil, err
	}

	allocationID := model.AllocationID(req.AllocationId)
	handler, err := a.m.rm.GetAllocationHandler(
		a.m.system,
		sproto.GetAllocationHandler{ID: allocationID},
	)
	if err != nil {
		return nil, err
	}
	if err := a.waitForAllocationToBeRestored(ctx, handler); err != nil {
		return nil, err
	}

	id := uuid.New()
	var w task.PreemptionWatcher
	if err := a.ask(handler.Address(), task.WatchPreemption{
		ID: id, AllocationID: allocationID,
	}, &w); err != nil {
		return nil, err
	}
	defer a.m.system.TellAt(handler.Address(), task.UnwatchPreemption{ID: id})

	ctx, cancel := context.WithTimeout(ctx, time.Duration(req.TimeoutSeconds)*time.Second)
	defer cancel()
	select {
	case <-w.C:
		return &apiv1.AllocationPreemptionSignalResponse{Preempt: true}, nil
	case <-ctx.Done():
		return &apiv1.AllocationPreemptionSignalResponse{Preempt: false}, nil
	}
}

func (a *apiServer) AckAllocationPreemptionSignal(
	ctx context.Context, req *apiv1.AckAllocationPreemptionSignalRequest,
) (*apiv1.AckAllocationPreemptionSignalResponse, error) {
	if err := a.canEditAllocation(ctx, req.AllocationId); err != nil {
		return nil, err
	}

	allocationID := model.AllocationID(req.AllocationId)
	handler, err := a.m.rm.GetAllocationHandler(
		a.m.system,
		sproto.GetAllocationHandler{ID: allocationID},
	)
	if err != nil {
		return nil, err
	}
	if err := a.waitForAllocationToBeRestored(ctx, handler); err != nil {
		return nil, err
	}

	if err := a.ask(handler.Address(), task.AckPreemption{
		AllocationID: allocationID,
	}, nil); err != nil {
		return nil, err
	}
	return &apiv1.AckAllocationPreemptionSignalResponse{}, nil
}

func (a *apiServer) AllocationPendingPreemptionSignal(
	ctx context.Context,
	req *apiv1.AllocationPendingPreemptionSignalRequest,
) (*apiv1.AllocationPendingPreemptionSignalResponse, error) {
	if err := a.canEditAllocation(ctx, req.AllocationId); err != nil {
		return nil, err
	}

	if err := a.m.rm.ExternalPreemptionPending(
		a.m.system,
		sproto.PendingPreemption{AllocationID: model.AllocationID(req.AllocationId)},
	); err != nil {
		return nil, err
	}

	return &apiv1.AllocationPendingPreemptionSignalResponse{}, nil
}

func (a *apiServer) NotifyContainerRunning(
	ctx context.Context,
	req *apiv1.NotifyContainerRunningRequest,
) (*apiv1.NotifyContainerRunningResponse, error) {
	if err := a.canEditAllocation(ctx, req.AllocationId); err != nil {
		return nil, err
	}

	if err := a.m.rm.NotifyContainerRunning(
		a.m.system,
		sproto.NotifyContainerRunning{
			AllocationID: model.AllocationID(req.AllocationId),
			NumPeers:     req.NumPeers,
			Rank:         req.Rank,
			NodeName:     req.NodeName,
		},
	); err != nil {
		return nil, err
	}

	return &apiv1.NotifyContainerRunningResponse{}, nil
}

func (a *apiServer) MarkAllocationResourcesDaemon(
	ctx context.Context, req *apiv1.MarkAllocationResourcesDaemonRequest,
) (*apiv1.MarkAllocationResourcesDaemonResponse, error) {
	if err := a.canEditAllocation(ctx, req.AllocationId); err != nil {
		return nil, err
	}
	allocationID := model.AllocationID(req.AllocationId)

	handler, err := a.m.rm.GetAllocationHandler(
		a.m.system,
		sproto.GetAllocationHandler{ID: allocationID},
	)
	if err != nil {
		return nil, err
	}
	if err := a.waitForAllocationToBeRestored(ctx, handler); err != nil {
		return nil, err
	}

	if err := a.ask(handler.Address(), task.MarkResourcesDaemon{
		AllocationID: allocationID,
		ResourcesID:  sproto.ResourcesID(req.ResourcesId),
	}, nil); err != nil {
		return nil, err
	}
	return &apiv1.MarkAllocationResourcesDaemonResponse{}, nil
}

func (a *apiServer) GetCurrentTrialSearcherOperation(
	ctx context.Context, req *apiv1.GetCurrentTrialSearcherOperationRequest,
) (*apiv1.GetCurrentTrialSearcherOperationResponse, error) {
	if err := a.canGetTrialsExperimentAndCheckCanDoAction(ctx, int(req.TrialId),
		expauth.AuthZProvider.Get().CanGetExperimentArtifacts); err != nil {
		return nil, err
	}
	eID, rID, err := a.m.db.TrialExperimentAndRequestID(int(req.TrialId))
	if err != nil {
		return nil, err
	}
	exp := actor.Addr("experiments", eID)

	var resp trialSearcherState
	if err := a.ask(exp, trialGetSearcherState{
		requestID: rID,
	}, &resp); err != nil {
		return nil, err
	}

	return &apiv1.GetCurrentTrialSearcherOperationResponse{
		Op: &experimentv1.TrialOperation{
			Union: &experimentv1.TrialOperation_ValidateAfter{
				ValidateAfter: resp.Op.ToProto(),
			},
		},
		Completed: resp.Complete,
	}, nil
}

func (a *apiServer) CompleteTrialSearcherValidation(
	ctx context.Context, req *apiv1.CompleteTrialSearcherValidationRequest,
) (*apiv1.CompleteTrialSearcherValidationResponse, error) {
	if err := a.canGetTrialsExperimentAndCheckCanDoAction(ctx, int(req.TrialId),
		expauth.AuthZProvider.Get().CanEditExperiment); err != nil {
		return nil, err
	}
	eID, rID, err := a.m.db.TrialExperimentAndRequestID(int(req.TrialId))
	if err != nil {
		return nil, err
	}
	exp := actor.Addr("experiments", eID)

	if err = a.ask(exp, trialCompleteOperation{
		requestID: rID,
		metric:    req.CompletedOperation.SearcherMetric.AsInterface(),
		op:        searcher.NewValidateAfter(rID, req.CompletedOperation.Op.Length),
	}, nil); err != nil {
		return nil, err
	}
	return &apiv1.CompleteTrialSearcherValidationResponse{}, nil
}

func (a *apiServer) ReportTrialSearcherEarlyExit(
	ctx context.Context, req *apiv1.ReportTrialSearcherEarlyExitRequest,
) (*apiv1.ReportTrialSearcherEarlyExitResponse, error) {
	if err := a.canGetTrialsExperimentAndCheckCanDoAction(ctx, int(req.TrialId),
		expauth.AuthZProvider.Get().CanEditExperiment); err != nil {
		return nil, err
	}
	eID, rID, err := a.m.db.TrialExperimentAndRequestID(int(req.TrialId))
	if err != nil {
		return nil, err
	}
	trial := actor.Addr("experiments", eID, rID)

	if err = a.ask(trial, userInitiatedEarlyExit{
		requestID: rID,
		reason:    model.ExitedReasonFromProto(req.EarlyExit.Reason),
	}, nil); err != nil {
		return nil, err
	}
	return &apiv1.ReportTrialSearcherEarlyExitResponse{}, nil
}

func (a *apiServer) ReportTrialProgress(
	ctx context.Context, req *apiv1.ReportTrialProgressRequest,
) (*apiv1.ReportTrialProgressResponse, error) {
	if err := a.canGetTrialsExperimentAndCheckCanDoAction(ctx, int(req.TrialId),
		expauth.AuthZProvider.Get().CanEditExperiment); err != nil {
		return nil, err
	}
	eID, rID, err := a.m.db.TrialExperimentAndRequestID(int(req.TrialId))
	if err != nil {
		return nil, err
	}
	exp := actor.Addr("experiments", eID)

	if err = a.ask(exp, trialReportProgress{
		requestID: rID,
		progress:  searcher.PartialUnits(req.Progress),
	}, nil); err != nil {
		return nil, err
	}
	return &apiv1.ReportTrialProgressResponse{}, nil
}

func (a *apiServer) ReportTrialTrainingMetrics(
	ctx context.Context, req *apiv1.ReportTrialTrainingMetricsRequest,
) (*apiv1.ReportTrialTrainingMetricsResponse, error) {
	if err := a.canGetTrialsExperimentAndCheckCanDoAction(ctx, int(req.TrainingMetrics.TrialId),
		expauth.AuthZProvider.Get().CanEditExperiment); err != nil {
		return nil, err
	}
	if err := a.m.db.AddTrainingMetrics(ctx, req.TrainingMetrics); err != nil {
		return nil, err
	}
	return &apiv1.ReportTrialTrainingMetricsResponse{}, nil
}

func (a *apiServer) ReportTrialValidationMetrics(
	ctx context.Context, req *apiv1.ReportTrialValidationMetricsRequest,
) (*apiv1.ReportTrialValidationMetricsResponse, error) {
	if err := a.canGetTrialsExperimentAndCheckCanDoAction(ctx, int(req.ValidationMetrics.TrialId),
		expauth.AuthZProvider.Get().CanEditExperiment); err != nil {
		return nil, err
	}
	if err := a.m.db.AddValidationMetrics(ctx, req.ValidationMetrics); err != nil {
		return nil, err
	}
	return &apiv1.ReportTrialValidationMetricsResponse{}, nil
}

func (a *apiServer) ReportCheckpoint(
	ctx context.Context, req *apiv1.ReportCheckpointRequest,
) (*apiv1.ReportCheckpointResponse, error) {
	if err := a.canDoActionsOnTask(ctx, model.TaskID(req.Checkpoint.TaskId),
		expauth.AuthZProvider.Get().CanEditExperiment); err != nil {
		return nil, err
	}

	c, err := checkpointV2FromProtoWithDefaults(req.Checkpoint)
	if err != nil {
		return nil, status.Errorf(
			codes.InvalidArgument, "unconvertable checkpoint: %s", err.Error())
	}

	switch c.State {
	case model.CompletedState:
	case "":
		c.State = model.CompletedState
	default:
	}

	if err := a.m.db.AddCheckpointMetadata(ctx, c); err != nil {
		return nil, err
	}
	return &apiv1.ReportCheckpointResponse{}, nil
}

func checkpointV2FromProtoWithDefaults(p *checkpointv1.Checkpoint) (*model.CheckpointV2, error) {
	conv := &protoconverter.ProtoConverter{}

	switch p.State {
	case checkpointv1.State_STATE_COMPLETED:
	case checkpointv1.State_STATE_UNSPECIFIED:
		p.State = checkpointv1.State_STATE_COMPLETED
	default:
		return nil, status.Errorf(codes.InvalidArgument,
			"invalid state for reported checkpoint: %s", p.State)
	}

	if p.ReportTime == nil || p.ReportTime.AsTime().IsZero() {
		p.ReportTime = timestamppb.New(time.Now().UTC())
	}

	c := &model.CheckpointV2{
		UUID:         conv.ToUUID(p.Uuid),
		TaskID:       model.TaskID(p.TaskId),
		AllocationID: model.AllocationID(p.AllocationId),
		ReportTime:   p.ReportTime.AsTime(),
		State:        conv.ToCheckpointState(p.State),
		Resources:    p.Resources,
		Metadata:     p.Metadata.AsMap(),
	}
	if err := conv.Error(); err != nil {
		return nil, status.Errorf(codes.InvalidArgument, "converting checkpoint: %s", err)
	}
	return c, nil
}

func (a *apiServer) AllocationRendezvousInfo(
	ctx context.Context, req *apiv1.AllocationRendezvousInfoRequest,
) (*apiv1.AllocationRendezvousInfoResponse, error) {
	if req.AllocationId == "" {
		return nil, status.Error(codes.InvalidArgument, "allocation ID missing")
	}
	if err := a.canEditAllocation(ctx, req.AllocationId); err != nil {
		return nil, err
	}

	allocationID := model.AllocationID(req.AllocationId)
	resourcesID := sproto.ResourcesID(req.ResourcesId)
	handler, err := a.m.rm.GetAllocationHandler(
		a.m.system,
		sproto.GetAllocationHandler{ID: allocationID},
	)
	if err != nil {
		return nil, err
	}
	if err := a.waitForAllocationToBeRestored(ctx, handler); err != nil {
		return nil, err
	}

	var w task.RendezvousWatcher
	if err = a.ask(handler.Address(), task.WatchRendezvousInfo{
		ResourcesID: resourcesID,
	}, &w); err != nil {
		return nil, err
	}
	defer a.m.system.TellAt(
		handler.Address(), task.UnwatchRendezvousInfo{
			ResourcesID: resourcesID,
		})

	select {
	case rsp := <-w.C:
		if rsp.Err != nil {
			return nil, rsp.Err
		}
		return &apiv1.AllocationRendezvousInfoResponse{RendezvousInfo: rsp.Info}, nil
	case <-ctx.Done():
		return nil, nil
	}
}

func (a *apiServer) PostTrialRunnerMetadata(
	ctx context.Context, req *apiv1.PostTrialRunnerMetadataRequest,
) (*apiv1.PostTrialRunnerMetadataResponse, error) {
	if err := a.canGetTrialsExperimentAndCheckCanDoAction(ctx, int(req.TrialId),
		expauth.AuthZProvider.Get().CanEditExperiment); err != nil {
		return nil, err
	}

	if err := a.m.db.UpdateTrialRunnerMetadata(int(req.TrialId), req.Metadata); err != nil {
		return nil, err
	}

	return &apiv1.PostTrialRunnerMetadataResponse{}, nil
}

// isTrialTerminalFunc returns an api.TerminationCheckFn that waits for a trial to finish and
// optionally, additionally, waits some buffer duration to give trials a bit to finish sending
// stuff after termination.
func (a *apiServer) isTrialTerminalFunc(trialID int, buffer time.Duration) api.TerminationCheckFn {
	return func() (bool, error) {
		state, endTime, err := a.m.db.TrialStatus(trialID)
		if err != nil ||
			(model.TerminalStates[state] && endTime.Add(buffer).Before(time.Now().UTC())) {
			return true, err
		}
		return false, nil
	}
}

func setInt32(xs ...int32) []int32 {
	s := map[int32]bool{}
	for _, x := range xs {
		s[x] = true
	}

	var nxs []int32
	for x := range s {
		nxs = append(nxs, x)
	}
	return nxs
}

func setString(xs ...string) []string {
	s := map[string]bool{}
	for _, x := range xs {
		s[x] = true
	}

	var nxs []string
	for x := range s {
		nxs = append(nxs, x)
	}
	return nxs
}<|MERGE_RESOLUTION|>--- conflicted
+++ resolved
@@ -663,9 +663,9 @@
 	}
 }
 
-func (a *apiServer) appendToMetricsEpoch(metrics []*apiv1.SummarizedMetric,
+func (a *apiServer) formatMetricsEpoch(
 	m *apiv1.SummarizedMetric, metricSeries []lttb.Point,
-) []*apiv1.SummarizedMetric {
+) {
 	for _, in := range metricSeries {
 		out := apiv1.DataPointEpoch{
 			Epoch: int32(in.X),
@@ -673,7 +673,6 @@
 		}
 		m.Epochs = append(m.Epochs, &out)
 	}
-	return metrics
 }
 
 func (a *apiServer) MultiTrialSample(trialID int32, metricNames []string,
@@ -700,28 +699,23 @@
 			if err != nil {
 				return nil, errors.Wrapf(err, "error fetching time series of training metrics")
 			}
-<<<<<<< HEAD
 			metric.Type = apiv1.MetricType_METRIC_TYPE_TRAINING
-			metricSeriesTime = lttb.Downsample(metricMeasurements.Time, maxDatapoints, logScale)
-			metrics = a.appendToMetricsTime(metrics, &metric, metricSeriesTime)
-			metricSeriesBatch = lttb.Downsample(metricMeasurements.Batches, maxDatapoints, logScale)
-			metrics = a.appendToMetricsBatch(metrics, &metric, metricSeriesBatch)
+
+			metricSeriesTime = lttb.Downsample(metricSeriesTime, maxDatapoints, logScale)
+			a.formatMetricsTime(&metric, metricSeriesTime)
+			metricSeriesBatch = lttb.Downsample(metricSeriesBatch, maxDatapoints, logScale)
+			a.formatMetricsBatch(&metric, metricSeriesBatch)
 
 			// For now "epoch" is the only custom xAxis metric label supported so we
 			// build the `MetricSeriesEpoch` array. In the future this logic should
 			// be updated to support any number of xAxis metric options
 			metricSeriesEpoch = lttb.Downsample(metricMeasurements.AverageMetrics["epoch"],
 				maxDatapoints, logScale)
-			metrics = a.appendToMetricsEpoch(metrics, &metric, metricSeriesEpoch)
-=======
-			metricSeriesTime = lttb.Downsample(metricSeriesTime, maxDatapoints, logScale)
-			a.formatMetricsTime(&metric, metricSeriesTime)
-			metricSeriesBatch = lttb.Downsample(metricSeriesBatch, maxDatapoints, logScale)
-			a.formatMetricsBatch(&metric, metricSeriesBatch)
+			a.formatMetricsEpoch(&metric, metricSeriesBatch)
+
 			if len(metricSeriesBatch) > 0 || len(metricSeriesTime) > 0 {
 				metrics = append(metrics, &metric)
 			}
->>>>>>> 05228a1e
 		}
 		if (metricType == apiv1.MetricType_METRIC_TYPE_VALIDATION) ||
 			(metricType == apiv1.MetricType_METRIC_TYPE_UNSPECIFIED) {
@@ -732,24 +726,19 @@
 			if err != nil {
 				return nil, errors.Wrapf(err, "error fetching time series of validation metrics")
 			}
-<<<<<<< HEAD
 			metric.Type = apiv1.MetricType_METRIC_TYPE_VALIDATION
-			metricSeriesTime = lttb.Downsample(metricMeasurements.Time, maxDatapoints, logScale)
-			metrics = a.appendToMetricsTime(metrics, &metric, metricSeriesTime)
-			metricSeriesBatch = lttb.Downsample(metricMeasurements.Batches, maxDatapoints, logScale)
-			metrics = a.appendToMetricsBatch(metrics, &metric, metricSeriesBatch)
-			metricSeriesEpoch = lttb.Downsample(metricMeasurements.AverageMetrics["epoch"],
-				maxDatapoints, logScale)
-			metrics = a.appendToMetricsEpoch(metrics, &metric, metricSeriesEpoch)
-=======
+
 			metricSeriesTime = lttb.Downsample(metricSeriesTime, maxDatapoints, logScale)
 			a.formatMetricsTime(&metric, metricSeriesTime)
 			metricSeriesBatch = lttb.Downsample(metricSeriesBatch, maxDatapoints, logScale)
 			a.formatMetricsBatch(&metric, metricSeriesBatch)
+			metricSeriesEpoch = lttb.Downsample(metricMeasurements.AverageMetrics["epoch"],
+				maxDatapoints, logScale)
+			a.formatMetricsEpoch(&metric, metricSeriesBatch)
+
 			if len(metricSeriesBatch) > 0 || len(metricSeriesTime) > 0 {
 				metrics = append(metrics, &metric)
 			}
->>>>>>> 05228a1e
 		}
 	}
 	return metrics, nil
