package resourcemanagers

import (
	"fmt"
	"sort"

	"github.com/determined-ai/determined/master/internal/job"
	"github.com/determined-ai/determined/master/internal/sproto"
	"github.com/determined-ai/determined/master/pkg/actor"
	"github.com/determined-ai/determined/master/pkg/check"
	"github.com/determined-ai/determined/master/pkg/model"
)

type fairShare struct{}

// NewFairShareScheduler creates a new scheduler that schedules tasks according to the max-min
// fairness of groups. For groups that are above their fair share, the scheduler requests
// them to terminate their idle tasks until they have achieved their fair share.
func NewFairShareScheduler() Scheduler {
	return &fairShare{}
}

type groupState struct {
	*group

	disabled bool
	// slotDemand is the number of slots that the group needs to run all tasks associated with
	// this group.
	slotDemand int
	// activeSlots is the number of slots in use by running tasks that can potentially be freed.
	activeSlots int
	// presubscribedSlots are slots that are already allocated and cannot be terminated.
	presubscribedSlots int
	// offered is the number of slots that were offered to the group for scheduling.
	offered int

	// reqs contains the contents of both pendingReqs and allocatedReqs.
	reqs          []*sproto.AllocateRequest
	pendingReqs   []*sproto.AllocateRequest
	allocatedReqs []*sproto.AllocateRequest
}

func (g groupState) String() string {
	address := ""
	if g.handler != nil {
		address = fmt.Sprint("", g.handler.Address())
	}
	return fmt.Sprintf("Group %s: disabled %v, slotDemand %v, activeSlots %v, offered %v",
		address, g.disabled, g.slotDemand, g.activeSlots, g.offered)
}

func (f *fairShare) Schedule(rp *ResourcePool) ([]*sproto.AllocateRequest, []*actor.Ref) {
	defer f.updateJobs(rp)
	return fairshareSchedule(rp.taskList, rp.groups, rp.agents, rp.fittingMethod)
}

func (f *fairShare) createJobQInfo(
<<<<<<< HEAD
	rp *ResourcePool,
) (job.AQueue, map[model.JobID]*actor.Ref) {
	for _, resAllocated := range rp.taskList.allocations {
		req := rp.taskList.taskByID[resAllocated.ID]
		if req.JobID == nil {
			continue
		}
		req.State = job.SchedulingStateScheduled
	}
	reqs := make(AllocReqs, 0)
	for _, req := range rp.taskList.taskByID {
		reqs = append(reqs, req)
	}
	jobQ, jobActors := mergeToJobQInfo(reqs)
	for _, j := range jobQ {
		j.JobsAhead = -1 // we don't support job order for fairshare scheduler.
=======
	taskList *taskList,
) (job.AQueue, map[model.JobID]*actor.Ref) {
	reqs := make(AllocReqs, 0)
	for _, req := range taskList.taskByID {
		reqs = append(reqs, req)
	}
	jobQ, jobActors := reduceToJobQInfo(reqs)
	for _, j := range jobQ {
		j.JobsAhead = -1 // unsupported.
>>>>>>> 563c4a2e
	}
	return jobQ, jobActors
}

func (f *fairShare) JobQInfo(rp *ResourcePool) map[model.JobID]*job.RMJobInfo {
<<<<<<< HEAD
	jobQ, _ := f.createJobQInfo(rp)
=======
	jobQ, _ := f.createJobQInfo(rp.taskList)
>>>>>>> 563c4a2e
	return jobQ
}

func (f *fairShare) updateJobs(rp *ResourcePool) {
<<<<<<< HEAD
	jobQ, jobActors := f.createJobQInfo(rp)
=======
	jobQ, jobActors := f.createJobQInfo(rp.taskList)
>>>>>>> 563c4a2e
	for jobID, jobActor := range jobActors {
		jobActor.System().Tell(jobActor, jobQ[jobID])
	}
}

func fairshareSchedule(
	taskList *taskList,
	groups map[*actor.Ref]*group,
	agents map[*actor.Ref]*agentState,
	fittingMethod SoftConstraint,
) ([]*sproto.AllocateRequest, []*actor.Ref) {
	allToAllocate := make([]*sproto.AllocateRequest, 0)
	allToRelease := make([]*actor.Ref, 0)

	for it := taskList.iterator(); it.next(); {
		req := it.value()
		allocations := taskList.GetAllocations(req.TaskActor)
		if req.SlotsNeeded == 0 && allocations == nil {
			if fits := findFits(req, agents, fittingMethod); len(fits) == 0 {
				continue
			}
			allToAllocate = append(allToAllocate, req)
		}
	}

	// Fair share allocations are calculated in four parts:
	// 1) Organize tasks into groups.
	// 2) Calculate the slot demand of each group.
	// 3) Allocate slot offers to each group.
	// 4) Get scheduler decisions for each group based on its slot demand.

	// TODO (sidneyw): temporarily we partition the cluster by agent label as a
	// work around for DET-1997. Tasks are given slot offers but may fail to
	// fit on any agent due to hard contraints. This may cause the scheduler to
	// not schedule any tasks and therefore not make progress. Slot offers and
	// reclaiming slots should be rethought in scheduler v2.
	capacity := capacityByAgentLabel(agents)
	states := calculateGroupStates(taskList, groups, capacity)

	for label, groupStates := range states {
		allocateSlotOffers(groupStates, capacity[label])
		toAllocate, toRelease := assignTasks(agents, groupStates, fittingMethod)
		allToAllocate = append(allToAllocate, toAllocate...)
		allToRelease = append(allToRelease, toRelease...)
	}
	return allToAllocate, allToRelease
}

func capacityByAgentLabel(agents map[*actor.Ref]*agentState) map[string]int {
	agentCap := map[string]int{}

	for _, agent := range agents {
		agentCap[agent.label] += agent.numSlots()
	}

	return agentCap
}

func calculateGroupStates(
	taskList *taskList, groups map[*actor.Ref]*group, capacities map[string]int,
) map[string][]*groupState {
	// Group all tasks by their respective task group and calculate the slot demand of each group.
	// Demand is calculated by summing the slots needed for each schedulable task.
	states := make(map[string][]*groupState)
	groupMapping := make(map[*group]*groupState)
	for it := taskList.iterator(); it.next(); {
		req := it.value()
		if req.SlotsNeeded == 0 || req.SlotsNeeded > capacities[req.Label] {
			continue
		}
		group := groups[req.Group]
		state, ok := groupMapping[group]
		if !ok {
			state = &groupState{
				group:    group,
				disabled: false,
			}
			states[req.Label] = append(states[req.Label], state)
			groupMapping[group] = state
		}
		state.reqs = append(state.reqs, req)
	}
	for _, group := range states {
		for _, state := range group {
			check.Panic(check.True(state.group != nil, "the group of a task must not be nil"))
			for _, req := range state.reqs {
				allocated := taskList.GetAllocations(req.TaskActor)
				state.slotDemand += req.SlotsNeeded
				switch {
				case allocated == nil || len(allocated.Reservations) == 0:
					state.pendingReqs = append(state.pendingReqs, req)
				case len(allocated.Reservations) > 0:
					if !req.Preemptible {
						state.presubscribedSlots += req.SlotsNeeded
					}
					state.allocatedReqs = append(state.allocatedReqs, req)
					state.activeSlots += req.SlotsNeeded
				}
			}
			if state.maxSlots != nil {
				state.slotDemand = min(state.slotDemand, *state.maxSlots)
			}
		}
	}

	return states
}

func getTotalWeight(states []*groupState) float64 {
	total := 0.0
	for _, state := range states {
		if !state.disabled && state.offered < state.slotDemand {
			total += state.weight
		}
	}
	return total
}

func accountForPreoffers(preoffers int, offer int) (int, int) {
	if preoffers > 0 {
		if preoffers == offer {
			preoffers = 0
			offer = 0
		}
		if preoffers > offer {
			preoffers -= offer
			offer = 0
		}
		if preoffers < offer {
			preoffers = 0
			offer -= preoffers
		}
	}
	return preoffers, offer
}

func allocateSlotOffers(states []*groupState, capacity int) {
	// To prevent becoming oversubscribed, we first need to account for slots that were already
	// allocated to tasks that cannot be preempted.
	preoffers := make(map[*groupState]int)
	for _, state := range states {
		if state.presubscribedSlots == 0 {
			continue
		}
		// if state.presubscribedSlots > capacity, we are oversubscribed
		// This shouldn't happen outside of unit tests
		state.offered = state.presubscribedSlots
		preoffers[state] = state.presubscribedSlots
		capacity -= state.presubscribedSlots
	}

	// Slots are offered to each group based on the progressive filling algorithm, an
	// implementation of max-min fairness. All groups start with no slots offered. All
	// groups offers increase equally until groups have reached their slot demand. The
	// remaining groups have their offers increased equally. This is repeated until all slots
	// have been offered or all slot demands have been reached.

	// Due to the indivisible nature of slots, offers may not be exactly equal. Additionally, because
	// progressive filling requires groups be sorted by increasing slot demand, groups that
	// are have lower slot demand are biased towards during unequal offers. For example, if two
	// groups, each having 1 and 2 slots demands respectively, are fair shared across only 1
	// slot, then the group with only 1 slot demand will receive the slot offer.
	sort.Slice(states, func(i, j int) bool {
		first, second := states[i], states[j]
		if first.slotDemand != second.slotDemand {
			return first.slotDemand < second.slotDemand
		}
		return first.handler.RegisteredTime().Before(second.handler.RegisteredTime())
	})

	byTime := make([]*groupState, len(states))
	copy(byTime, states)
	sort.Slice(byTime, func(i, j int) bool {
		return states[i].handler.RegisteredTime().After(states[j].handler.RegisteredTime())
	})

	// To avoid any precision issues that could arise from weights of widely differing magnitudes, we
	// will recompute the total weight each time a task is removed from consideration, rather than
	// subtracting from the total.
	totalWeight := getTotalWeight(states)

	for statesLeft := len(states); statesLeft > 0; {
		// We ensure a minimum of 1 slot is fair shared in order to move progressive filling forward.
		progressMade := false
		startCapacity := capacity
		for _, state := range states {
			if state.disabled || state.offered == state.slotDemand {
				continue
			}
			calculatedFairShare := max(1, int(float64(startCapacity)*state.weight/totalWeight))

			progressMade = true
			offer := min(calculatedFairShare, capacity, state.slotDemand-state.offered)
			preoffers[state], offer = accountForPreoffers(preoffers[state], offer)
			state.offered += offer
			capacity -= offer
			if state.offered == state.slotDemand {
				statesLeft--
				totalWeight = getTotalWeight(states)
			}
		}

		if capacity == 0 {
			// We potentially need to remove deadlock between multi-slot tasks. There may be a scenario
			// where all groups will get slots below their fair share resulting in no group ever
			// launching tasks.

			// Look for the last (lowest-priority) group that does not have enough offered slots to
			// schedule any tasks at all. If there is such a group, disable it and make its offered slots
			// available for sharing again.
			adjusted := false
			for _, state := range byTime {
				smallestAllocatableTask := calculateSmallestAllocatableTask(state)
				if !state.disabled && state.offered != state.slotDemand &&
					smallestAllocatableTask != nil &&
					smallestAllocatableTask.SlotsNeeded > state.offered {
					capacity += state.offered
					state.offered = 0
					state.disabled = true
					adjusted = true
					statesLeft--
					totalWeight = getTotalWeight(states)
					break
				}
			}
			if !adjusted {
				return
			}
		} else if !progressMade {
			return
		}
	}
}

func calculateSmallestAllocatableTask(state *groupState) (smallest *sproto.AllocateRequest) {
	for _, req := range state.pendingReqs {
		if smallest == nil || req.SlotsNeeded < smallest.SlotsNeeded {
			smallest = req
		}
	}
	return smallest
}

func assignTasks(
	agents map[*actor.Ref]*agentState, states []*groupState, fittingMethod SoftConstraint,
) ([]*sproto.AllocateRequest, []*actor.Ref) {
	toAllocate := make([]*sproto.AllocateRequest, 0)
	toRelease := make([]*actor.Ref, 0)

	for _, state := range states {
		if state.activeSlots > state.offered {
			// Terminate tasks while the count of slots consumed by active tasks is greater than
			// the count of offered slots.
			// TODO: We should terminate running tasks more intelligently.
			for _, req := range state.allocatedReqs {
				if req.Preemptible {
					toRelease = append(toRelease, req.TaskActor)
					state.activeSlots -= req.SlotsNeeded
					if state.activeSlots <= state.offered {
						break
					}
				}
			}
		} else if state.activeSlots < state.offered {
			// Start tasks while there are still offered slots remaining. Because slots are not
			// freed immediately, we cannot terminate and start tasks in the same scheduling call.
			state.offered -= state.activeSlots
			for _, req := range state.pendingReqs {
				if req.SlotsNeeded <= state.offered {
					if fits := findFits(req, agents, fittingMethod); len(fits) == 0 {
						continue
					}
					toAllocate = append(toAllocate, req)
					state.offered -= req.SlotsNeeded
				}
			}
		}
	}
	return toAllocate, toRelease
}<|MERGE_RESOLUTION|>--- conflicted
+++ resolved
@@ -55,24 +55,6 @@
 }
 
 func (f *fairShare) createJobQInfo(
-<<<<<<< HEAD
-	rp *ResourcePool,
-) (job.AQueue, map[model.JobID]*actor.Ref) {
-	for _, resAllocated := range rp.taskList.allocations {
-		req := rp.taskList.taskByID[resAllocated.ID]
-		if req.JobID == nil {
-			continue
-		}
-		req.State = job.SchedulingStateScheduled
-	}
-	reqs := make(AllocReqs, 0)
-	for _, req := range rp.taskList.taskByID {
-		reqs = append(reqs, req)
-	}
-	jobQ, jobActors := mergeToJobQInfo(reqs)
-	for _, j := range jobQ {
-		j.JobsAhead = -1 // we don't support job order for fairshare scheduler.
-=======
 	taskList *taskList,
 ) (job.AQueue, map[model.JobID]*actor.Ref) {
 	reqs := make(AllocReqs, 0)
@@ -82,26 +64,17 @@
 	jobQ, jobActors := reduceToJobQInfo(reqs)
 	for _, j := range jobQ {
 		j.JobsAhead = -1 // unsupported.
->>>>>>> 563c4a2e
 	}
 	return jobQ, jobActors
 }
 
 func (f *fairShare) JobQInfo(rp *ResourcePool) map[model.JobID]*job.RMJobInfo {
-<<<<<<< HEAD
-	jobQ, _ := f.createJobQInfo(rp)
-=======
 	jobQ, _ := f.createJobQInfo(rp.taskList)
->>>>>>> 563c4a2e
 	return jobQ
 }
 
 func (f *fairShare) updateJobs(rp *ResourcePool) {
-<<<<<<< HEAD
-	jobQ, jobActors := f.createJobQInfo(rp)
-=======
 	jobQ, jobActors := f.createJobQInfo(rp.taskList)
->>>>>>> 563c4a2e
 	for jobID, jobActor := range jobActors {
 		jobActor.System().Tell(jobActor, jobQ[jobID])
 	}
