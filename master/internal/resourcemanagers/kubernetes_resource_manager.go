--- conflicted
+++ resolved
@@ -434,12 +434,7 @@
 	if g, ok := k.groups[handler]; ok {
 		return g
 	}
-<<<<<<< HEAD
-
-	priority := KubernetesDefaultPriority
-=======
 	priority := config.KubernetesDefaultPriority
->>>>>>> 87f14550
 	g := &group{handler: handler, weight: 1, priority: &priority}
 
 	k.groups[handler] = g
