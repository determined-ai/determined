package resourcemanagers

import (
	"crypto/tls"
	"fmt"
	"time"

	"github.com/shopspring/decimal"

	"github.com/determined-ai/determined/master/pkg/model"

	"github.com/google/uuid"
	"github.com/pkg/errors"

	"github.com/determined-ai/determined/master/internal/config"
	"github.com/determined-ai/determined/master/internal/job"
	"github.com/determined-ai/determined/master/internal/resourcemanagers/agent"
	"github.com/determined-ai/determined/master/internal/resourcemanagers/provisioner"
	"github.com/determined-ai/determined/master/internal/sproto"
	"github.com/determined-ai/determined/master/pkg/actor"
	"github.com/determined-ai/determined/master/pkg/actor/actors"
	"github.com/determined-ai/determined/master/pkg/aproto"
	"github.com/determined-ai/determined/master/pkg/cproto"
	"github.com/determined-ai/determined/master/pkg/device"
	"github.com/determined-ai/determined/master/pkg/tasks"
)

// ResourcePool manages the agent and task lifecycles.
type ResourcePool struct {
	config *config.ResourcePoolConfig
	cert   *tls.Certificate

	scheduler        Scheduler
	fittingMethod    SoftConstraint
	provisioner      *actor.Ref
	slotsPerInstance int

	agents           map[*actor.Ref]bool
	agentStatesCache map[*actor.Ref]*agent.AgentState
	taskList         *taskList
	groups           map[*actor.Ref]*group
	queuePositions   jobSortState // secondary sort key initialized based on job submission time
	groupActorToID   map[*actor.Ref]model.JobID
<<<<<<< HEAD
	IDToGroupActor   map[model.JobID]*actor.Ref
=======
>>>>>>> 87f14550
	scalingInfo      *sproto.ScalingInfo

	reschedule bool

	// Track notifyOnStop for testing purposes.
	saveNotifications bool
	notifications     []<-chan struct{}
}

// GetResourceSummary is a message to request a summary of the resources used by the
// resource pool (agents, slots, cpu containers).
type GetResourceSummary struct{}

// NewResourcePool initializes a new empty default resource provider.
func NewResourcePool(
	config *config.ResourcePoolConfig,
	cert *tls.Certificate,
	scheduler Scheduler,
	fittingMethod SoftConstraint,
) *ResourcePool {
	d := &ResourcePool{
		config: config,
		cert:   cert,

		scheduler:     scheduler,
		fittingMethod: fittingMethod,

		agents:         make(map[*actor.Ref]bool),
		taskList:       newTaskList(),
		groups:         make(map[*actor.Ref]*group),
		queuePositions: initalizeJobSortState(),
		groupActorToID: make(map[*actor.Ref]model.JobID),
<<<<<<< HEAD
		IDToGroupActor: make(map[model.JobID]*actor.Ref),
=======
>>>>>>> 87f14550
		scalingInfo:    &sproto.ScalingInfo{},

		reschedule: false,
	}
	return d
}

// func (rp *ResourcePool) groupByJobID(jobID model.JobID) *group {
// 	return nil
// }

func (rp *ResourcePool) setupProvisioner(ctx *actor.Context) error {
	if rp.config.Provider == nil {
		ctx.Log().Infof("not enabling provisioner for resource pool: %s", rp.config.PoolName)
		return nil
	}
	p, pRef, err := provisioner.Setup(ctx, rp.config.Provider, rp.config.PoolName, rp.cert)
	if err != nil {
		return errors.Wrapf(err, "cannot create resource pool: %s", rp.config.PoolName)
	}
	rp.slotsPerInstance = p.SlotsPerInstance()
	rp.provisioner = pRef
	return nil
}

func (rp *ResourcePool) addTask(ctx *actor.Context, msg sproto.AllocateRequest) {
	rp.notifyOnStop(ctx, msg.TaskActor, sproto.ResourcesReleased{TaskActor: msg.TaskActor})

	if len(msg.AllocationID) == 0 {
		msg.AllocationID = model.AllocationID(uuid.New().String())
	}
	if msg.Group == nil {
		msg.Group = msg.TaskActor
	}
	rp.getOrCreateGroup(ctx, msg.Group)
	if len(msg.Name) == 0 {
		msg.Name = "Unnamed Task"
	}

	ctx.Log().Infof(
		"resources are requested by %s (Allocation ID: %s)",
		msg.TaskActor.Address(), msg.AllocationID,
	)
	if msg.IsUserVisible {
		if _, ok := rp.queuePositions[msg.JobID]; !ok {
			rp.queuePositions[msg.JobID] = initalizeQueuePosition(msg.JobSubmissionTime)
<<<<<<< HEAD
		}
		rp.groupActorToID[msg.Group] = msg.JobID
		rp.IDToGroupActor[msg.JobID] = msg.Group
=======
			if err := rp.persist(); err != nil {
				ctx.Log().Errorf("error persisting queue positions: %s", err)
				// CHECK: fail?
			}
		}
		rp.groupActorToID[msg.Group] = msg.JobID
>>>>>>> 87f14550
	}
	rp.taskList.AddTask(&msg)
}

func (rp *ResourcePool) receiveSetTaskName(ctx *actor.Context, msg sproto.SetTaskName) {
	if task, found := rp.taskList.GetTaskByHandler(msg.TaskHandler); found {
		task.Name = msg.Name
	}
}

// allocateResources assigns resources based on a request and notifies the request
// handler of the assignment. It returns true if it is successfully allocated.
func (rp *ResourcePool) allocateResources(ctx *actor.Context, req *sproto.AllocateRequest) bool {
	fits := findFits(req, rp.agentStatesCache, rp.fittingMethod)

	if len(fits) == 0 {
		return false
	}

	allocations := make([]sproto.Reservation, 0, len(fits))
	for _, fit := range fits {
		container := newContainer(req, fit.Slots)
		resp := ctx.Ask(fit.Agent.Handler, agent.AllocateFreeDevices{
			Slots:       fit.Slots,
			ContainerID: container.id,
		}).Get()
		switch resp := resp.(type) {
		case agent.AllocateFreeDevicesResponse:
			devices := resp.Devices
			allocations = append(allocations, &containerReservation{
				req:       req,
				agent:     fit.Agent,
				container: container,
				devices:   devices,
			})
		case error:
			// Rollback previous allocations.
			ctx.Log().WithError(resp).Warnf("failed to allocate request %s", req.AllocationID)
			for _, allocation := range allocations {
				allocation := allocation.(*containerReservation)
				ctx.Tell(allocation.agent.Handler,
					agent.DeallocateContainer{ContainerID: allocation.container.id})
			}

			return false
		default:
			panic(fmt.Sprintf("bad AllocateFreeDevices response: %s", resp))
		}
	}

	allocated := sproto.ResourcesAllocated{
		ID: req.AllocationID, ResourcePool: rp.config.PoolName, Reservations: allocations,
	}
	rp.taskList.SetAllocations(req.TaskActor, &allocated)
	req.TaskActor.System().Tell(req.TaskActor, allocated)

	// Refresh state for the updated agents.
	allocatedAgents := make([]*actor.Ref, 0, len(allocations))
	for _, allocation := range allocations {
		allocation := allocation.(*containerReservation)
		allocatedAgents = append(allocatedAgents, allocation.agent.Handler)
	}

	rp.refreshAgentStateCacheFor(ctx, allocatedAgents)

	ctx.Log().Infof("allocated resources to %s", req.TaskActor.Address())

	return true
}

func (rp *ResourcePool) releaseResource(ctx *actor.Context, handler *actor.Ref) {
	ctx.Log().Infof("releasing resources taken by %s", handler.Address())
	handler.System().Tell(handler, sproto.ReleaseResources{ResourcePool: rp.config.PoolName})
}

func (rp *ResourcePool) resourcesReleased(ctx *actor.Context, handler *actor.Ref) {
	if allocated := rp.taskList.GetAllocations(handler); allocated != nil {
		ctx.Log().Infof("resources are released for %s", handler.Address())
		for _, allocation := range allocated.Reservations {
			typed := allocation.(*containerReservation)
			ctx.Tell(typed.agent.Handler, agent.DeallocateContainer{ContainerID: typed.container.id})
		}
	}
	rp.taskList.RemoveTaskByHandler(handler)
}

func (rp *ResourcePool) getOrCreateGroup(
	ctx *actor.Context, handler *actor.Ref,
) *group {
	if g, ok := rp.groups[handler]; ok {
		return g
	}
	g := &group{handler: handler, weight: 1}

	if rp.config.Scheduler.Priority != nil {
		if rp.config.Scheduler.Priority.DefaultPriority == nil {
			panic("default priority is not configured")
		}
		g.priority = rp.config.Scheduler.Priority.DefaultPriority
	}

	rp.groups[handler] = g
	if ctx != nil && handler != nil { // ctx is nil only for testing purposes.
		actors.NotifyOnStop(ctx, handler, groupActorStopped{})
	}
	return g
}

func (rp *ResourcePool) notifyOnStop(
	ctx *actor.Context, ref *actor.Ref, msg actor.Message,
) {
	done := actors.NotifyOnStop(ctx, ref, msg)
	if rp.saveNotifications {
		rp.notifications = append(rp.notifications, done)
	}
}

func (rp *ResourcePool) updateScalingInfo() bool {
	desiredInstanceNum := calculateDesiredNewAgentNum(
		rp.taskList, rp.slotsPerInstance, rp.config.MaxAuxContainersPerAgent,
	)
	agents := make(map[string]sproto.AgentSummary)
	for _, agentState := range rp.agentStatesCache {
		summary := newAgentSummary(agentState)
		agents[summary.Name] = summary
	}
	return rp.scalingInfo.Update(desiredInstanceNum, agents)
}

func (rp *ResourcePool) sendScalingInfo(ctx *actor.Context) {
	if rp.provisioner != nil && rp.updateScalingInfo() {
		ctx.Tell(rp.provisioner, *rp.scalingInfo)
	}
}

// Receive implements the actor.Actor interface.
func (rp *ResourcePool) Receive(ctx *actor.Context) error {
	ctx.AddLabel("resource-pool", rp.config.PoolName)

	reschedule := true
	defer func() {
		// Default to scheduling every 500ms if a message was received, but allow messages
		// that don't affect the cluster to be skipped.
		rp.reschedule = rp.reschedule || reschedule
	}()

	switch msg := ctx.Message().(type) {
	case actor.PreStart:
		err := rp.setupProvisioner(ctx)
		if err != nil {
			return err
		}
<<<<<<< HEAD
=======
		if err = rp.restore(); err != nil {
			ctx.Log().Errorf("failed to restore resource pool: %s", err)
		}
>>>>>>> 87f14550
		actors.NotifyAfter(ctx, actionCoolDown, schedulerTick{})
		return err

	case
		sproto.AddAgent,
		sproto.RemoveAgent:
		return rp.receiveAgentMsg(ctx)

	case
		groupActorStopped,
		sproto.SetGroupMaxSlots,
		sproto.SetTaskName,
		sproto.AllocateRequest,
		sproto.ResourcesReleased:
		return rp.receiveRequestMsg(ctx)

	case
		job.MoveJob,
		job.GetJobQ,
		job.GetJobQStats,
		job.SetGroupWeight,
<<<<<<< HEAD
		job.SetGroupPriority,
		job.RecoverJobPosition:
=======
		job.SetGroupPriority:
>>>>>>> 87f14550
		return rp.receiveJobQueueMsg(ctx)

	case sproto.GetTaskHandler:
		reschedule = false
		ctx.Respond(getTaskHandler(rp.taskList, msg.ID))

	case sproto.GetTaskSummary:
		reschedule = false
		if resp := getTaskSummary(
			rp.taskList, *msg.ID, rp.groups, rp.config.Scheduler.GetType()); resp != nil {
			ctx.Respond(*resp)
		}

	case sproto.GetTaskSummaries:
		reschedule = false
		ctx.Respond(getTaskSummaries(rp.taskList, rp.groups, rp.config.Scheduler.GetType()))

	case GetResourceSummary:
		reschedule = false
		rp.agentStatesCache = rp.fetchAgentStates(ctx)
		defer func() {
			rp.agentStatesCache = nil
		}()
		ctx.Respond(getResourceSummary(rp.agentStatesCache))

	case aproto.GetRPConfig:
		reschedule = false
		ctx.Respond(aproto.GetRPResponse{
			AgentReconnectWait:    rp.config.AgentReconnectWait,
			AgentReattachEnabled:  rp.config.AgentReattachEnabled,
			MaxZeroSlotContainers: rp.config.MaxAuxContainersPerAgent,
		})

	case schedulerTick:
		if rp.reschedule {
			rp.agentStatesCache = rp.fetchAgentStates(ctx)
			defer func() {
				rp.agentStatesCache = nil
			}()

			toAllocate, toRelease := rp.scheduler.Schedule(rp)
			for _, req := range toAllocate {
				rp.allocateResources(ctx, req)
			}
			for _, taskActor := range toRelease {
				rp.releaseResource(ctx, taskActor)
			}
			rp.sendScalingInfo(ctx)
		}
		rp.reschedule = false
		reschedule = false
		actors.NotifyAfter(ctx, actionCoolDown, schedulerTick{})

	case sproto.ValidateCommandResourcesRequest:
		fulfillable := true // Default to "true" when unknown.
		if rp.slotsPerInstance > 0 {
			fulfillable = rp.slotsPerInstance >= msg.Slots
		}
		ctx.Respond(sproto.ValidateCommandResourcesResponse{Fulfillable: fulfillable})

	default:
		reschedule = false
		return actor.ErrUnexpectedMessage(ctx)
	}
	return nil
}

func (rp *ResourcePool) receiveAgentMsg(ctx *actor.Context) error {
	switch msg := ctx.Message().(type) {
	case sproto.AddAgent:
		ctx.Log().Infof("adding agent: %s", msg.Agent.Address().Local())
		rp.agents[msg.Agent] = true

	case sproto.RemoveAgent:
		ctx.Log().Infof("removing agent: %s", msg.Agent.Address().Local())
		delete(rp.agents, msg.Agent)
	default:
		return actor.ErrUnexpectedMessage(ctx)
	}
	return nil
}

<<<<<<< HEAD
func (rp *ResourcePool) moveJob(
	ctx *actor.Context, jobID model.JobID, anchorID model.JobID, aheadOf bool,
) error {
	if rp.config.Scheduler.GetType() != priorityScheduling {
		return fmt.Errorf("unable to perform operation on resource pool with %s", rp.config.Scheduler.GetType())
	}

	if anchorID == "" || jobID == "" || anchorID == jobID {
		return nil
	}

	if _, ok := rp.queuePositions[jobID]; !ok {
		return nil
	}

	groupAddr, ok := rp.IDToGroupActor[jobID]
	if !ok {
		return job.ErrJobNotFound(jobID)
	}

	if _, ok := rp.queuePositions[anchorID]; !ok {
		return job.ErrJobNotFound(anchorID)
	}

	prioChange, secondAnchor, anchorPriority := rp.findAnchor(jobID, anchorID, aheadOf)

	if secondAnchor != "" {
		return fmt.Errorf("unable to move job with ID %s", jobID)
	}

	if secondAnchor == jobID {
		return nil
	}

	if prioChange {
		resp := ctx.Ask(rp.IDToGroupActor[jobID], job.SetGroupPriority{
			Priority:     anchorPriority,
			ResourcePool: rp.config.PoolName,
		})
		if resp.Error() != nil {
			return resp.Error()
		}
		if needMove(
			rp.queuePositions[jobID],
			rp.queuePositions[anchorID],
			rp.queuePositions[secondAnchor],
			aheadOf,
		) {
			return nil
		}
	}

	msg, err := rp.queuePositions.SetJobPosition(jobID, anchorID, secondAnchor)
	if err != nil {
		return err
	}

	ctx.Tell(groupAddr, msg)

	return nil
}

func (rp *ResourcePool) findAnchor(jobID model.JobID, anchorID model.JobID, aheadOf bool) (bool, model.JobID, int) {
	var secondAnchor model.JobID
	targetPriority := 0
	anchorPriority := 0
	anchorIdx := 0
	anchorPos, _ := rp.queuePositions[anchorID]
	prioChange := false

	sortedReqs := sortTasksWithPosition(rp.taskList, rp.groups, rp.queuePositions, false)

	for i, req := range sortedReqs {
		if req.JobID == jobID {
			targetPriority = *rp.groups[req.Group].priority
		} else if req.JobID == anchorID {
			anchorPriority = *rp.groups[req.Group].priority
			anchorIdx = i
		}
	}

	if aheadOf {
		if anchorIdx == 0 {
			secondAnchor = job.HeadAnchor
		} else {
			secondAnchor = sortedReqs[anchorIdx-1].JobID
			if rp.queuePositions[secondAnchor].GreaterThanOrEqual(anchorPos) {
				secondAnchor = job.HeadAnchor
			}
		}
	} else {
		if anchorIdx >= len(sortedReqs)-1 {
			secondAnchor = job.TailAnchor
		} else {
			secondAnchor = sortedReqs[anchorIdx+1].JobID
			if rp.queuePositions[secondAnchor].LessThanOrEqual(anchorPos) {
				secondAnchor = job.TailAnchor
			}
		}
	}

	if targetPriority != anchorPriority {
		prioChange = true
	}

	return prioChange, secondAnchor, anchorPriority
}

func needMove(jobPos decimal.Decimal, anchorPos decimal.Decimal, secondPos decimal.Decimal, aheadOf bool) bool {
	if aheadOf {
		if jobPos.LessThan(anchorPos) && jobPos.GreaterThan(secondPos) {
			return false
		}
		return true
	}
	if jobPos.GreaterThan(anchorPos) && jobPos.LessThan(secondPos) {
		return false
	}

	return true
=======
func (rp *ResourcePool) moveJob(msg job.MoveJob) error {
	// REMOVEME
	fmt.Println(rp.config.PoolName, "moveJob: ", msg)
	rp.queuePositions[job.TailAnchor] = initalizeQueuePosition(time.Now())
	newPos, rebalance, err := computeNewJobPos(msg, rp.queuePositions)
	if err != nil {
		return err
	}
	rp.queuePositions[msg.ID] = newPos
	// condiontally check if rebalancing is needed.
	if rebalance {
		adjustPriorities(&rp.queuePositions)
	}

	if err := rp.persist(); err != nil {
		return err
	}
	// actors.NotifyAfter(ctx, 0, schedulerTick{}) ?
	return nil
>>>>>>> 87f14550
}

func (rp *ResourcePool) receiveJobQueueMsg(ctx *actor.Context) error {
	switch msg := ctx.Message().(type) {
	case job.GetJobQStats:
		ctx.Respond(*jobStats(rp.taskList))

	case job.GetJobQ:
		ctx.Respond(rp.scheduler.JobQInfo(rp))
	case job.MoveJob:
		ctx.Respond(rp.moveJob(msg))
	case job.SetGroupWeight:
		rp.getOrCreateGroup(ctx, msg.Handler).weight = msg.Weight

	case job.SetGroupPriority:
		g := rp.getOrCreateGroup(ctx, msg.Handler)
		if (g.priority != nil && *g.priority == msg.Priority) ||
			rp.config.Scheduler.Priority == nil {
			return nil
		}
		ctx.Log().Infof("setting priority for group of %s to %d",
			msg.Handler.Address().String(), msg.Priority)
		g.priority = &msg.Priority
		jobID, ok := rp.groupActorToID[msg.Handler]
		if ok {
			time, err := getJobSubmissionTime(rp.taskList, jobID)
			if err != nil {
				ctx.Log().Errorf("failed to get job submission time: %s", err)
				return nil
			}
			rp.queuePositions[jobID] = initalizeQueuePosition(time)
		}
		// if !ok: we haven't seen the job yet or this group is not IsUserVisible
		// thus no need to reinitialize its queue position.

	case job.MoveJob:
		err := rp.moveJob(ctx, msg.ID, msg.Anchor, msg.Ahead)
		ctx.Respond(err)

	case job.SetGroupWeight:
		rp.getOrCreateGroup(ctx, msg.Handler).weight = msg.Weight

	case job.SetGroupPriority:
		g := rp.getOrCreateGroup(ctx, msg.Handler)
		if (g.priority != nil && *g.priority == msg.Priority) ||
			rp.config.Scheduler.Priority == nil {
			return nil
		}
		ctx.Log().Infof("setting priority for group of %s to %d",
			msg.Handler.Address().String(), msg.Priority)
		g.priority = &msg.Priority
		jobID, ok := rp.groupActorToID[msg.Handler]
		if ok {
			time, err := getJobSubmissionTime(rp.taskList, jobID)
			if err != nil {
				ctx.Log().Errorf("failed to get job submission time: %s", err)
				return nil
			}
			rp.queuePositions[jobID] = initalizeQueuePosition(time)
		}
		// if !ok: we haven't seen the job yet or this group is not IsUserVisible
		// thus no need to reinitialize its queue position.

	case job.RecoverJobPosition:
		rp.queuePositions.RecoverJobPosition(msg.JobID, msg.JobPosition)
	default:
		return actor.ErrUnexpectedMessage(ctx)
	}
	return nil
}

func (rp *ResourcePool) persist() error {
	// exlude head and tail?
	fmt.Println("TODO persist rp", rp.config.PoolName)
	return nil // TODO
}

func (rp *ResourcePool) restore() error {
	fmt.Println("TODO restore rp", rp.config.PoolName)
	return nil // TODO
}

func (rp *ResourcePool) receiveRequestMsg(ctx *actor.Context) error {
	switch msg := ctx.Message().(type) {
	case groupActorStopped:
		if jobID, ok := rp.groupActorToID[msg.Ref]; ok {
			delete(rp.queuePositions, jobID)
			delete(rp.groupActorToID, msg.Ref)
<<<<<<< HEAD
			delete(rp.IDToGroupActor, jobID)
=======
			if err := rp.persist(); err != nil {
				ctx.Log().Errorf("error persisting queuePositions: %s", err)
				// CHECK fail?
			}
>>>>>>> 87f14550
		} else {
			ctx.Log().Errorf("group actor stopped but no job id found for group: %s", msg.Ref)
		}
		delete(rp.groups, msg.Ref)

	case sproto.SetGroupMaxSlots:
		rp.getOrCreateGroup(ctx, msg.Handler).maxSlots = msg.MaxSlots

	case sproto.SetTaskName:
		rp.receiveSetTaskName(ctx, msg)

	case sproto.AllocateRequest:
		rp.addTask(ctx, msg)

	case sproto.ResourcesReleased:
		rp.resourcesReleased(ctx, msg.TaskActor)

	default:
		return actor.ErrUnexpectedMessage(ctx)
	}
	return nil
}

func (rp *ResourcePool) fetchAgentStates(ctx *actor.Context) map[*actor.Ref]*agent.AgentState {
	agents := make([]*actor.Ref, 0, len(rp.agents))

	for k := range rp.agents {
		agents = append(agents, k)
	}

	responses := ctx.AskAll(agent.GetAgentState{}, agents...).GetAll()

	result := make(map[*actor.Ref]*agent.AgentState, len(rp.agents))
	for ref, msg := range responses {
		switch msg := msg.(type) {
		case *agent.AgentState:
			result[ref] = msg
		case error:
			ctx.Log().WithError(msg).Warnf("failed to get agent state for agent %s", ref.Address().Local())
		default:
			ctx.Log().Warnf("bad agent state response for agent %s", ref.Address().Local())
		}
	}

	return result
}

func (rp *ResourcePool) refreshAgentStateCacheFor(ctx *actor.Context, agents []*actor.Ref) {
	responses := ctx.AskAll(agent.GetAgentState{}, agents...).GetAll()

	for ref, msg := range responses {
		switch msg := msg.(type) {
		case *agent.AgentState:
			rp.agentStatesCache[ref] = msg
		case error:
			ctx.Log().WithError(msg).Warnf("failed to get agent state for agent %s", ref.Address().Local())
			delete(rp.agentStatesCache, ref)
		default:
			ctx.Log().Warnf("bad agent state response for agent %s", ref.Address().Local())
			delete(rp.agentStatesCache, ref)
		}
	}
}

// containerReservation contains information for tasks have been allocated but not yet started.
type containerReservation struct {
	req       *sproto.AllocateRequest
	container *container
	agent     *agent.AgentState
	devices   []device.Device
}

// Summary summarizes a container allocation.
func (c containerReservation) Summary() sproto.ContainerSummary {
	return sproto.ContainerSummary{
		AllocationID: c.req.AllocationID,
		ID:           c.container.id,
		Agent:        c.agent.Handler.Address().Local(),
		Devices:      c.devices,
	}
}

// StartContainer notifies the agent to start a container.
func (c containerReservation) Start(
	ctx *actor.Context, spec tasks.TaskSpec, rri sproto.ReservationRuntimeInfo,
) {
	handler := c.agent.Handler
	spec.ContainerID = string(c.container.id)
	spec.AllocationID = string(c.req.AllocationID)
	spec.AllocationSessionToken = rri.Token
	spec.TaskID = string(c.req.TaskID)
	if spec.LoggingFields == nil {
		spec.LoggingFields = map[string]string{}
	}
	spec.LoggingFields["allocation_id"] = spec.AllocationID
	spec.LoggingFields["task_id"] = spec.TaskID
	spec.UseHostMode = rri.IsMultiAgent
	spec.Devices = c.devices
	ctx.Tell(handler, sproto.StartTaskContainer{
		TaskActor: c.req.TaskActor,
		StartContainer: aproto.StartContainer{
			Container: cproto.Container{
				Parent:  c.req.TaskActor.Address(),
				ID:      c.container.id,
				State:   cproto.Assigned,
				Devices: c.devices,
			},
			Spec: spec.ToDockerSpec(),
		},
	})
}

// KillContainer notifies the agent to kill the container.
func (c containerReservation) Kill(ctx *actor.Context) {
	ctx.Tell(c.agent.Handler, sproto.KillTaskContainer{
		ContainerID: c.container.id,
	})
}<|MERGE_RESOLUTION|>--- conflicted
+++ resolved
@@ -3,7 +3,6 @@
 import (
 	"crypto/tls"
 	"fmt"
-	"time"
 
 	"github.com/shopspring/decimal"
 
@@ -41,10 +40,7 @@
 	groups           map[*actor.Ref]*group
 	queuePositions   jobSortState // secondary sort key initialized based on job submission time
 	groupActorToID   map[*actor.Ref]model.JobID
-<<<<<<< HEAD
 	IDToGroupActor   map[model.JobID]*actor.Ref
-=======
->>>>>>> 87f14550
 	scalingInfo      *sproto.ScalingInfo
 
 	reschedule bool
@@ -77,10 +73,7 @@
 		groups:         make(map[*actor.Ref]*group),
 		queuePositions: initalizeJobSortState(),
 		groupActorToID: make(map[*actor.Ref]model.JobID),
-<<<<<<< HEAD
 		IDToGroupActor: make(map[model.JobID]*actor.Ref),
-=======
->>>>>>> 87f14550
 		scalingInfo:    &sproto.ScalingInfo{},
 
 		reschedule: false,
@@ -127,18 +120,9 @@
 	if msg.IsUserVisible {
 		if _, ok := rp.queuePositions[msg.JobID]; !ok {
 			rp.queuePositions[msg.JobID] = initalizeQueuePosition(msg.JobSubmissionTime)
-<<<<<<< HEAD
 		}
 		rp.groupActorToID[msg.Group] = msg.JobID
 		rp.IDToGroupActor[msg.JobID] = msg.Group
-=======
-			if err := rp.persist(); err != nil {
-				ctx.Log().Errorf("error persisting queue positions: %s", err)
-				// CHECK: fail?
-			}
-		}
-		rp.groupActorToID[msg.Group] = msg.JobID
->>>>>>> 87f14550
 	}
 	rp.taskList.AddTask(&msg)
 }
@@ -291,12 +275,6 @@
 		if err != nil {
 			return err
 		}
-<<<<<<< HEAD
-=======
-		if err = rp.restore(); err != nil {
-			ctx.Log().Errorf("failed to restore resource pool: %s", err)
-		}
->>>>>>> 87f14550
 		actors.NotifyAfter(ctx, actionCoolDown, schedulerTick{})
 		return err
 
@@ -318,12 +296,8 @@
 		job.GetJobQ,
 		job.GetJobQStats,
 		job.SetGroupWeight,
-<<<<<<< HEAD
 		job.SetGroupPriority,
 		job.RecoverJobPosition:
-=======
-		job.SetGroupPriority:
->>>>>>> 87f14550
 		return rp.receiveJobQueueMsg(ctx)
 
 	case sproto.GetTaskHandler:
@@ -406,11 +380,10 @@
 	return nil
 }
 
-<<<<<<< HEAD
 func (rp *ResourcePool) moveJob(
 	ctx *actor.Context, jobID model.JobID, anchorID model.JobID, aheadOf bool,
 ) error {
-	if rp.config.Scheduler.GetType() != priorityScheduling {
+	if rp.config.Scheduler.GetType() != config.PriorityScheduling {
 		return fmt.Errorf("unable to perform operation on resource pool with %s", rp.config.Scheduler.GetType())
 	}
 
@@ -527,27 +500,6 @@
 	}
 
 	return true
-=======
-func (rp *ResourcePool) moveJob(msg job.MoveJob) error {
-	// REMOVEME
-	fmt.Println(rp.config.PoolName, "moveJob: ", msg)
-	rp.queuePositions[job.TailAnchor] = initalizeQueuePosition(time.Now())
-	newPos, rebalance, err := computeNewJobPos(msg, rp.queuePositions)
-	if err != nil {
-		return err
-	}
-	rp.queuePositions[msg.ID] = newPos
-	// condiontally check if rebalancing is needed.
-	if rebalance {
-		adjustPriorities(&rp.queuePositions)
-	}
-
-	if err := rp.persist(); err != nil {
-		return err
-	}
-	// actors.NotifyAfter(ctx, 0, schedulerTick{}) ?
-	return nil
->>>>>>> 87f14550
 }
 
 func (rp *ResourcePool) receiveJobQueueMsg(ctx *actor.Context) error {
@@ -557,8 +509,11 @@
 
 	case job.GetJobQ:
 		ctx.Respond(rp.scheduler.JobQInfo(rp))
+
 	case job.MoveJob:
-		ctx.Respond(rp.moveJob(msg))
+		err := rp.moveJob(ctx, msg.ID, msg.Anchor, msg.Ahead)
+		ctx.Respond(err)
+
 	case job.SetGroupWeight:
 		rp.getOrCreateGroup(ctx, msg.Handler).weight = msg.Weight
 
@@ -583,34 +538,6 @@
 		// if !ok: we haven't seen the job yet or this group is not IsUserVisible
 		// thus no need to reinitialize its queue position.
 
-	case job.MoveJob:
-		err := rp.moveJob(ctx, msg.ID, msg.Anchor, msg.Ahead)
-		ctx.Respond(err)
-
-	case job.SetGroupWeight:
-		rp.getOrCreateGroup(ctx, msg.Handler).weight = msg.Weight
-
-	case job.SetGroupPriority:
-		g := rp.getOrCreateGroup(ctx, msg.Handler)
-		if (g.priority != nil && *g.priority == msg.Priority) ||
-			rp.config.Scheduler.Priority == nil {
-			return nil
-		}
-		ctx.Log().Infof("setting priority for group of %s to %d",
-			msg.Handler.Address().String(), msg.Priority)
-		g.priority = &msg.Priority
-		jobID, ok := rp.groupActorToID[msg.Handler]
-		if ok {
-			time, err := getJobSubmissionTime(rp.taskList, jobID)
-			if err != nil {
-				ctx.Log().Errorf("failed to get job submission time: %s", err)
-				return nil
-			}
-			rp.queuePositions[jobID] = initalizeQueuePosition(time)
-		}
-		// if !ok: we haven't seen the job yet or this group is not IsUserVisible
-		// thus no need to reinitialize its queue position.
-
 	case job.RecoverJobPosition:
 		rp.queuePositions.RecoverJobPosition(msg.JobID, msg.JobPosition)
 	default:
@@ -636,14 +563,7 @@
 		if jobID, ok := rp.groupActorToID[msg.Ref]; ok {
 			delete(rp.queuePositions, jobID)
 			delete(rp.groupActorToID, msg.Ref)
-<<<<<<< HEAD
 			delete(rp.IDToGroupActor, jobID)
-=======
-			if err := rp.persist(); err != nil {
-				ctx.Log().Errorf("error persisting queuePositions: %s", err)
-				// CHECK fail?
-			}
->>>>>>> 87f14550
 		} else {
 			ctx.Log().Errorf("group actor stopped but no job id found for group: %s", msg.Ref)
 		}
