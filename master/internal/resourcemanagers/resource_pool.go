--- conflicted
+++ resolved
@@ -246,12 +246,9 @@
 
 	case
 		GetJobOrder,
-<<<<<<< HEAD
-		SetJobOrder:
-=======
+		SetJobOrder,
 		GetJobQStats,
 		GetJobSummary:
->>>>>>> 3e8c94c2
 		return rp.receiveJobQueueMsg(ctx)
 
 	case sproto.GetTaskHandler:
@@ -353,7 +350,6 @@
 	switch msg := ctx.Message().(type) {
 	case GetJobOrder:
 		ctx.Respond(getV1Jobs(rp))
-<<<<<<< HEAD
 	case SetJobOrder:
 		for it := rp.taskList.iterator(); it.next(); {
 			req := it.value()
@@ -383,13 +379,11 @@
 			}
 		}
 		// TODO: add a ctx.Respond so that the API doesn't return an error to the user
-=======
 	case GetJobSummary:
 		resp := getV1JobSummary(rp, msg.JobID, rp.scheduler.OrderedAllocations(rp))
 		ctx.Respond(resp)
 	case GetJobQStats:
 		ctx.Respond(*jobStats(rp))
->>>>>>> 3e8c94c2
 	default:
 		return actor.ErrUnexpectedMessage(ctx)
 	}
