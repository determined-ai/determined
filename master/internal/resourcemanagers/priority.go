--- conflicted
+++ resolved
@@ -20,12 +20,9 @@
 // AllocReqs is an alias for a list of Allocate Requests.
 type AllocReqs = []*sproto.AllocateRequest
 
-<<<<<<< HEAD
 // REMOVEME can't replace groups identifier with job id since not all groups are
 // associated with a job, eg GC tasks that aren't related to a job.
 
-=======
->>>>>>> 563c4a2e
 // NewPriorityScheduler creates a new scheduler that schedules tasks via priority.
 func NewPriorityScheduler(config *SchedulerConfig) Scheduler {
 	return &priorityScheduler{
@@ -38,35 +35,7 @@
 	return p.prioritySchedule(rp.taskList, rp.groups, rp.agents, rp.fittingMethod)
 }
 
-<<<<<<< HEAD
-func (p *priorityScheduler) createJobQInfo(
-	pending map[int]AllocReqs,
-	scheduled map[int]AllocReqs,
-) (job.AQueue, map[model.JobID]*actor.Ref) {
-	reqs := make(AllocReqs, 0)
-	// FIXME there is gotta be a friendlier version of this.
-	// can we stick to slices together quickly in Go?
-	readFromPrioToTask := func(aMap map[int]AllocReqs, out *AllocReqs) {
-		if out == nil {
-			panic("missing output array. (nil pointer)")
-		}
-		priorities := getOrderedPriorities(aMap)
-		for _, priority := range priorities {
-			*out = append(*out, aMap[priority]...)
-		}
-	}
-
-	readFromPrioToTask(scheduled, &reqs)
-	readFromPrioToTask(pending, &reqs)
-	jobQInfo, jobActors := mergeToJobQInfo(reqs)
-	return jobQInfo, jobActors
-}
-
-func (p *priorityScheduler) reportJobQInfo(pending map[int]AllocReqs, scheduled map[int]AllocReqs) {
-	jobQ, jobActors := p.createJobQInfo(pending, scheduled)
-	for jobID, jobActor := range jobActors {
-		jobActor.System().Tell(jobActor, jobQ[jobID])
-=======
+
 func (p *priorityScheduler) reportJobQInfo(taskList *taskList, groups map[*actor.Ref]*group) {
 	reqs := sortTasks(taskList, groups, false)
 	jobQInfo, jobActors := reduceToJobQInfo(reqs)
@@ -76,12 +45,10 @@
 			continue
 		}
 		jobActor.System().Tell(jobActor, rmJobInfo)
->>>>>>> 563c4a2e
 	}
 }
 
 func (p *priorityScheduler) JobQInfo(rp *ResourcePool) map[model.JobID]*job.RMJobInfo {
-<<<<<<< HEAD
 	/*
 		compute a single numerical ordering for allocationreuqests that can be modified.
 		how do non-job tasks affect the queue and the user? how do does (eg gc) get scheduled in terms
@@ -97,12 +64,8 @@
 		sortTasksByPriorityAndPositionAndTimestamp uses for returning tasks in order.
 	*/
 
-	//TODO: is sortTasksWithPosition no good?
-	//reqs, _ := sortTasksWithPosition(rp.taskList, rp.groups, false)
-	pendingMap, scheduledMap := sortTasksByPriorityAndPositionAndTimestamp(rp.taskList, rp.groups, trueFilter)
-	reqs := orderTaskMapToSlice(scheduledMap)
-	reqs = append(reqs, orderTaskMapToSlice(pendingMap)...)
-	jobQInfo, _ := mergeToJobQInfo(reqs)
+	reqs, _ := sortTasksWithPosition(rp.taskList, rp.groups, false)
+	jobQInfo, _ := reduceToJobQInfo(reqs)
 	return jobQInfo
 }
 
@@ -165,13 +128,6 @@
 	}
 }
 
-=======
-	reqs := sortTasks(rp.taskList, rp.groups, false)
-	jobQInfo, _ := reduceToJobQInfo(reqs)
-	return jobQInfo
-}
-
->>>>>>> 563c4a2e
 func (p *priorityScheduler) prioritySchedule(
 	taskList *taskList,
 	groups map[*actor.Ref]*group,
@@ -194,17 +150,8 @@
 			toRelease = append(toRelease, release...)
 		}
 	}
-<<<<<<< HEAD
-	if len(agents) == 0 { // report queue state if no agents are available
-		for _, zeroSlots := range []bool{false, true} {
-			priorityToPendingTasksMap, priorityToScheduledTaskMap :=
-				sortTasksByPriorityAndPositionAndTimestamp(taskList, groups, taskFilter("", zeroSlots))
-			p.reportJobQInfo(priorityToPendingTasksMap, priorityToScheduledTaskMap)
-		}
-	}
-=======
+
 	p.reportJobQInfo(taskList, groups)
->>>>>>> 563c4a2e
 
 	return toAllocate, toRelease
 }
@@ -226,14 +173,8 @@
 	// Sort tasks by priorities and timestamps. This sort determines the order in which
 	// tasks are scheduled and preempted.
 	priorityToPendingTasksMap, priorityToScheduledTaskMap :=
-<<<<<<< HEAD
 		sortTasksByPriorityAndPositionAndTimestamp(taskList, groups, filter)
 
-	p.reportJobQInfo(priorityToPendingTasksMap, priorityToScheduledTaskMap)
-=======
-		sortTasksByPriorityAndTimestamp(taskList, groups, filter)
-
->>>>>>> 563c4a2e
 	localAgentsState := deepCopyAgents(agents)
 
 	// If there exist any tasks that cannot be scheduled, all the tasks of lower priorities
@@ -396,15 +337,7 @@
 		}
 
 		assigned := taskList.GetAllocations(req.TaskActor)
-<<<<<<< HEAD
-		if assigned == nil || len(assigned.Reservations) == 0 {
-			req.State = job.SchedulingStateQueued
-			priorityToPendingTasksMap[*priority] = append(priorityToPendingTasksMap[*priority], req)
-		} else {
-			req.State = job.SchedulingStateScheduled
-=======
 		if assignmentIsScheduled(assigned) {
->>>>>>> 563c4a2e
 			priorityToScheduledTaskMap[*priority] = append(priorityToScheduledTaskMap[*priority], req)
 		} else {
 			priorityToPendingTasksMap[*priority] = append(priorityToPendingTasksMap[*priority], req)
@@ -418,7 +351,6 @@
 	} {
 		for _, tasks := range tasksMap {
 			sort.Slice(tasks, func(i, j int) bool {
-<<<<<<< HEAD
 				compareVal := comparePositions(tasks[i], tasks[j], groups)
 				switch compareVal {
 				case 1:
@@ -426,11 +358,8 @@
 				case -1:
 					return false
 				default:
-					return tasks[i].TaskActor.RegisteredTime().Before(tasks[j].TaskActor.RegisteredTime())
-				}
-=======
-				return compareByRegisteredTime(tasks, i, j)
->>>>>>> 563c4a2e
+					return compareByRegisteredTime(tasks, i, j)
+				}
 			})
 		}
 	}
@@ -576,14 +505,11 @@
 	}
 }
 
-<<<<<<< HEAD
-=======
 // compareByRegisteredTime sorts tasks by their registration time.
 func compareByRegisteredTime(tasks []*sproto.AllocateRequest, i, j int) bool {
 	return tasks[i].TaskActor.RegisteredTime().Before(tasks[j].TaskActor.RegisteredTime())
 }
 
->>>>>>> 563c4a2e
 func sortTasks(
 	taskList *taskList,
 	groups map[*actor.Ref]*group,
@@ -614,11 +540,7 @@
 			}
 		}
 
-<<<<<<< HEAD
-		return reqs[i].TaskActor.RegisteredTime().Before(reqs[j].TaskActor.RegisteredTime())
-=======
 		return compareByRegisteredTime(reqs, i, j)
->>>>>>> 563c4a2e
 	})
 
 	return reqs
