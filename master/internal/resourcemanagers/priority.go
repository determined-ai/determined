package resourcemanagers

import (
	"fmt"
	"sort"

	"github.com/pkg/errors"
	"github.com/shopspring/decimal"
	log "github.com/sirupsen/logrus"

	"github.com/determined-ai/determined/master/internal/config"
	"github.com/determined-ai/determined/master/internal/job"
	"github.com/determined-ai/determined/master/internal/resourcemanagers/agent"
	"github.com/determined-ai/determined/master/internal/sproto"
	"github.com/determined-ai/determined/master/pkg/actor"
	"github.com/determined-ai/determined/master/pkg/cproto"
	"github.com/determined-ai/determined/master/pkg/model"
)

type priorityScheduler struct {
	preemptionEnabled bool
}

// AllocReqs is an alias for a list of Allocate Requests.
type AllocReqs = []*sproto.AllocateRequest

// REMOVEME can't replace groups identifier with job id since not all groups are
// associated with a job, eg GC tasks that aren't related to a job.

// NewPriorityScheduler creates a new scheduler that schedules tasks via priority.
func NewPriorityScheduler(config *config.SchedulerConfig) Scheduler {
	return &priorityScheduler{
		preemptionEnabled: config.Priority.Preemption,
	}
}

func (p *priorityScheduler) Schedule(rp *ResourcePool) ([]*sproto.AllocateRequest, []*actor.Ref) {
<<<<<<< HEAD
	return p.prioritySchedule(rp.taskList, rp.groups,
		rp.queuePositions, rp.agentStatesCache, rp.fittingMethod)
=======
	return p.prioritySchedule(rp.taskList, rp.groups, rp.queuePositions,
		rp.agentStatesCache, rp.fittingMethod)
>>>>>>> 87f14550
}

func (p *priorityScheduler) reportJobQInfo(taskList *taskList, groups map[*actor.Ref]*group,
	jobPositions jobSortState) {
	reqs := sortTasksWithPosition(taskList, groups, jobPositions, false)
	jobQInfo, jobActors := reduceToJobQInfo(reqs)
	for jobID, jobActor := range jobActors {
		rmJobInfo, ok := jobQInfo[jobID]
		if jobActor == nil || !ok || rmJobInfo == nil {
			continue
		}
		jobActor.System().Tell(jobActor, rmJobInfo)
	}
}

func (p *priorityScheduler) JobQInfo(rp *ResourcePool) map[model.JobID]*job.RMJobInfo {
	/*
		compute a single numerical ordering for allocationreuqests that can be modified.
		how do non-job tasks affect the queue and the user? how do does (eg gc) get scheduled in terms
		of priority. do we completely hide these from the user? discussed: we shouldn't show these to
		the user
		. either way we
		1. get a total ordering of allocation requests
		2. assuming we hide non jobs form job queue: filterout non-job-related tasks if any,
		maphallocationrequests to their jobid, per job id only keep the first occurrence
		3. convert the resulting ordered list of jobids into a Job type for job apis

		Once jobs carry a queue position attribute with them it'll be what
		sortTasksByPriorityAndPositionAndTimestamp uses for returning tasks in order.
	*/

	reqs := sortTasksWithPosition(rp.taskList, rp.groups, rp.queuePositions, false)
	jobQInfo, _ := reduceToJobQInfo(reqs)
	return jobQInfo
}

func (p *priorityScheduler) prioritySchedule(
	taskList *taskList,
	groups map[*actor.Ref]*group,
	jobPositions jobSortState,
	agents map[*actor.Ref]*agent.AgentState,
	fittingMethod SoftConstraint,
) ([]*sproto.AllocateRequest, []*actor.Ref) {
	toAllocate := make([]*sproto.AllocateRequest, 0)
	toRelease := make([]*actor.Ref, 0)

	// Since labels are a hard scheduling constraint, process every label independently.
	for label, agentsWithLabel := range splitAgentsByLabel(agents) {
		// Schedule zero-slot and non-zero-slot tasks independently of each other, e.g., a lower priority
		// zero-slot task can be started while a higher priority non-zero-slot task is pending, and
		// vice versa.
		for _, zeroSlots := range []bool{false, true} {
			allocate, release := p.prioritySchedulerWithFilter(
				taskList, groups, jobPositions, agentsWithLabel, fittingMethod, taskFilter(label, zeroSlots),
			)
			toAllocate = append(toAllocate, allocate...)
			toRelease = append(toRelease, release...)
		}
	}

	p.reportJobQInfo(taskList, groups, jobPositions)

	return toAllocate, toRelease
}

// prioritySchedulerWithFilter defines the logic of each scheduling circle.
// 1. Schedule pending tasks without preemption.
// 2. Search if preempting any lower-priority tasks can make space.
// 3. Back-fill lower-priority pending tasks if there are no tasks to preempt.
func (p *priorityScheduler) prioritySchedulerWithFilter(
	taskList *taskList,
	groups map[*actor.Ref]*group,
	jobPositions jobSortState,
	agents map[*actor.Ref]*agent.AgentState,
	fittingMethod SoftConstraint,
	filter func(*sproto.AllocateRequest) bool,
) ([]*sproto.AllocateRequest, []*actor.Ref) {
	toAllocate := make([]*sproto.AllocateRequest, 0)
	toRelease := make(map[*actor.Ref]bool)

	// Sort tasks by priorities and timestamps. This sort determines the order in which
	// tasks are scheduled and preempted.
	priorityToPendingTasksMap, priorityToScheduledTaskMap :=
		sortTasksByPriorityAndPositionAndTimestamp(taskList, groups, jobPositions, filter)

	localAgentsState := deepCopyAgents(agents)

	// If there exist any tasks that cannot be scheduled, all the tasks of lower priorities
	// can only be backfilled if they are preemptible.
	backfilling := false

	for _, priority := range getOrderedPriorities(priorityToPendingTasksMap) {
		allocationRequests := priorityToPendingTasksMap[priority]
		log.Debugf("processing priority %d with %d pending tasks (backfilling: %v)",
			priority, len(allocationRequests), backfilling)

		successfulAllocations, unSuccessfulAllocations := trySchedulingPendingTasksInPriority(
			allocationRequests, localAgentsState, fittingMethod)

		// Only start tasks if there are no tasks of higher priorities to preempt.
		if len(toRelease) == 0 {
			if !backfilling {
				for _, allocatedTask := range successfulAllocations {
					log.Debugf("scheduled task: %s", allocatedTask.Name)
					toAllocate = append(toAllocate, allocatedTask)
				}
			} else if p.preemptionEnabled {
				for _, allocatedTask := range successfulAllocations {
					if !allocatedTask.Preemptible {
						continue
					}
					log.Debugf("scheduled task via backfilling: %s", allocatedTask.Name)
					allocatedTask.State = job.SchedulingStateScheduledBackfilled
					toAllocate = append(toAllocate, allocatedTask)
				}
			}
		}

		// Scheduling the tasks of lower priority than the current one is considered to
		// back-filling.
		if len(unSuccessfulAllocations) > 0 {
			backfilling = true
		}

		if p.preemptionEnabled {
			for _, prioritizedAllocation := range unSuccessfulAllocations {
				// Check if we still need to preempt tasks to schedule this task.
				if fits := findFits(prioritizedAllocation, localAgentsState, fittingMethod); len(fits) > 0 {
					log.Debugf(
						"Not preempting tasks for task %s as it will be able to launch "+
							"once already scheduled preemptions complete", prioritizedAllocation.Name)
					addTaskToAgents(fits)
					continue
				}

				taskPlaced, updatedLocalAgentState, preemptedTasks := trySchedulingTaskViaPreemption(
					taskList, prioritizedAllocation, priority, jobPositions, fittingMethod, localAgentsState,
					priorityToScheduledTaskMap, toRelease, filter)

				if taskPlaced {
					localAgentsState = updatedLocalAgentState
					for preemptedTask := range preemptedTasks {
						log.Debugf("preempting task %s for task %s",
							preemptedTask.Address().Local(), prioritizedAllocation.Name)
						toRelease[preemptedTask] = true
					}
				}
			}
		}
	}

	toReleaseSlice := make([]*actor.Ref, 0)
	for r := range toRelease {
		toReleaseSlice = append(toReleaseSlice, r)
	}
	return toAllocate, toReleaseSlice
}

// trySchedulingTaskViaPreemption checks whether preempting lower priority tasks
// would allow this task to be scheduled.
func trySchedulingTaskViaPreemption(
	taskList *taskList,
	allocationRequest *sproto.AllocateRequest,
	allocationPriority int,
	jobPositions jobSortState,
	fittingMethod SoftConstraint,
	agents map[*actor.Ref]*agent.AgentState,
	priorityToScheduledTaskMap map[int][]*sproto.AllocateRequest,
	tasksAlreadyPreempted map[*actor.Ref]bool,
	filter func(*sproto.AllocateRequest) bool,
) (bool, map[*actor.Ref]*agent.AgentState, map[*actor.Ref]bool) {
	localAgentsState := deepCopyAgents(agents)
	preemptedTasks := make(map[*actor.Ref]bool)
	log.Debugf("trying to schedule task %s by preempting other tasks", allocationRequest.Name)

	for priority := model.MaxUserSchedulingPriority; priority >= allocationPriority; priority-- {
		for i := len(priorityToScheduledTaskMap[priority]) - 1; i >= 0; i-- {
			allocationJobID := allocationRequest.JobID
			candidateJobID := priorityToScheduledTaskMap[priority][i].JobID
			if priority == allocationPriority &&
<<<<<<< HEAD
				jobPositions[allocationJobID].GreaterThanOrEqual(jobPositions[candidateJobID]) {
=======
				jobPositions[allocationJobID] >= jobPositions[candidateJobID] {
>>>>>>> 87f14550
				break
			}
			preemptionCandidate := priorityToScheduledTaskMap[priority][i]
			if !preemptionCandidate.Preemptible || !filter(preemptionCandidate) {
				continue
			}

			if _, ok := tasksAlreadyPreempted[preemptionCandidate.TaskActor]; ok {
				continue
			}

			resourcesAllocated := taskList.GetAllocations(preemptionCandidate.TaskActor)
			removeTaskFromAgents(localAgentsState, resourcesAllocated)
			preemptedTasks[preemptionCandidate.TaskActor] = true

			if fits := findFits(allocationRequest, localAgentsState, fittingMethod); len(fits) > 0 {
				addTaskToAgents(fits)
				return true, localAgentsState, preemptedTasks
			}
		}
	}

	return false, localAgentsState, preemptedTasks
}

// trySchedulingPendingTasksInPriority tries to schedule all the tasks in the
// current priority. Note tasks are scheduled based on the order in which they
// are listed.
func trySchedulingPendingTasksInPriority(
	allocationRequests []*sproto.AllocateRequest,
	agents map[*actor.Ref]*agent.AgentState,
	fittingMethod SoftConstraint,
) ([]*sproto.AllocateRequest, []*sproto.AllocateRequest) {
	successfulAllocations := make([]*sproto.AllocateRequest, 0)
	unSuccessfulAllocations := make([]*sproto.AllocateRequest, 0)

	for _, allocationRequest := range allocationRequests {
		fits := findFits(allocationRequest, agents, fittingMethod)
		if len(fits) == 0 {
			unSuccessfulAllocations = append(unSuccessfulAllocations, allocationRequest)
			continue
		}
		addTaskToAgents(fits)
		successfulAllocations = append(successfulAllocations, allocationRequest)
	}

	return successfulAllocations, unSuccessfulAllocations
}

// sortTasksByPriorityAndPositionAndTimestamp sorts all pending and scheduled tasks
// separately by priority. Within each priority, tasks are ordered
// based on their queue position and then creation time.
func sortTasksByPriorityAndPositionAndTimestamp(
	taskList *taskList,
	groups map[*actor.Ref]*group,
	jobPositions jobSortState,
	filter func(*sproto.AllocateRequest) bool,
) (map[int][]*sproto.AllocateRequest, map[int][]*sproto.AllocateRequest) {
	// Sort all non-zero slot tasks by priority.
	priorityToPendingTasksMap := make(map[int][]*sproto.AllocateRequest)
	priorityToScheduledTaskMap := make(map[int][]*sproto.AllocateRequest)

	for _, req := range sortTasksWithPosition(taskList, groups, jobPositions, false) {
		if !filter(req) {
			continue
		}

		priority := groups[req.Group].priority
		if priority == nil {
			panic(fmt.Sprintf("priority not set for task %s", req.Name))
		}

		assigned := taskList.GetAllocations(req.TaskActor)
		if assignmentIsScheduled(assigned) {
			priorityToScheduledTaskMap[*priority] = append(priorityToScheduledTaskMap[*priority], req)
		} else {
			priorityToPendingTasksMap[*priority] = append(priorityToPendingTasksMap[*priority], req)
		}
	}

	return priorityToPendingTasksMap, priorityToScheduledTaskMap
}

// comparePositions returns the following:
// 1 if a is in front of b.
// 0 if a is equal to b in position.
// -1 if a is behind b.
func comparePositions(a, b *sproto.AllocateRequest, jobPositions jobSortState) int {
	aPosition, aOk := jobPositions[a.JobID]
	bPosition, bOk := jobPositions[b.JobID]
<<<<<<< HEAD
	zero := decimal.NewFromInt(0)
=======
>>>>>>> 87f14550
	if !aOk || !bOk {
		// we shouldn't run into this situation once k8 support is implemented other than
		// when testing.
		return aReqComparator(a, b) * -1 // CHECK
	}
	switch {
	case aPosition == bPosition:
		return aReqComparator(a, b) * -1 // CHECK
<<<<<<< HEAD
	case aPosition.LessThan(zero) || bPosition.LessThan(zero):
		if aPosition.GreaterThan(zero) {
			return 1
		}
		return -1
	case aPosition.LessThan(bPosition):
=======
	case aPosition < 0 || bPosition < 0:
		if aPosition > 0 {
			return 1
		}
		return -1
	case aPosition < bPosition:
>>>>>>> 87f14550
		return 1
	default:
		return -1
	}
}

func sortTasksWithPosition(
	taskList *taskList,
	groups map[*actor.Ref]*group,
	jobPositions jobSortState,
	k8s bool,
) []*sproto.AllocateRequest {
	var reqs []*sproto.AllocateRequest
	for it := taskList.iterator(); it.next(); {
		reqs = append(reqs, it.value())
	}
	sort.Slice(reqs, func(i, j int) bool {
		p1 := *groups[reqs[i].Group].priority
		p2 := *groups[reqs[j].Group].priority
		if k8s { // in k8s, higher priority == more prioritized
			switch {
			case p1 > p2:
				return true
			case p2 > p1:
				return false
			}
		} else {
			switch {
			case p1 > p2:
				return false
			case p2 > p1:
				return true
			}
		}

		return comparePositions(reqs[i], reqs[j], jobPositions) > 0 // CHECK
	})

	return reqs
}

func deepCopyAgents(agents map[*actor.Ref]*agent.AgentState) map[*actor.Ref]*agent.AgentState {
	copiedAgents := make(map[*actor.Ref]*agent.AgentState)
	for key, agent := range agents {
		copiedAgents[key] = agent.DeepCopy()
	}
	return copiedAgents
}

func addTaskToAgents(fits []*fittingState) {
	for _, fit := range fits {
		if _, err := fit.Agent.AllocateFreeDevices(fit.Slots, cproto.NewID()); err != nil {
			panic(errors.Wrap(err, "can't add task to agents"))
		}
	}
}

func removeTaskFromAgents(
	agents map[*actor.Ref]*agent.AgentState,
	resourcesAllocated *sproto.ResourcesAllocated,
) {
	for _, allocation := range resourcesAllocated.Reservations {
		allocation := allocation.(*containerReservation)
		if len(allocation.devices) == 0 {
			// Handle zero-slot containers.
			delete(agents[allocation.agent.Handler].ZeroSlotContainers, allocation.container.id)
		}

		for _, allocatedDevice := range allocation.devices {
			// Local devices are a deep copy of the originals so we loop over trying to find
			// the device that matches. If we assume that we have homogeneous devices we could
			// just search for the first used device.
			for localDevice, localContainer := range agents[allocation.agent.Handler].Devices {
				if allocatedDevice.ID == localDevice.ID && localContainer != nil {
					agents[allocation.agent.Handler].Devices[localDevice] = nil
				}
			}
		}
	}
}

func getOrderedPriorities(allocationsByPriority map[int][]*sproto.AllocateRequest) []int {
	keys := make([]int, 0, len(allocationsByPriority))
	for k := range allocationsByPriority {
		keys = append(keys, k)
	}
	sort.Ints(keys)
	return keys
}

func splitAgentsByLabel(
	agents map[*actor.Ref]*agent.AgentState) map[string]map[*actor.Ref]*agent.AgentState {
	agentsSplitByLabel := make(map[string]map[*actor.Ref]*agent.AgentState)
	for agentRef, agentState := range agents {
		if _, ok := agentsSplitByLabel[agentState.Label]; !ok {
			agentsSplitByLabel[agentState.Label] = make(map[*actor.Ref]*agent.AgentState)
		}
		agentsSplitByLabel[agentState.Label][agentRef] = agentState
	}
	return agentsSplitByLabel
}

func taskFilter(label string, zeroSlots bool) func(*sproto.AllocateRequest) bool {
	return func(request *sproto.AllocateRequest) bool {
		return request.Label == label && (request.SlotsNeeded == 0) == zeroSlots
	}
}<|MERGE_RESOLUTION|>--- conflicted
+++ resolved
@@ -35,13 +35,8 @@
 }
 
 func (p *priorityScheduler) Schedule(rp *ResourcePool) ([]*sproto.AllocateRequest, []*actor.Ref) {
-<<<<<<< HEAD
-	return p.prioritySchedule(rp.taskList, rp.groups,
-		rp.queuePositions, rp.agentStatesCache, rp.fittingMethod)
-=======
 	return p.prioritySchedule(rp.taskList, rp.groups, rp.queuePositions,
 		rp.agentStatesCache, rp.fittingMethod)
->>>>>>> 87f14550
 }
 
 func (p *priorityScheduler) reportJobQInfo(taskList *taskList, groups map[*actor.Ref]*group,
@@ -222,11 +217,7 @@
 			allocationJobID := allocationRequest.JobID
 			candidateJobID := priorityToScheduledTaskMap[priority][i].JobID
 			if priority == allocationPriority &&
-<<<<<<< HEAD
 				jobPositions[allocationJobID].GreaterThanOrEqual(jobPositions[candidateJobID]) {
-=======
-				jobPositions[allocationJobID] >= jobPositions[candidateJobID] {
->>>>>>> 87f14550
 				break
 			}
 			preemptionCandidate := priorityToScheduledTaskMap[priority][i]
@@ -317,10 +308,7 @@
 func comparePositions(a, b *sproto.AllocateRequest, jobPositions jobSortState) int {
 	aPosition, aOk := jobPositions[a.JobID]
 	bPosition, bOk := jobPositions[b.JobID]
-<<<<<<< HEAD
 	zero := decimal.NewFromInt(0)
-=======
->>>>>>> 87f14550
 	if !aOk || !bOk {
 		// we shouldn't run into this situation once k8 support is implemented other than
 		// when testing.
@@ -329,21 +317,12 @@
 	switch {
 	case aPosition == bPosition:
 		return aReqComparator(a, b) * -1 // CHECK
-<<<<<<< HEAD
 	case aPosition.LessThan(zero) || bPosition.LessThan(zero):
 		if aPosition.GreaterThan(zero) {
 			return 1
 		}
 		return -1
 	case aPosition.LessThan(bPosition):
-=======
-	case aPosition < 0 || bPosition < 0:
-		if aPosition > 0 {
-			return 1
-		}
-		return -1
-	case aPosition < bPosition:
->>>>>>> 87f14550
 		return 1
 	default:
 		return -1
