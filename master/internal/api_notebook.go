--- conflicted
+++ resolved
@@ -197,16 +197,10 @@
 	}
 
 	if spec.TaskType == model.TaskTypeTensorboard {
-		err := command.AuthZProvider.Get().CanGetTensorboard(
+		if err := command.AuthZProvider.Get().CanGetTensorboard(
 			ctx, *user, workspaceID, spec.Metadata.ExperimentIDs, spec.Metadata.TrialIDs,
-<<<<<<< HEAD
-		)
-		if err != nil {
-			return err
-=======
 		); err != nil {
 			return authz.SubIfUnauthorized(err, apiutils.MapAndFilterErrors(err, nil, nil))
->>>>>>> edae25a2
 		}
 	} else {
 		if err := command.AuthZProvider.Get().CanCreateNSC(
