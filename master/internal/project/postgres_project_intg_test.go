//go:build integration
// +build integration

package project

import (
	"context"
	"strings"
	"testing"

	"github.com/google/uuid"
	"github.com/stretchr/testify/require"
	"google.golang.org/protobuf/types/known/wrapperspb"
	"gotest.tools/assert"

	internaldb "github.com/determined-ai/determined/master/internal/db"
	"github.com/determined-ai/determined/master/pkg/etc"
	"github.com/determined-ai/determined/master/pkg/model"
	"github.com/determined-ai/determined/proto/pkg/projectv1"
)

func TestProjectByName(t *testing.T) {
	require.NoError(t, etc.SetRootPath(internaldb.RootFromDB))
	testDB, closeDB := internaldb.MustResolveTestPostgres(t)
	defer closeDB()
	internaldb.MustMigrateTestPostgres(t, testDB, internaldb.MigrationsFromDB)

	// add a workspace, and project
	workspaceID, workspaceName := internaldb.RequireMockWorkspaceID(t, testDB, "")
	projectID, projectName := internaldb.RequireMockProjectID(t, testDB, workspaceID, false)

	t.Run("valid project name", func(t *testing.T) {
		actualProjectID, err := ProjectByName(context.Background(), workspaceName, projectName)
		require.NoError(t, err)
		assert.Equal(t, projectID, actualProjectID)
	})

	t.Run("invalid project name", func(t *testing.T) {
		_, err := ProjectByName(context.Background(), workspaceName, "bogus")
		require.Error(t, err)
	})

	t.Run("archived project", func(t *testing.T) {
		// add archived project to workspace
<<<<<<< HEAD
		_, archivedProjectName := internaldb.RequireMockProjectID(t, db, workspaceID, true)
=======
		_, archivedProjectName := internaldb.RequireMockProjectID(t, testDB, workspaceID, true)
>>>>>>> 27e73074
		_, err := ProjectByName(context.Background(), workspaceName, archivedProjectName)
		require.Error(t, err)
	})
}

func TestGetProjectByKey(t *testing.T) {
	require.NoError(t, etc.SetRootPath(internaldb.RootFromDB))
	testDB, closeDB := internaldb.MustResolveTestPostgres(t)
	defer closeDB()
	internaldb.MustMigrateTestPostgres(t, testDB, internaldb.MigrationsFromDB)

	// add a workspace, and project
	user := model.User{
		Username: uuid.Must(uuid.NewRandom()).String(),
		Admin:    true,
	}
	_, err := internaldb.HackAddUser(
		context.Background(),
		&user,
	)
	require.NoError(t, err)
	workspaceID, _ := internaldb.RequireMockWorkspaceID(t, testDB, "")
	projectID, _ := internaldb.RequireMockProjectID(t, testDB, workspaceID, false)

	t.Run("valid project key", func(t *testing.T) {
		key := uuid.Must(uuid.NewRandom()).String()[:MaxProjectKeyLength]
		_, err := UpdateProject(
			context.Background(),
			int32(projectID),
			user,
			&projectv1.PatchProject{Key: &wrapperspb.StringValue{Value: key}},
		)
		require.NoError(t, err)
		project, err := GetProjectByKey(context.Background(), key)
		require.NoError(t, err)
		assert.Equal(t, projectID, project.ID)
	})

	t.Run("non-existent project key", func(t *testing.T) {
		_, err := GetProjectByKey(context.Background(), "bogus")
		require.Error(t, err)
		require.ErrorContains(t, err, "not found")
	})
}

func TestUpdateProjectKey(t *testing.T) {
	require.NoError(t, etc.SetRootPath(internaldb.RootFromDB))
	testDB, closeDB := internaldb.MustResolveTestPostgres(t)
	defer closeDB()
	internaldb.MustMigrateTestPostgres(t, testDB, internaldb.MigrationsFromDB)

	// add a workspace, and project
	workspaceID, _ := internaldb.RequireMockWorkspaceID(t, testDB, "")
	projectID, _ := internaldb.RequireMockProjectID(t, testDB, workspaceID, false)

	user := model.User{
		Username: uuid.Must(uuid.NewRandom()).String(),
		Admin:    true,
	}
	_, err := internaldb.HackAddUser(
		context.Background(),
		&user,
	)
	require.NoError(t, err)

	t.Run("update project key", func(t *testing.T) {
		key := uuid.Must(uuid.NewRandom()).String()[:MaxProjectKeyLength]
		_, err := UpdateProject(
			context.Background(),
			int32(projectID),
			user,
			&projectv1.PatchProject{Key: &wrapperspb.StringValue{Value: key}},
		)
		require.NoError(t, err)
	})

	t.Run("update project key with invalid project id", func(t *testing.T) {
		key := uuid.Must(uuid.NewRandom()).String()[:MaxProjectKeyLength]
		_, err := UpdateProject(
			context.Background(),
			0,
			user,
			&projectv1.PatchProject{Key: &wrapperspb.StringValue{Value: key}},
		)
		require.Error(t, err)
	})

	t.Run("update project key with invalid key", func(t *testing.T) {
		invalidKey := strings.Repeat("a", MaxProjectKeyLength+1)
		_, err := UpdateProject(
			context.Background(),
			int32(projectID),
			user,
			&projectv1.PatchProject{Key: &wrapperspb.StringValue{Value: invalidKey}},
		)
		require.Error(t, err)
	})
}<|MERGE_RESOLUTION|>--- conflicted
+++ resolved
@@ -42,11 +42,7 @@
 
 	t.Run("archived project", func(t *testing.T) {
 		// add archived project to workspace
-<<<<<<< HEAD
-		_, archivedProjectName := internaldb.RequireMockProjectID(t, db, workspaceID, true)
-=======
 		_, archivedProjectName := internaldb.RequireMockProjectID(t, testDB, workspaceID, true)
->>>>>>> 27e73074
 		_, err := ProjectByName(context.Background(), workspaceName, archivedProjectName)
 		require.Error(t, err)
 	})
