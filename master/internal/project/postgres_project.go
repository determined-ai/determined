package project

import (
	"context"
	"database/sql"
	"fmt"
	"strings"

	"github.com/pkg/errors"
	log "github.com/sirupsen/logrus"
	"github.com/uptrace/bun"

	"github.com/determined-ai/determined/master/internal/db"
	"github.com/determined-ai/determined/master/internal/workspace"
	"github.com/determined-ai/determined/master/pkg/model"
	"github.com/determined-ai/determined/master/pkg/random"
)

const (
	// MaxProjectKeyLength is the maximum length of a project key.
	MaxProjectKeyLength = 5
	// MaxProjectKeyPrefixLength is the maximum length of a project key prefix.
	MaxProjectKeyPrefixLength = 3
	// MaxRetries is the maximum number of retries for transaction conflicts.
	MaxRetries = 5
)

// ProjectByName returns a project's ID if it exists in the given workspace and is not archived.
func ProjectByName(ctx context.Context, workspaceName string, projectName string) (int, error) {
	workspace, err := workspace.WorkspaceByName(ctx, workspaceName)
	if err != nil {
		return 1, err
	}
	if workspace.Archived {
		return 1, fmt.Errorf("workspace is archived and cannot add new experiments")
	}

	var pID int
	var archived bool
	err = db.Bun().NewSelect().
		Table("projects").
		Column("id").
		Column("archived").
		Where("workspace_id = ?", workspace.ID).
		Where("name = ?", projectName).
		Scan(ctx, &pID, &archived)
	if err == sql.ErrNoRows {
		return 1, db.ErrNotFound
	}
	if err != nil {
		return 1, err
	}
	if archived {
		return 1, fmt.Errorf("project is archived and cannot add new experiments")
	}
	return pID, nil
}

// ProjectIDByName returns a project's ID if it exists in the given workspace.
func ProjectIDByName(ctx context.Context, workspaceID int, projectName string) (*int, error) {
	var pID int
	err := db.Bun().NewRaw("SELECT id FROM projects WHERE name = ? AND workspace_id = ?",
		projectName, workspaceID).Scan(ctx, &pID)
	if err != nil {
		return nil, err
	}
	return &pID, nil
}

// GenerateProjectKey generates a unique project key for a project based on its name.
<<<<<<< HEAD
func GenerateProjectKey(ctx context.Context, projectName string) (string, error) {
	generatedKey := ""
	err := db.Bun().NewRaw("SELECT function_generate_project_key(?)", projectName).Scan(ctx, &generatedKey)
	if err != nil {
		return "", err
	}
	return generatedKey, nil
=======
func generateProjectKey(ctx context.Context, tx bun.Tx, projectName string) (string, error) {
	var key string
	found := true
	for i := 0; i < MaxRetries && found; i++ {
		prefixLength := min(len(projectName), MaxProjectKeyPrefixLength)
		prefix := projectName[:prefixLength]
		suffix := random.String(MaxProjectKeyLength - prefixLength)
		key = strings.ToUpper(prefix + suffix)
		err := tx.NewSelect().Model(&model.Project{}).Where("key = ?", key).For("UPDATE").Scan(ctx)
		found = err == nil
	}
	if found {
		return "", fmt.Errorf("could not generate a unique project key")
	}
	return key, nil
}

// InsertProject inserts a new project into the database.
func InsertProject(
	ctx context.Context,
	p *model.Project,
	requestedKey *string,
) (err error) {
RetryLoop:
	for i := 0; i < MaxRetries; i++ {
		err = db.Bun().RunInTx(ctx, &sql.TxOptions{Isolation: sql.LevelRepeatableRead},
			func(ctx context.Context, tx bun.Tx) error {
				var err error
				if requestedKey == nil {
					p.Key, err = generateProjectKey(ctx, tx, p.Name)
					if err != nil {
						return err
					}
				} else {
					p.Key = *requestedKey
				}
				_, err = tx.NewInsert().Model(p).Exec(ctx)
				if err != nil {
					return err
				}
				return nil
			},
		)

		switch {
		case err == nil:
			break RetryLoop
		case requestedKey == nil && strings.Contains(err.Error(), "duplicate key value violates unique constraint"):
			log.Debugf("retrying project (%s) insertion due to generated key conflict (%s)", p.Name, p.Key)
			continue // retry
		default:
			break RetryLoop
		}
	}
	return errors.Wrapf(err, "error inserting project %s into database", p.Name)
>>>>>>> a1653166
}<|MERGE_RESOLUTION|>--- conflicted
+++ resolved
@@ -68,15 +68,6 @@
 }
 
 // GenerateProjectKey generates a unique project key for a project based on its name.
-<<<<<<< HEAD
-func GenerateProjectKey(ctx context.Context, projectName string) (string, error) {
-	generatedKey := ""
-	err := db.Bun().NewRaw("SELECT function_generate_project_key(?)", projectName).Scan(ctx, &generatedKey)
-	if err != nil {
-		return "", err
-	}
-	return generatedKey, nil
-=======
 func generateProjectKey(ctx context.Context, tx bun.Tx, projectName string) (string, error) {
 	var key string
 	found := true
@@ -132,5 +123,4 @@
 		}
 	}
 	return errors.Wrapf(err, "error inserting project %s into database", p.Name)
->>>>>>> a1653166
 }