package project

import (
	"context"
	"database/sql"
	"fmt"
<<<<<<< HEAD
	"strings"

	"github.com/pkg/errors"
	log "github.com/sirupsen/logrus"
	"github.com/uptrace/bun"
=======
	"regexp"
	"strings"
>>>>>>> 27e73074

	"github.com/pkg/errors"
	log "github.com/sirupsen/logrus"
	"github.com/uptrace/bun"
	"google.golang.org/grpc/codes"
	"google.golang.org/grpc/status"

	"github.com/determined-ai/determined/master/internal/authz"
	"github.com/determined-ai/determined/master/internal/db"
	"github.com/determined-ai/determined/master/internal/workspace"
	"github.com/determined-ai/determined/master/pkg/model"
	"github.com/determined-ai/determined/master/pkg/random"
<<<<<<< HEAD
=======
	"github.com/determined-ai/determined/proto/pkg/projectv1"
>>>>>>> 27e73074
)

const (
	// MaxProjectKeyLength is the maximum length of a project key.
	MaxProjectKeyLength = 5
	// MaxProjectKeyPrefixLength is the maximum length of a project key prefix.
	MaxProjectKeyPrefixLength = 3
	// MaxRetries is the maximum number of retries for transaction conflicts.
	MaxRetries = 5
<<<<<<< HEAD
=======
	// ProjectKeyRegex is the regex pattern for a project key.
	ProjectKeyRegex = "^[A-Z0-9]{1,5}$"
>>>>>>> 27e73074
)

// getProjectColumns returns a query with the columns for a project, not including experiment
// information.
func getProjectColumns(q *bun.SelectQuery) *bun.SelectQuery {
	return q.
		ColumnExpr("p.id").
		ColumnExpr("p.name").
		ColumnExpr("'WORKSPACE_STATE_' || p.state AS state").
		ColumnExpr("p.error_message").
		ColumnExpr("p.workspace_id").
		ColumnExpr("p.description").
		ColumnExpr("(p.archived OR w.archived) as archived").
		ColumnExpr("p.immutable").
		ColumnExpr("p.notes").
		ColumnExpr("(SELECT username FROM users WHERE id = p.user_id) AS username").
		ColumnExpr("p.user_id").
		ColumnExpr("p.key").
		Join("INNER JOIN workspaces w ON w.id = p.workspace_id")
}

// getProjectByIDTx returns a project by its ID using the provided transaction.
func getProjectByIDTx(ctx context.Context, tx bun.Tx, projectID int) (*model.Project, error) {
	p := model.Project{}
	err := tx.NewSelect().
		Model(&p).
		ModelTableExpr("projects as p").
		ColumnExpr(
			"(SELECT MAX(start_time) FROM experiments WHERE project_id = ?) AS last_experiment_started_at",
			projectID,
		).
		ColumnExpr(
			"(SELECT COUNT(*) FROM experiments WHERE project_id = ?) AS num_experiments",
			projectID,
		).
		ColumnExpr(
			"(SELECT COUNT(*) FROM experiments WHERE project_id = ? AND state = 'ACTIVE') AS num_active_experiments",
			projectID,
		).
		Apply(getProjectColumns).
		Where("p.id = ?", projectID).
		Scan(ctx)
	if err != nil && errors.Is(err, sql.ErrNoRows) {
		return nil, db.ErrNotFound
	} else if err != nil {
		return nil, err
	}
	return &p, nil
}

// GetProjectByID returns a project by its ID.
func GetProjectByID(ctx context.Context, projectID int) (*model.Project, error) {
	var p *model.Project
	err := db.Bun().RunInTx(ctx, nil, func(ctx context.Context, tx bun.Tx) error {
		var err error
		p, err = getProjectByIDTx(ctx, tx, projectID)

		return err
	})
	if err != nil {
		return nil, err
	}
	return p, nil
}

// ProjectByName returns a project's ID if it exists in the given workspace and is not archived.
func ProjectByName(ctx context.Context, workspaceName string, projectName string) (int, error) {
	workspace, err := workspace.WorkspaceByName(ctx, workspaceName)
	if err != nil {
		return 1, err
	}
	if workspace.Archived {
		return 1, fmt.Errorf("workspace is archived and cannot add new experiments")
	}

	var pID int
	var archived bool
	err = db.Bun().NewSelect().
		Table("projects").
		Column("id").
		Column("archived").
		Where("workspace_id = ?", workspace.ID).
		Where("name = ?", projectName).
		Scan(ctx, &pID, &archived)
	if err == sql.ErrNoRows {
		return 1, db.ErrNotFound
	}
	if err != nil {
		return 1, err
	}
	if archived {
		return 1, fmt.Errorf("project is archived and cannot add new experiments")
	}
	return pID, nil
}

// ProjectIDByName returns a project's ID if it exists in the given workspace.
func ProjectIDByName(ctx context.Context, workspaceID int, projectName string) (*int, error) {
	var pID int
	err := db.Bun().NewRaw("SELECT id FROM projects WHERE name = ? AND workspace_id = ?",
		projectName, workspaceID).Scan(ctx, &pID)
	if err != nil {
		return nil, err
	}
	return &pID, nil
}

<<<<<<< HEAD
=======
// GetProjectByKey returns a project using its key to identify it.
func GetProjectByKey(ctx context.Context, key string) (*model.Project, error) {
	project := &model.Project{}
	err := db.Bun().RunInTx(ctx, nil, func(ctx context.Context, tx bun.Tx) error {
		var projectID int
		err := tx.NewSelect().
			Column("id").
			Table("projects").
			Where("key = UPPER(?)", key). // case-insensitive
			Scan(ctx, &projectID)
		if err != nil && errors.Is(err, sql.ErrNoRows) {
			return db.ErrNotFound
		} else if err != nil {
			return err
		}

		project, err = GetProjectByID(ctx, projectID)
		if err != nil {
			return err
		}
		return nil
	})
	// GetProjectByID handles the case where the project is not found.
	if err != nil {
		return nil, err
	}
	return project, nil
}

>>>>>>> 27e73074
// GenerateProjectKey generates a unique project key for a project based on its name.
func generateProjectKey(ctx context.Context, tx bun.Tx, projectName string) (string, error) {
	var key string
	found := true
	for i := 0; i < MaxRetries && found; i++ {
		prefixLength := min(len(projectName), MaxProjectKeyPrefixLength)
		prefix := projectName[:prefixLength]
		suffix := random.String(MaxProjectKeyLength - prefixLength)
		key = strings.ToUpper(prefix + suffix)
		err := tx.NewSelect().Model(&model.Project{}).Where("key = ?", key).For("UPDATE").Scan(ctx)
		found = err == nil
	}
	if found {
		return "", fmt.Errorf("could not generate a unique project key")
	}
	return key, nil
}

// InsertProject inserts a new project into the database.
func InsertProject(
	ctx context.Context,
	p *model.Project,
	requestedKey *string,
) (err error) {
RetryLoop:
	for i := 0; i < MaxRetries; i++ {
		err = db.Bun().RunInTx(ctx, &sql.TxOptions{Isolation: sql.LevelRepeatableRead},
			func(ctx context.Context, tx bun.Tx) error {
				var err error
				if requestedKey == nil {
					p.Key, err = generateProjectKey(ctx, tx, p.Name)
					if err != nil {
						return err
					}
				} else {
					p.Key = *requestedKey
				}
				_, err = tx.NewInsert().Model(p).Exec(ctx)
<<<<<<< HEAD
				if err != nil {
=======
				if err != nil && strings.Contains(err.Error(), db.CodeUniqueViolation) {
					switch errString := err.Error(); {
					case strings.Contains(errString, "projects_key_key"):
						return errors.Wrapf(db.ErrDuplicateRecord, "project key %s is already in use", p.Key)
					case strings.Contains(errString, "projects_name_workspace_id_key"):
						return errors.Wrapf(db.ErrDuplicateRecord, "project name %s is already in use", p.Name)
					default:
						return err
					}
				} else if err != nil {
>>>>>>> 27e73074
					return err
				}
				return nil
			},
		)

		switch {
		case err == nil:
			break RetryLoop
<<<<<<< HEAD
		case requestedKey == nil && strings.Contains(err.Error(), "duplicate key value violates unique constraint"):
=======
		case requestedKey == nil && strings.Contains(err.Error(), fmt.Sprintf("project key %s is already in use", p.Key)):
>>>>>>> 27e73074
			log.Debugf("retrying project (%s) insertion due to generated key conflict (%s)", p.Name, p.Key)
			continue // retry
		default:
			break RetryLoop
		}
	}
	return errors.Wrapf(err, "error inserting project %s into database", p.Name)
<<<<<<< HEAD
=======
}

// ValidateProjectKey validates a project key.
func ValidateProjectKey(key string) error {
	switch {
	case len(key) > MaxProjectKeyLength:
		return errors.Errorf("project key cannot be longer than %d characters", MaxProjectKeyLength)
	case len(key) < 1:
		return errors.New("project key cannot be empty")
	case !regexp.MustCompile(ProjectKeyRegex).MatchString(key):
		log.Errorf("project key %s does not match regex %s", key, ProjectKeyRegex)
		return errors.Errorf(
			"project key can only contain alphanumeric characters: %s",
			key,
		)
	default:
		return nil
	}
}

// UpdateProject updates a project in the database.
func UpdateProject(
	ctx context.Context,
	projectID int32,
	curUser model.User,
	p *projectv1.PatchProject,
) (*model.Project, error) {
	finalProject := &model.Project{}

	if p.Key != nil {
		// allow user to provide a key, but ensure it is uppercase.
		p.Key.Value = strings.ToUpper(p.Key.Value)
	}

	err := db.Bun().RunInTx(ctx, nil, func(ctx context.Context, tx bun.Tx) error {
		currentProject := model.Project{}
		err := tx.NewSelect().Model(&currentProject).
			ModelTableExpr("projects as p").
			Column("p.id").
			ColumnExpr("(p.archived OR w.archived) as archived").
			Column("p.immutable").
			Column("p.name").
			Column("p.description").
			Column("p.key").
			Column("p.workspace_id").
			Where("p.id = ?", projectID).
			Join("INNER JOIN workspaces w ON w.id = p.workspace_id").
			For("UPDATE").
			Scan(ctx)
		if errors.Is(err, sql.ErrNoRows) {
			return db.ErrNotFound
		} else if err != nil {
			return errors.Wrapf(err, "error fetching project (%d) from database", projectID)
		}
		if err = AuthZProvider.Get().CanGetProject(ctx, curUser, currentProject.Proto()); err != nil {
			return authz.SubIfUnauthorized(err, db.ErrNotFound)
		}
		switch {
		case currentProject.Archived:
			return fmt.Errorf("project (%d) is archived and cannot have attributes updated", projectID)
		case currentProject.Immutable:
			return fmt.Errorf("project (%d) is immutable and cannot have attributes updated", projectID)
		}

		var madeChanges bool
		protoProject := currentProject.Proto()
		if p.Name != nil && p.Name.Value != currentProject.Name {
			if err = AuthZProvider.Get().CanSetProjectName(ctx, curUser, protoProject); err != nil {
				return status.Error(codes.PermissionDenied, err.Error())
			}
			log.Infof(
				`project (%d) name changing from "%s" to "%s"`,
				currentProject.ID,
				currentProject.Name,
				p.Name.Value,
			)
			currentProject.Name = p.Name.Value
			madeChanges = true
		}

		if p.Description != nil && p.Description.Value != currentProject.Description {
			if err = AuthZProvider.Get().CanSetProjectDescription(ctx, curUser, protoProject); err != nil {
				return status.Error(codes.PermissionDenied, err.Error())
			}
			log.Infof(
				`project (%d) description changing from "%s" to "%s"`,
				currentProject.ID,
				currentProject.Description,
				p.Description.Value,
			)
			currentProject.Description = p.Description.Value
			madeChanges = true
		}

		if p.Key != nil && p.Key.Value != currentProject.Key {
			if err = AuthZProvider.Get().CanSetProjectKey(ctx, curUser, protoProject); err != nil {
				return status.Error(codes.PermissionDenied, err.Error())
			}
			log.Infof(
				`project (%d) key changing from "%s" to "%s"`,
				currentProject.ID,
				currentProject.Key,
				p.Key.Value,
			)
			currentProject.Key = p.Key.Value
			madeChanges = true
		}

		if !madeChanges {
			finalProject = &currentProject
			return nil
		}

		_, err = tx.NewUpdate().Table("projects").
			Set("name = ?", currentProject.Name).
			Set("description = ?", currentProject.Description).
			Set("key = ?", currentProject.Key).
			Where("id = ?", currentProject.ID).
			Exec(ctx)
		if err != nil {
			if strings.Contains(err.Error(), db.CodeUniqueViolation) {
				switch {
				case strings.Contains(err.Error(), "projects_name_key"):
					return status.Errorf(
						codes.AlreadyExists,
						"project name %s is already in use",
						currentProject.Name,
					)
				case strings.Contains(err.Error(), "projects_key_key"):
					return status.Errorf(
						codes.AlreadyExists,
						"project key %s is already in use",
						currentProject.Key,
					)
				}
			}
			return errors.Wrapf(db.MatchSentinelError(err), "error updating project %s", currentProject.Name)
		}

		// no need to lock the project since it's already been locked above
		err = tx.NewSelect().Model(finalProject).
			ModelTableExpr("projects as p").
			ColumnExpr(
				"(SELECT MAX(start_time) FROM experiments WHERE project_id = ?) AS last_experiment_started_at",
				projectID,
			).
			ColumnExpr(
				"(SELECT COUNT(*) FROM experiments WHERE project_id = ?) AS num_experiments",
				projectID,
			).
			ColumnExpr(
				"(SELECT COUNT(*) FROM experiments WHERE project_id = ? AND state = 'ACTIVE') AS num_active_experiments",
				projectID,
			).
			Apply(getProjectColumns).
			Where("p.id = ?", projectID).
			Scan(ctx)
		if err != nil {
			return err
		}
		return nil
	})
	if err != nil {
		return nil, err
	}
	return finalProject, nil
>>>>>>> 27e73074
}<|MERGE_RESOLUTION|>--- conflicted
+++ resolved
@@ -4,16 +4,8 @@
 	"context"
 	"database/sql"
 	"fmt"
-<<<<<<< HEAD
-	"strings"
-
-	"github.com/pkg/errors"
-	log "github.com/sirupsen/logrus"
-	"github.com/uptrace/bun"
-=======
 	"regexp"
 	"strings"
->>>>>>> 27e73074
 
 	"github.com/pkg/errors"
 	log "github.com/sirupsen/logrus"
@@ -26,10 +18,7 @@
 	"github.com/determined-ai/determined/master/internal/workspace"
 	"github.com/determined-ai/determined/master/pkg/model"
 	"github.com/determined-ai/determined/master/pkg/random"
-<<<<<<< HEAD
-=======
 	"github.com/determined-ai/determined/proto/pkg/projectv1"
->>>>>>> 27e73074
 )
 
 const (
@@ -39,11 +28,8 @@
 	MaxProjectKeyPrefixLength = 3
 	// MaxRetries is the maximum number of retries for transaction conflicts.
 	MaxRetries = 5
-<<<<<<< HEAD
-=======
 	// ProjectKeyRegex is the regex pattern for a project key.
 	ProjectKeyRegex = "^[A-Z0-9]{1,5}$"
->>>>>>> 27e73074
 )
 
 // getProjectColumns returns a query with the columns for a project, not including experiment
@@ -151,8 +137,6 @@
 	return &pID, nil
 }
 
-<<<<<<< HEAD
-=======
 // GetProjectByKey returns a project using its key to identify it.
 func GetProjectByKey(ctx context.Context, key string) (*model.Project, error) {
 	project := &model.Project{}
@@ -182,7 +166,6 @@
 	return project, nil
 }
 
->>>>>>> 27e73074
 // GenerateProjectKey generates a unique project key for a project based on its name.
 func generateProjectKey(ctx context.Context, tx bun.Tx, projectName string) (string, error) {
 	var key string
@@ -221,9 +204,6 @@
 					p.Key = *requestedKey
 				}
 				_, err = tx.NewInsert().Model(p).Exec(ctx)
-<<<<<<< HEAD
-				if err != nil {
-=======
 				if err != nil && strings.Contains(err.Error(), db.CodeUniqueViolation) {
 					switch errString := err.Error(); {
 					case strings.Contains(errString, "projects_key_key"):
@@ -234,7 +214,6 @@
 						return err
 					}
 				} else if err != nil {
->>>>>>> 27e73074
 					return err
 				}
 				return nil
@@ -244,11 +223,7 @@
 		switch {
 		case err == nil:
 			break RetryLoop
-<<<<<<< HEAD
-		case requestedKey == nil && strings.Contains(err.Error(), "duplicate key value violates unique constraint"):
-=======
 		case requestedKey == nil && strings.Contains(err.Error(), fmt.Sprintf("project key %s is already in use", p.Key)):
->>>>>>> 27e73074
 			log.Debugf("retrying project (%s) insertion due to generated key conflict (%s)", p.Name, p.Key)
 			continue // retry
 		default:
@@ -256,8 +231,6 @@
 		}
 	}
 	return errors.Wrapf(err, "error inserting project %s into database", p.Name)
-<<<<<<< HEAD
-=======
 }
 
 // ValidateProjectKey validates a project key.
@@ -424,5 +397,4 @@
 		return nil, err
 	}
 	return finalProject, nil
->>>>>>> 27e73074
 }