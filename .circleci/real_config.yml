--- conflicted
+++ resolved
@@ -4650,29 +4650,6 @@
               num-machines: [2]
               max-slots-per-pod: [4]
 
-<<<<<<< HEAD
-=======
-      # Legacy tf 2.4 tests.
-      - test-e2e-gke:
-          name: test-e2e-gke-single-gpu-tfonly
-          context:
-            - gcp-ci
-            - determined-ee
-            - gcp-ci-cluster-default-user-credentials
-          filters:
-            branches:
-              only: main
-          requires:
-            - package-and-push-system-dev-ee
-          matrix:
-            parameters:
-              cluster-id-prefix: ["e2e-gpu-tfonly"]
-              mark: ["e2e_gpu and tensorflow2"]
-              parallelism: [1]
-              environment-image:
-                - determinedai/environments:cuda-11.1-pytorch-1.9-tf-2.4-gpu-0.19.10
-
->>>>>>> 68b7116d
       - test-e2e-gke:
           name: test-e2e-gke-single-cpu
           context:
@@ -4893,28 +4870,6 @@
               num-machines: [2]
               max-slots-per-pod: [4]
 
-<<<<<<< HEAD
-=======
-      # Requestable legacy tf 2.4 tests.
-      - test-e2e-gke:
-          name: test-e2e-gke-single-gpu-tfonly
-          context:
-            - gcp-ci
-            - determined-ee
-            - gcp-ci-cluster-default-user-credentials
-          filters: *upstream-feature-branch
-          requires:
-            - request-k8-tests
-            - package-and-push-system-dev-ee
-          matrix:
-            parameters:
-              cluster-id-prefix: ["e2e-gpu-tfonly"]
-              mark: ["e2e_gpu and tensorflow2"]
-              parallelism: [1]
-              environment-image:
-                - determinedai/environments:cuda-11.1-pytorch-1.9-tf-2.4-gpu-0.19.10
-
->>>>>>> 68b7116d
       # K8s CPU tests
       - request-k8-tests-cpu:
           type: approval
