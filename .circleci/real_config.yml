# Use the latest 2.1 version of CircleCI pipeline process engine. See: https://circleci.com/docs/2.0/configuration-reference
version: 2.1

orbs:
  codecov: codecov/codecov@3.3.0
  gcloud: circleci/gcp-cli@2.1.0
  gh: circleci/github-cli@2.0
  helm: circleci/helm@1.2.0
  kubernetes: circleci/kubernetes@0.11.0
  queue: eddiewebb/queue@2.2.1
  win: circleci/windows@5.0.0

executors:
  python-38:
    docker:
      - image: python:3.8-slim-bookworm
  python-39:
    docker:
      - image: python:3.9-slim-bookworm

parameters:
  det-version:
    type: string
    default: 0.32.1-dev0
  docker-image:
    type: string
    default: determinedai/cimg-base:latest
  machine-image:
    type: string
    default: ubuntu-2004:2024.01.1
  gpu-machine-image:
    type: string
    default: linux-cuda-12:default
  # DEFAULT_PT_GPU_IMAGE: Pytorch training image reference used by the tests
  # Inject here as a parameter so that it is updated by bumpversion, and can
  # be referenced by --ee testing.
  default-pt-gpu-image:
    type: string
    default: determinedai/pytorch-ngc-dev:8b3bea3
  # Some python, go, and react dependencies are cached by circleci via `save_cache`/`restore_cache`.
  # If the dependencies stay the same, but the circleci code that would produce them is changed,
  # it may be necessary to invalidate the cache by incrementing this value.
  # For example, if you change an env variable affecting a build of a python package with the same version,
  # the old build may be cached, and you may need to invalidate it.
  cache-buster:
    type: string
    default: v1dev25
  gke-version:
    type: string
    default: "1.29"
  master-build-resource-class:
    type: string
    default: xlarge
  do_nightly_tests:
    type: boolean
    default: false
  ee:
    type: boolean
    default: false
  e2e-react:
    type: string
    default: ""

release-and-rc-filters: &release-and-rc-filters
  branches:
    ignore:
      - /.*/
  tags:
    only:
      - /(\d)+(\.(\d)+)+/
      - /((\d)+(\.(\d)+)+)(-rc)(\d)+/

rc-filters: &rc-filters
  branches:
    ignore:
      - /.*/
  tags:
    only:
      - /((\d)+(\.(\d)+)+)(-rc)(\d)+/

release-filters: &release-filters
  branches:
    ignore:
      - /.*/
  tags:
    only:
      - /(\d)+(\.(\d)+)+/

upstream-feature-branch: &upstream-feature-branch
  branches:
    ignore:
      - /pull\/.*/
      - /release-.*/
      - main

any-upstream: &any-upstream
  branches:
    ignore:
      - /pull\/.*/

any-fork: &any-fork
  branches:
    only:
      - /pull\/.*/

do-not-run-on-manual-trigger: &do-not-run-on-manual-trigger
  unless:
    equal: [ api, << pipeline.trigger_source >> ]


commands:
  fix-circle-working-directory:
    description: "Fix CIRCLE_WORKING_DIRECTORY"
    steps:
      - run: echo 'CIRCLE_WORKING_DIRECTORY="${CIRCLE_WORKING_DIRECTORY/#\~/$HOME}"' >> $BASH_ENV

  python-report:
    description: Report information about the Python environment.
    steps:
      - run: |
          python --version
          pip --version
          pip list
          sh -c "pip check || true"


  # circleci's checkout does not fetch submodules by default
  # https://circleci.com/docs/2.0/configuration-reference/#checkout
  checkout-with-sm:
    steps:
      - checkout
      - run: git submodule sync
      - run: git submodule update --init

  add-and-fetch-upstream:
    steps:
      - run: git remote add upstream https://github.com/determined-ai/determined
      - run: tools/scripts/retry.sh git fetch upstream

  skip-if-only-dir:
    parameters:
      dir:
        type: string
    steps:
      - run:
          name: skip if << parameters.dir >>-only changes
          command: |
            MERGE_BASE="$(git merge-base upstream/main HEAD)"
            DIFF_DIRS="$(git diff-tree --no-commit-id --name-only "$MERGE_BASE" HEAD)"
            if [ "$DIFF_DIRS" = "<< parameters.dir >>" ] ; then
              echo "<< parameters.dir >>-only change detected, halting job now"
              circleci-agent step halt
            else
              echo "detected non-<< parameters.dir >>-only changes: $DIFF_DIRS"
            fi

  skip-if-not-dir:
    parameters:
      dir:
        type: string
    steps:
      - run:
          name: continue if << parameters.dir >> changes
          command: |
            MERGE_BASE="$(git merge-base upstream/main HEAD)"
            if ! git diff --quiet "$MERGE_BASE" HEAD -- "<< parameters.dir >>"; then
              echo "<< parameters.dir >> change detected, running downstream steps"
            else
              echo "<< parameters.dir >> code not affected, halting job now"
              circleci-agent step halt
            fi

  skip-if-only-docs:
    steps:
      - skip-if-only-dir:
          dir: docs

  skip-if-not-docs:
    steps:
      - skip-if-not-dir:
          dir: docs

  skip-if-only-webui:
    steps:
      - skip-if-only-dir:
          dir: webui

  skip-if-only-github:
    steps:
      - skip-if-only-dir:
          dir: .github

  skip-on-dev-branch:
    steps:
      # Install the GitHub CLI.
      - gh/install
      - run:
          name: Check if extra GCP tests specfied
          command: |
            # Check if the 'ci-run-allgcp' label was set on the pull request,
            # which indicates that we want the GCP tests to run on demand.
            if gh pr view --json labels -q '.labels.[] | .name' | grep -w ci-run-allgcp
            then
              echo "The 'ci-run-allgcp' label was found in github pull request. Proceeding to run test-e2e-slurm-*-gcp tests."
            else
              echo "The 'ci-run-allgcp' label was not found in github pull request. Skipping job."
              circleci-agent step halt
            fi

  set-slack-user-id:
    steps:
      - run:
          name: Set Slack variables
          command: |
            if ! [ -x "$(command -v jq)" ]; then
              apt update && apt install -y jq
            fi

            AUTHOR_EMAIL="$(git show -s --format='%ae' $CIRCLE_SHA1)"
            echo "export AUTHOR_EMAIL=\"${AUTHOR_EMAIL}\"" >> $BASH_ENV
            LOOKUP_RESPONSE=$(curl -s "https://slack.com/api/users.lookupByEmail?token=${SLACK_API_TOKEN}&email=${AUTHOR_EMAIL}")
            SUCCESS=$(echo "$LOOKUP_RESPONSE" | jq ".ok")
            if [[ "$SUCCESS" == "true" ]]; then
              SLACK_USER_ID=$(echo "$LOOKUP_RESPONSE" | jq -r ".user.id")
              SLACK_NAME=$(echo "$LOOKUP_RESPONSE" | jq -r ".user.name")
              echo "export SLACK_NAME=\"${SLACK_NAME}\"" >> $BASH_ENV
              echo "export SLACK_USER_ID=\"${SLACK_USER_ID}\"" >> $BASH_ENV
            else
              echo "Unable to find Slack user ID for  \"${AUTHOR_EMAIL}\"."
            fi

  license-gen:
    steps:
      - run: cd .. && git clone https://${GITHUB_TOKEN}@github.com/determined-ai/license-key-gen.git
      - run: cd ../license-key-gen && go run ./licensegen.go
      - run: mv ../license-key-gen/license.txt ./license.txt
      - run: mv ../license-key-gen/public.txt ./public.txt

  get-slurmcluster:
    steps:
      - run: cd .. && git clone https://${GITHUB_TOKEN}@github.com/determined-ai/dev-scripts.git
      - run: cp ../dev-scripts/slurm/slurmcluster.sh tools/slurmcluster.sh
      - run: ls -a

  pull-task-images:
    parameters:
      tf2:
        type: boolean
        default: false
    steps:
      - when:
          condition: <<parameters.tf2>>
          steps:
            - run: docker pull determinedai/pytorch-ngc-dev:8b3bea3

  login-docker:
    parameters:
      repository:
        type: string
        default: ""
      username:
        type: string
      password:
        type: string
    steps:
      - run: echo "<<parameters.password>>" | docker login <<parameters.repository>> -u "<<parameters.username>>" --password-stdin

  reinstall-go:
    steps:
      - run: sudo rm -rf /usr/local/go # Remove system go.
      - run: tools/scripts/retry.sh curl --retry-connrefused --retry 10 https://dl.google.com/go/go1.22.0.linux-amd64.tar.gz -o /tmp/go.linux-amd64.tar.gz
      - run: sudo tar -C /usr/local -xzf /tmp/go.linux-amd64.tar.gz
      - run: echo 'export PATH=$PATH:$HOME/go/bin' >> $BASH_ENV

  install-protoc:
    steps:
      - run: curl --retry-connrefused --retry 10 -o /tmp/protoc.zip -L https://github.com/protocolbuffers/protobuf/releases/download/v24.3/protoc-24.3-linux-x86_64.zip
      - run: unzip -o /tmp/protoc.zip -d $HOME/.local

  install-codecov:
    steps:
      - run: pip install codecov

  setup-go-intg-deps:
    steps:
      - install-protoc # Install newer version of protoc into $HOME/.local/bin, since default is proto2.
      - run: PATH=$HOME/.local/bin:$PATH make -C proto get-deps
      - run: PATH=$HOME/.local/bin:$PATH make -C proto build
      - run: make -C master get-deps
      - run: make -C agent get-deps
      - install-devcluster
      - start-devcluster:
          target-stage: elastic
          devcluster-config: elastic-base.devcluster.yaml

  go-get-deps: # Build Go doesn't use this because it doesn't need it.
    steps:
      - install-protoc
      - restore_cache:
          keys:
            - det-go-deps-<<pipeline.parameters.cache-buster>>-{{ checksum  "go.sum" }}-{{ checksum  "master/get-deps.sh" }}-{{ checksum  "agent/get-deps.sh" }}-{{ checksum  "proto/get-deps.sh" }}
      - run: make -C proto get-deps
      - run: make -C master get-deps
      - run: make -C agent get-deps
      - save_cache:
          key: det-go-deps-<<pipeline.parameters.cache-buster>>-{{ checksum  "go.sum" }}-{{ checksum  "master/get-deps.sh" }}-{{ checksum  "agent/get-deps.sh" }}-{{ checksum  "proto/get-deps.sh" }}
          paths:
            - "/home/circleci/go/"
            - "/home/circleci/.cache/go-build/"
  react-get-deps:
    steps:
      - attach_workspace:
          at: .
      - run:
          name: Write cache suffix
          command: |
            echo '<<pipeline.parameters.cache-buster>>' > /tmp/react-get-deps.cachekey
            cat webui/react/package-lock.json >> /tmp/react-get-deps.cachekey
            echo $HOME >> /tmp/react-get-deps.cachekey
            cat /tmp/react-get-deps.cachekey
      - restore_cache:
          keys:
            - det-react-deps-{{ checksum "/tmp/react-get-deps.cachekey" }}
      - run:
          name: Get React dependencies
          command: |
            make -C webui/react node_modules/done.stamp
      - save_cache:
          key: det-react-deps-{{ checksum "/tmp/react-get-deps.cachekey" }}
          paths:
            - "webui/react/node_modules"

  install-wheel:
    parameters:
      package-name:
        type: string
      package-location:
        type: string
    steps:
      - run:
          name: Install <<parameters.package-name>>
          working_directory: <<parameters.package-location>>
          command: |
            make build
            pip install --find-links dist <<parameters.package-name>>==<< pipeline.parameters.det-version >>
            pip install --no-deps --force-reinstall --find-links dist <<parameters.package-name>>==<< pipeline.parameters.det-version >>

  setup-python-venv:
    description: Set up and create Python venv.
    parameters:
      determined:
        type: boolean
        default: false
      model-hub:
        type: boolean
        default: false
      install-python:
        type: boolean
        default: true
      extras-requires:
        type: string
        default: ""
      extra-requirements-file:
        type: string
        default: ""
      executor:
        type: string
      python-version:
        type: string
        default: "3.8.18"
    steps:
      - run:
          name: Write cache key
          command: |
            echo <<parameters.executor>> > /tmp/cachefile
            pip freeze --all >> /tmp/cachefile
            if [ "<<parameters.determined>>" = "true" ]; then
              cat harness/setup.py >> /tmp/cachefile
            fi
            if [ "<<parameters.model-hub>>" = "true" ]; then
              cat model_hub/setup.py >> /tmp/cachefile
            fi
            echo <<parameters.extras-requires>> >> /tmp/cachefile
            if [ -n <<parameters.extra-requirements-file>> ]; then
              for i in <<parameters.extra-requirements-file>>; do
                cat $i >> /tmp/cachefile
              done
            fi
            echo '<<parameters.python-version>>' >> /tmp/cachefile
            echo '<<parameters.install-python>>' >> /tmp/cachefile
            date -u '+%y/%m/%d' >> /tmp/cachefile

      - restore_cache:
          keys:
            - det-python-deps-<<pipeline.parameters.cache-buster>>-{{ checksum "/tmp/cachefile" }}
      - when:
          condition: <<parameters.install-python>>
          steps:
            - run:
                name: prepare conda PATH
                command: |
                  echo 'export PATH=/tmp/conda/bin:${PATH}' >> $BASH_ENV

            - run:
                name: prepare conda install_python.sh
                command: |
                  cat \<<'EOF' > /tmp/install_python.sh
                  #!/bin/bash
                  PYTHON_VERSION="${1}"

                  CONDA_DIR="/tmp/conda"
                  CONDA_INSTALLER="Miniconda3-py39_23.5.2-0-Linux-x86_64.sh"
                  CONDA_SHA256="9829d95f639bd0053b2ed06d1204e60644617bf37dd5cc57523732e0e8d64516"
                  CONDA_URL="https://repo.anaconda.com/miniconda"

                  ${CONDA_DIR}/bin/python --version
                  installed_python_version=$(${CONDA_DIR}/bin/python --version 2>&1 | awk '{print $2}')
                  if [ -x "${CONDA_DIR}/bin/python" ] && [ "$installed_python_version" = "$PYTHON_VERSION" ]; then
                      echo "Python already installed, version $PYTHON_VERSION"
                      exit 0
                  fi
                  echo "Python not installed or wrong version, installing conda and Python now"

                  mkdir -p /etc/determined/conda.d
                  mkdir -p "${CONDA_DIR}"

                  cd /tmp
                  curl --retry 3 -fsSL -O "${CONDA_URL}/${CONDA_INSTALLER}"
                  echo "${CONDA_SHA256}  ${CONDA_INSTALLER}" | sha256sum ${CONDA_INSTALLER}
                  bash "./${CONDA_INSTALLER}" -u -b -p "${CONDA_DIR}"
                  rm -f "./${CONDA_INSTALLER}"

                  ${CONDA_DIR}/bin/conda install python=${PYTHON_VERSION}
                  ${CONDA_DIR}/bin/conda update --prefix ${CONDA_DIR} --all -y
                  ${CONDA_DIR}/bin/conda clean --all -y
                  EOF

            - run:
                name: run conda install_python.sh
                command: |
                  sudo bash /tmp/install_python.sh <<parameters.python-version>>

      - run:
          name: Setup venv
          command: |
            python3 -m venv /tmp/venv
            echo 'export PATH=/tmp/venv/bin:$PATH' >> $BASH_ENV
            /tmp/venv/bin/python -m pip install --upgrade pip wheel setuptools

      # Either of make -C {harness,model_hub} build require pypa's build module.
      - when:
          condition:
            or:
              - <<parameters.determined>>
              - <<parameters.model-hub>>
          steps:
            - run:
                name: Install pypa builder
                command: python3 -m pip install build

      - when:
          condition: <<parameters.determined>>
          steps:
            - install-wheel:
                package-name: determined
                package-location: ./harness
      - when:
          condition: <<parameters.model-hub>>
          steps:
            - run:
                name: Install mmdetection dependencies
                command: |
                  sudo apt-get update
                  sudo apt-get install -y ffmpeg libsm6 libxext6
            - install-wheel:
                package-name: model-hub
                package-location: ./model_hub
      - run:
          name: Install <<parameters.extras-requires>>
          command: |
            if [ -n "<<parameters.extras-requires>>" ]; then
              tools/scripts/retry.sh pip install --progress-bar off <<parameters.extras-requires>>
            fi
      - run:
          name: Install <<parameters.extra-requirements-file>>
          command: |
            if [ -n "<<parameters.extra-requirements-file>>" ]; then
              for i in <<parameters.extra-requirements-file>>; do
                tools/scripts/retry.sh pip install -r $i
              done
            fi
      - save_cache:
          key: det-python-deps-<<pipeline.parameters.cache-buster>>-{{ checksum "/tmp/cachefile" }}
          paths:
            - "/tmp/venv"
            - "/tmp/conda"
      - python-report
      - run: pip freeze --all
      # Allow this to fail, but it is useful for debugging.
      - run: sh -c "pip check || true"

  setup-docker-env:
    description: Set up and create docker env.
    parameters:
      image:
        type: string
      image-name:
        type: string
        default: "test_container"
      bind-mount:
        type: string
        default: "$PWD"
      extras-requires:
        type: string
        default: ""
      gpus:
        type: boolean
        default: true
    steps:
      - when:
          condition: <<parameters.gpus>>
          steps:
            - run: docker run -v <<parameters.bind-mount>>:/mnt/project --gpus=all -it -d --name <<parameters.image-name>> --workdir /mnt/project <<parameters.image>> /bin/bash
      - when:
          condition:
            not: <<parameters.gpus>>
          steps:
            - run: docker run -v <<parameters.bind-mount>>:/mnt/project -it -d --name <<parameters.image-name>> --workdir /mnt/project <<parameters.image>> /bin/bash
      - run:
          name: Install <<parameters.extras-requires>>
          command: |
            if [ -n "<<parameters.extras-requires>>" ]; then
              docker exec <<parameters.image-name>> tools/scripts/retry.sh pip install --progress-bar off <<parameters.extras-requires>>
            fi

  setup-paths:
    steps:
      - run: mkdir -p $HOME/.local/bin
      - run: echo 'export PATH=$PATH:$HOME/.local/bin' >> $BASH_ENV
      - run: echo 'export PATH=$PATH:/usr/local/nvidia/bin' >> $BASH_ENV
      - run: echo 'export LD_LIBRARY_PATH=${LD_LIBRARY_PATH}:/usr/local/nvidia/lib64' >> $BASH_ENV

  run-e2e-tests:
    parameters:
      mark:
        type: string
        default: ""
      junit-path:
        type: string
        default: "/tmp/test-results/e2e/tests.xml"
      master-scheme:
        type: string
        default: "http"
      master-host:
        type: string
        default: "localhost"
      master-port:
        type: string
        default: "8080"
      master-cert:
        type: string
        default: ""
      master-cert-name:
        type: string
        default: ""
      managed-devcluster:
        type: boolean
        default: false
      extra-pytest-flags:
        type: string
        default: ""
      wait-for-master:
        type: boolean
        default: true
    steps:
      # Wait for master before splitting tests, since so many splits depend on
      # asking master for its configuration in order to apply skipifs.
      - when:
          condition:
            and:
              - not: <<parameters.managed-devcluster>>
              - <<parameters.wait-for-master>>
          steps:
            - wait-for-master:
                scheme: <<parameters.master-scheme>>
                host: <<parameters.master-host>>
                port: <<parameters.master-port>>

      - run:
          name: Run e2e tests
          working_directory: ./e2e_tests
          no_output_timeout: 30m
          command: |

            # Remove prior test results
            rm -f "<<parameters.junit-path>>"

            pytest --setup-plan -m '<<parameters.mark>>' | egrep '\.py s*$' | sed 's/\.py.*$/.py/' > /tmp/all-relevant-files
            if [ ! -s /tmp/all-relevant-files ]; then
              echo 'No test files found!'
              exit 1
            fi

            if nc -zv <<parameters.master-host>> <<parameters.master-port>> 2>/dev/null; then
              echo "Determined user list from master '<<parameters.master-scheme>>://<<parameters.master-host>>:<<parameters.master-port>>'"
              DET_MASTER_CERT_FILE=noverify DET_USER=admin DET_PASS=${INITIAL_USER_PASSWORD} \
              det --master "<<parameters.master-scheme>>://<<parameters.master-host>>:<<parameters.master-port>>" user list
            else
              echo "No Determined master listening on '<<parameters.master-scheme>>://<<parameters.master-host>>:<<parameters.master-port>>'"
            fi

            cat /tmp/all-relevant-files | circleci tests run --command="DD_CIVISIBILITY_AGENTLESS_ENABLED=true \
            DD_SITE='datadoghq.com' \
            DD_ENV=ci DD_SERVICE='pytest-<<parameters.mark>>' \
            DET_MASTER_CERT_FILE=<<parameters.master-cert>> \
            DET_MASTER_CERT_NAME=<<parameters.master-cert-name>> \
            IS_CIRCLECI_JOB=1 XDG_CONFIG_HOME=/tmp \
            xargs pytest --capture=tee-sys -vv \
            -m '<<parameters.mark>>' \
            --durations=0 \
            --ddtrace \
            --master-scheme="<<parameters.master-scheme>>" \
            --master-host="<<parameters.master-host>>" \
            --master-port="<<parameters.master-port>>" \
            -o junit_family=xunit1 \
            --junit-xml="<<parameters.junit-path>>" \
            <<parameters.extra-pytest-flags>>" \
            --verbose --split-by=timings

            pytest_status=$?
            echo Pytest exited with $pytest_status
            exit $pytest_status

      - upload-test-job:
          only_on_branch: main
          test_results_path: <<parameters.junit-path>>

  run-det-deploy-tests:
    parameters:
      mark:
        type: string
        default: ""
      det-version:
        type: string
        default: ""
    steps:
      - run:
          name: Run det-deploy tests
          working_directory: ./e2e_tests
          command: |
            pytest -vv -s \
            -m <<parameters.mark>> \
            --junitxml=/tmp/test-results/det-deploy-tests.xml \
            --no-compare-stats \
            --det-version="<<parameters.det-version>>"
      - store_test_results:
          path: /tmp/test-results/

  deploy-aws-cluster:
    parameters:
      cluster-id:
        type: string
      extra-tags:
        type: string
        default: ""
      det-version:
        type: string
      keypair:
        type: string
        default: "integrations-test"
      enable-cors:
        type: boolean
        default: false
      master-tls-cert:
        type: string
        default: ""
      master-tls-key:
        type: string
        default: ""
      master-cert-name:
        type: string
        default: ""
      aux-agent-instance-type:
        type: string
        default: "m5.large"
      compute-agent-instance-type:
        type: string
        default: "g4dn.xlarge"
      max-dynamic-agents:
        type: integer
        default: 1
      retain-log-group:
        type: boolean
        default: false
      log-group-prefix:
        type: string
        default: ""
      reattach-enabled:
        type: boolean
        default: false
      deployment-type:
        type: string
        default: simple-rds
      ee:
        type: boolean
        default: false
    steps:
      - run:
          name: Initialize extra arguments
          command: touch /tmp/det-deploy-extra-args
      - when:
          condition:
            equal: [true, << parameters.enable-cors >>]
          steps:
            - run:
                name: Enable CORS
                command: "echo --enable-cors >> /tmp/det-deploy-extra-args"
      - when:
          condition: << parameters.extra-tags >>
          steps:
            - run:
                name: Add extra tags
                command: |
                  echo "<< parameters.extra-tags >>" | \
                  sed 's/ /-/g' | \
                  sed -r 's/([^,=]*=[^,=]*),?/--add-tag \1 /g' >> \
                    /tmp/det-deploy-extra-args

      - run:
          name: Configure TLS arguments
          command: |
            if [ -n "<<parameters.master-tls-cert>>" ]; then echo "--master-tls-cert <<parameters.master-tls-cert>>" >> /tmp/det-deploy-extra-args; fi
            if [ -n "<<parameters.master-tls-key>>" ]; then echo "--master-tls-key <<parameters.master-tls-key>>" >> /tmp/det-deploy-extra-args; fi
            if [ -n "<<parameters.master-cert-name>>" ]; then echo "--master-cert-name <<parameters.master-cert-name>>" >> /tmp/det-deploy-extra-args; fi
      - run:
          name: Configure log group arguments
          command: |
            if <<parameters.retain-log-group>>; then echo "--retain-log-group" >> /tmp/det-deploy-extra-args; fi
            if [ -n "<<parameters.log-group-prefix>>" ]; then echo "--log-group-prefix <<parameters.log-group-prefix>>" >> /tmp/det-deploy-extra-args; fi
      - when:
          condition:
            equal: [true, <<parameters.reattach-enabled>>]
          steps:
            - run:
                name: set reattach-enabled
                command: echo --agent-reattach-enabled true --agent-reconnect-attempts 24 --no-update-terminate-agents --notebook-timeout 1800 >> /tmp/det-deploy-extra-args
      - run:
          name: Deploy AWS cluster
          no_output_timeout: 20m
          command: |
            echo "-----BEGIN ARGS-----"
            cat /tmp/det-deploy-extra-args
            echo "-----END ARGS-----"
            if <<parameters.ee>>; then
              echo "running enterprise edition"
              MAX_RETRIES=6 DET_DEBUG=1 tools/scripts/retry.sh det deploy aws up \
                $(< /tmp/det-deploy-extra-args) \
                --add-tag owner=determined_ci \
                --add-tag gh_team=machine-users \
                --cluster-id <<parameters.cluster-id>> \
                --det-version <<parameters.det-version>> \
                --aux-agent-instance-type <<parameters.aux-agent-instance-type>> \
                --compute-agent-instance-type <<parameters.compute-agent-instance-type>> \
                --max-dynamic-agents <<parameters.max-dynamic-agents>> \
                --keypair <<parameters.keypair>> \
                --deployment-type <<parameters.deployment-type>> \
                --enterprise-edition \
                --docker-user $DOCKER_USER \
                --docker-pass $DOCKER_PASS \
                --retain-log-group \
                --initial-user-password ${INITIAL_USER_PASSWORD} \
                --yes
            else
              echo "running OSS edition"
              MAX_RETRIES=6 DET_DEBUG=1 tools/scripts/retry.sh det deploy aws up \
                $(< /tmp/det-deploy-extra-args) \
                --add-tag owner=determined_ci \
                --add-tag gh_team=machine-users \
                --cluster-id <<parameters.cluster-id>> \
                --det-version <<parameters.det-version>> \
                --aux-agent-instance-type <<parameters.aux-agent-instance-type>> \
                --compute-agent-instance-type <<parameters.compute-agent-instance-type>> \
                --max-dynamic-agents <<parameters.max-dynamic-agents>> \
                --keypair <<parameters.keypair>> \
                --deployment-type <<parameters.deployment-type>> \
                --docker-user $DOCKER_USER \
                --docker-pass $DOCKER_PASS \
                --retain-log-group \
                --initial-user-password ${INITIAL_USER_PASSWORD} \
                --yes
            fi

  terminate-aws-cluster:
    parameters:
      cluster-id:
        type: string
    steps:
      - run:
          name: Terminate AWS Cluster
          when: always
          no_output_timeout: 20m
          command: |
            MAX_RETRIES=6 DET_DEBUG=1 tools/scripts/retry.sh det deploy aws down \
              --cluster-id <<parameters.cluster-id>> --yes

  setup-aws-cluster:
    parameters:
      cluster-id:
        type: string
      extra-tags:
        type: string
        default: ""
      det-version:
        type: string
      compute-agent-instance-type:
        type: string
        default: "g4dn.xlarge"
      aux-agent-instance-type:
        type: string
        default: "m5.large"
      max-dynamic-agents:
        type: integer
        default: 1
      master-tls-cert:
        type: string
      master-tls-key:
        type: string
      master-cert-name:
        type: string
      deployment-type:
        type: string
        default: simple-rds
      ee:
        type: boolean
        default: false
    steps:
      - set-cluster-id:
          cluster-id: <<parameters.cluster-id>>
      - deploy-aws-cluster:
          cluster-id: ${CLUSTER_ID}
          extra-tags: <<parameters.extra-tags>>
          det-version: <<parameters.det-version>>
          aux-agent-instance-type: <<parameters.aux-agent-instance-type>>
          compute-agent-instance-type: <<parameters.compute-agent-instance-type>>
          max-dynamic-agents: <<parameters.max-dynamic-agents>>
          master-tls-cert: <<parameters.master-tls-cert>>
          master-tls-key: <<parameters.master-tls-key>>
          master-cert-name: <<parameters.master-cert-name>>
          log-group-prefix: determined-ci
          retain-log-group: true
          deployment-type: <<parameters.deployment-type>>
          ee: <<parameters.ee>>
      - set-master-address-aws:
          cluster-id: ${CLUSTER_ID}
          master-tls-cert: <<parameters.master-tls-cert>>
          master-tls-key: <<parameters.master-tls-key>>

  terminate-gke-cluster:
    parameters:
      cluster-id:
        type: string
      region:
        type: string
    steps:
      # Use a run instead of `gke/helm` orbs because circle CI orbs do not support `when`.
      - run:
          name: Delete Helm release
          when: always
          command: helm delete ci
      - run:
          name: Terminate GKE Cluster
          when: always
          command: |
            gcloud container clusters delete <<parameters.cluster-id>> --quiet --region=<<parameters.region>>

  setup-gke-cluster:
    parameters:
      cluster-id:
        type: string
      det-version:
        type: string
      gke-version:
        type: string
      machine-type:
        type: string
      num-machines:
        type: integer
      labels:
        type: string
      gpu-type:
        type: string
      gpus-per-machine:
        type: integer
      slot-type:
        type: string
      max-slots-per-pod:
        type: integer
      slot-resource-requests-cpu:
        type: integer
      region:
        type: string
      node-locations:
        type: string
      gcloud-service-key:
        default: GCLOUD_SERVICE_KEY
        description: The gcloud service key
        type: env_var_name
      google-compute-zone:
        default: GOOGLE_COMPUTE_ZONE
        description: The Google compute zone to connect with via the gcloud CLI
        type: env_var_name
      google-project-id:
        default: GOOGLE_PROJECT_ID
        description: The Google project ID to connect with via the gcloud CLI
        type: env_var_name
      environment-image:
        type: string
      storage-bucket:
        type: string
        default: "det-ci-373"
      accel-node-taints:
        type: string
        default: ""
      cluster-ipv4-cidr:
        type: string
        description: The IP address range for the pods in this cluster.
        # We are specifying this since the cluster doesn't need to be very large and GKE was intermittently
        # defaulting to an excessively large range. "/19" is the minimum range it will let us allocate and
        # allows the cluster to create at most 16 nodes.
        # Kubernetes services default to 4096 IPs, or a "/20", and the remainder gets split up into a "/24" per node.
        # So with a "/19", there are 8192 total addresses. After 4096 get used for services there are 4096 left.
        # That's 2^12 / 2^8 = 16 nodes for our tests. Thanks @Danny Sauer!
        # If we find we need more nodes in our tests in the future, we can bump this up.
        default: "/19"
    steps:
      - set-cluster-id:
          cluster-id: <<parameters.cluster-id>>
      - set-cluster-labels:
          labels: owner=determined_ci,gh_team=machine-users,<<parameters.labels>>
      - gcloud/install:
          version: "412.0.0"
      - kubernetes/install-kubectl
      - gcloud/initialize:
          gcloud-service-key: <<parameters.gcloud-service-key>>
          google-compute-zone: <<parameters.google-compute-zone>>
          google-project-id: <<parameters.google-project-id>>
      - run:
          command: |
            tries=5
            until gcloud components install gke-gcloud-auth-plugin --quiet; do
              if [[ $((--tries)) -eq 0 ]]; then
                exit 1
              fi
              sleep 15
            done

            echo "export USE_GKE_GCLOUD_AUTH_PLUGIN=True" >> $BASH_ENV
          name: Install GKE auth plugin
      - run:
          command: |
            echo "Console URL for cluster: https://console.cloud.google.com/kubernetes/clusters/details/<<parameters.region>>/${CLUSTER_ID}?project=determined-ai"
            gcloud container clusters create ${CLUSTER_ID} --machine-type=n1-standard-8 --cluster-version=<<parameters.gke-version>> --region=<<parameters.region>> --node-locations=<<parameters.node-locations>> --scopes storage-rw,cloud-platform --num-nodes 1 --labels environment=ci,${LABELS} --no-enable-ip-alias --subnetwork default --cluster-ipv4-cidr=<<parameters.cluster-ipv4-cidr>>
          name: Create GKE cluster
          no_output_timeout: 30m
      - run:
          command: gcloud container clusters get-credentials ${CLUSTER_ID} --project ${GOOGLE_PROJECT_ID} --region <<parameters.region>>
          name: Get Kubeconfig
      - run:
          command: |
            echo 'export HELM_VALUES="initialUserPassword=${INITIAL_USER_PASSWORD},detVersion=<<parameters.det-version>>,maxSlotsPerPod=<<parameters.max-slots-per-pod>>,checkpointStorage.type=gcs,checkpointStorage.bucket=<<parameters.storage-bucket>>,taskContainerDefaults.startupHook=echo hello from master tcd startup hook"' >> "$BASH_ENV"
          name: Prepare helm overrides
      - run:
          command: |
            echo 'export HELM_VALUES="${HELM_VALUES},enterpriseEdition=true,imagePullSecretName=docker-cred"' >> "$BASH_ENV"
            kubectl create secret docker-registry docker-cred --docker-username=$DOCKER_USER --docker-password=$DOCKER_PASS
          name: Set EE helm overrides and create docker secret
      - when:
          condition: <<parameters.gpus-per-machine>>
          steps:
            - run:
                command: kubectl apply -f https://raw.githubusercontent.com/GoogleCloudPlatform/container-engine-accelerators/master/nvidia-driver-installer/cos/daemonset-preloaded.yaml
                name: Install NVIDIA drivers
      - unless:
          condition: <<parameters.gpus-per-machine>>
          steps:
            - run:
                command: |
                  echo 'export HELM_VALUES="${HELM_VALUES},slotType=<<parameters.slot-type>>,slotResourceRequests.cpu=<<parameters.slot-resource-requests-cpu>>,resourcePools[0].agent_reattach_enabled=true,resourcePools[0].pool_name=default,taskContainerDefaults.gpuPodSpec.spec.tolerations[0].key=accel,taskContainerDefaults.gpuPodSpec.spec.tolerations[0].operator=Equal,taskContainerDefaults.gpuPodSpec.spec.tolerations[0].value=truth,taskContainerDefaults.gpuPodSpec.spec.tolerations[0].effect=NoSchedule,taskContainerDefaults.cpuPodSpec.spec.tolerations[0].key=accel,taskContainerDefaults.cpuPodSpec.spec.tolerations[0].operator=Equal,taskContainerDefaults.cpuPodSpec.spec.tolerations[0].value=truth,taskContainerDefaults.cpuPodSpec.spec.tolerations[0].effect=NoSchedule"' >> "$BASH_ENV"
                name: CPU setup helm overrides
      - when:
          condition: <<parameters.environment-image>>
          steps:
            - run:
                command: |
                  echo 'export HELM_VALUES="${HELM_VALUES},taskContainerDefaults.cpuImage=<<parameters.environment-image>>,taskContainerDefaults.gpuImage=<<parameters.environment-image>>"' >> "$BASH_ENV"
                name: env image helm overrides
      - helm/install-helm-chart:
          chart: helm/charts/determined
          helm-version: v3.2.4
          namespace: "default"
          wait: true
          release-name: "ci"
          values-to-override: ${HELM_VALUES}
      - set-master-address-gke:
          release-name: "ci"
          namespace: "default"
      - when:
          condition: <<parameters.gpus-per-machine>>
          steps:
            - run:
                no_output_timeout: 30m
                command: |
                  (sleep 29.5m && pkill python3) &
                  gcloud container node-pools create accel \
                    --cluster ${CLUSTER_ID} \
                    --region '<<parameters.region>>' \
                    --num-nodes '<<parameters.num-machines>>' \
                    --accelerator 'type=<<parameters.gpu-type>>,count=<<parameters.gpus-per-machine>>' \
                    --machine-type='<<parameters.machine-type>>' \
                    --scopes cloud-platform \
                    --node-taints='<<parameters.accel-node-taints>>' \
                    || (
                      curl "$SLACK_WEBHOOK" \
                        -H 'Content-Type: application/json' \
                        -d "{\"text\":\"GKE node pool creation failed on branch \`$CIRCLE_BRANCH\`! $CIRCLE_BUILD_URL\"}"
                      echo "================"
                      echo "GKE node pool creation failed, but we are marking the job as successful because this is not directly our problem. Ask the infrastructure engineering team about increasing the quota if you want."
                      echo "================"
                      circleci-agent step halt
                    )
                name: Create GPU node pool
      - unless:
          condition: <<parameters.gpus-per-machine>>
          steps:
            - run:
                command: gcloud container node-pools create accel --cluster ${CLUSTER_ID} --region <<parameters.region>> --num-nodes <<parameters.num-machines>> --machine-type=<<parameters.machine-type>> --scopes cloud-platform --node-taints=<<parameters.accel-node-taints>>
                name: Create CPU node pool

  setup-shared-cluster:
    parameters:
      cluster-id:
        type: string
        default: ${GKE_CLUSTER_NAME}
      labels:
        type: string
        default: ""
      det-version:
        type: string
      region:
        type: string
        default: ${GKE_REGION}
      gcloud-service-key:
        default: GCLOUD_SERVICE_KEY
        type: env_var_name
      google-compute-zone:
        default: GOOGLE_COMPUTE_ZONE
        description: The Google compute zone to connect with via the gcloud CLI
        type: env_var_name
      google-project-id:
        default: GOOGLE_PROJECT_ID
        description: The Google project ID to connect with via the gcloud CLI
        type: env_var_name
      gpus-per-machine:
        type: integer
        default: 20
      slot-type:
        type: string
        default: "cpu"
      slot-resource-requests-cpu:
        type: integer
        default: 1
      master-tls-cert:
        type: string
      master-tls-key:
        type: string
      master-cert-name:
        type: string
    steps:
      - set-cluster-id:
          cluster-id: <<parameters.cluster-id>>
      - set-cluster-labels:
          labels: <<parameters.labels>>
      - gcloud/install:
          version: "412.0.0"
      - kubernetes/install-kubectl
      - gcloud/initialize:
          gcloud-service-key: <<parameters.gcloud-service-key>>
          google-compute-zone: <<parameters.google-compute-zone>>
          google-project-id: <<parameters.google-project-id>>
      - run:
          command: |
            echo 'export HELM_VALUES="detVersion=<<parameters.det-version>>,maxSlotsPerPod=<<parameters.gpus-per-machine>>,checkpointStorage.type=gcs,checkpointStorage.bucket=${GENERATED_NAMESPACE}-bucket,createNonNamespacedObjects=false"' >> "$BASH_ENV"
          name: Prepare helm overrides
      - when:
          condition:
            and:
            - <<parameters.gpus-per-machine>>
            - equal: [ "gpu", <<parameters.slot-type>> ]
          steps:
            - run:
                command: kubectl apply -f https://raw.githubusercontent.com/GoogleCloudPlatform/container-engine-accelerators/master/nvidia-driver-installer/cos/daemonset-preloaded.yaml
                name: Install NVIDIA drivers
      - unless:
          condition:
            equal: [ "gpu", <<parameters.slot-type>> ]
          steps:
            - run:
                command: |
                  echo 'export HELM_VALUES="${HELM_VALUES},slotType=<<parameters.slot-type>>,slotResourceRequests.cpu=<<parameters.slot-resource-requests-cpu>>,resourcePools[0].agent_reattach_enabled=true,resourcePools[0].pool_name=default,taskContainerDefaults.gpuPodSpec.spec.tolerations[0].key=accel,taskContainerDefaults.gpuPodSpec.spec.tolerations[0].operator=Equal,taskContainerDefaults.gpuPodSpec.spec.tolerations[0].value=truth,taskContainerDefaults.gpuPodSpec.spec.tolerations[0].effect=NoSchedule,taskContainerDefaults.cpuPodSpec.spec.tolerations[0].key=accel,taskContainerDefaults.cpuPodSpec.spec.tolerations[0].operator=Equal,taskContainerDefaults.cpuPodSpec.spec.tolerations[0].value=truth,taskContainerDefaults.cpuPodSpec.spec.tolerations[0].effect=NoSchedule"' >> "$BASH_ENV"
                name: CPU setup helm overrides
      - run:
          command: |
            echo 'export HELM_VALUES="${HELM_VALUES},security.tls.cert=\"${MASTER_TLS_CERT}\",security.tls.key=\"${MASTER_TLS_KEY}\",masterPort=8443,tlsSecret=<<parameters.master-cert-name>>"' >> "$BASH_ENV"
          name: Setup TLS Helm Values
      - run:
          command: |
            ip_addresses=($(echo "${CI_RANGES}" | tr -d '" ' | tr ',' ' '))
            formattedRange="export HELM_VALUES=${HELM_VALUES},'loadBalancerSourceRanges={"
            for i in ${ip_addresses[@]}; do
              formattedRange+="${i},"
            done
            formattedRange=${formattedRange::-1}
            formattedRange+="}'"
            echo ${formattedRange} >> "$BASH_ENV"
          name: Setup Firewall Config
      - run:
          command: |
            echo 'export HELM_VALUES="${HELM_VALUES},initialUserPassword=${INITIAL_USER_PASSWORD}"' >> "$BASH_ENV"
      - run:
          command: |
            tries=5
            until gcloud components install gke-gcloud-auth-plugin --quiet; do
              if [[ $((--tries)) -eq 0 ]]; then
                exit 1
              fi
              sleep 15
            done

            echo "export USE_GKE_GCLOUD_AUTH_PLUGIN=True" >> $BASH_ENV
          name: Install GKE auth plugin
      - run:
          command: gcloud container clusters get-credentials <<parameters.cluster-id>> --project ${<<parameters.google-project-id>>} --region <<parameters.region>>
          name: Get Kubeconfig
      - run:
          command: kubectl create namespace ${GENERATED_NAMESPACE}
          name: Create namespace
      - run:
          command: kubectl config set-context --current --namespace=${GENERATED_NAMESPACE}
          name: Set context to the created namespace
      - run:
          command: kubectl create secret tls <<parameters.master-cert-name>> --cert <<parameters.master-tls-cert>> --key <<parameters.master-tls-key>> --namespace ${GENERATED_NAMESPACE} # Create tls secret in namespace w/secret name
      - run:
          command: gsutil mb -p ${<<parameters.google-project-id>>} gs://${GENERATED_NAMESPACE}-bucket
      - helm/install-helm-client:
          version: v3.12.3
      - run:
          command: |
            helm install ${GENERATED_NAMESPACE} helm/charts/determined  --set "${HELM_VALUES}" --namespace="${GENERATED_NAMESPACE}" --wait --timeout 10m0s
          name: Helm Install
      - run:
          command: |
            helm get values ${GENERATED_NAMESPACE} --namespace="${GENERATED_NAMESPACE}"
          name: Get Helm Values
      - set-master-address-gke:
          release-name: ${GENERATED_NAMESPACE}
          namespace: ${GENERATED_NAMESPACE}
          master-tls-cert: <<parameters.master-tls-cert>>
          master-tls-key: <<parameters.master-tls-key>>

  generate-tls-cert:
    steps:
      - run: |
          .circleci/scripts/generate_cert.sh /tmp/master
          echo 'export MASTER_TLS_CERT=/tmp/master.crt MASTER_TLS_KEY=/tmp/master.key MASTER_CERT_NAME=determined-master-ci' >> $BASH_ENV

  set-master-address-aws:
    parameters:
      cluster-id:
        type: string
      master-tls-cert:
        type: string
      master-tls-key:
        type: string
    steps:
      - run: |
          MASTER_HOST=$(python .circleci/scripts/get_output_from_stack.py <<parameters.cluster-id>> DeterminedAddress)
          echo "export MASTER_HOST=\"${MASTER_HOST}\"" >> $BASH_ENV
          if [ -n "<<parameters.master-tls-cert>>" ] && [ -n "<<parameters.master-tls-key>>" ]; then
            echo "export MASTER_PORT=8443" >> $BASH_ENV
            echo "export MASTER_SCHEME=https" >> $BASH_ENV
          fi

  set-master-address-gke:
    parameters:
      release-name:
        type: string
      namespace:
        type: string
      master-tls-cert:
        type: string
        default: ""
      master-tls-key:
        type: string
        default: ""
    steps:
      - run:
          name: Set Master Address
          command: |
            MASTER_HOST=$(kubectl get -n <<parameters.namespace>>  service determined-master-service-<<parameters.release-name>> \
            --output jsonpath='{.status.loadBalancer.ingress[0].ip}')
            echo "export MASTER_HOST=\"${MASTER_HOST}\"" >> $BASH_ENV
            echo "${MASTER_HOST}"
            if [ -n "<<parameters.master-tls-cert>>" ] && [ -n "<<parameters.master-tls-key>>" ]; then
              echo "export MASTER_PORT=8443" >> $BASH_ENV
              echo "export MASTER_SCHEME=https" >> $BASH_ENV
            fi

  set-google-application-credentials:
    steps:
      - run:
          name: Set Google Application Credentials
          command: |
            GOOGLE_APPLICATION_CREDENTIALS=${HOME}/gcloud-service-key.json
            echo "export GOOGLE_APPLICATION_CREDENTIALS=\"${GOOGLE_APPLICATION_CREDENTIALS}\"" >> $BASH_ENV

  set-cluster-id:
    parameters:
      cluster-id:
        type: string
    steps:
      - run: echo "export CLUSTER_ID=\"<<parameters.cluster-id>>\"" >> $BASH_ENV

  set-cluster-labels:
    parameters:
      labels:
        type: string
    steps:
      - run: echo "export LABELS=\"$(echo '<<parameters.labels>>' | sed 's/ /-/g')\"" >> $BASH_ENV

  wait-for-master:
    parameters:
      scheme:
        type: string
        default: "http"
      host:
        type: string
      port:
        type: string
        default: "8080"
    steps:
      - run: python .circleci/scripts/wait_for_master.py <<parameters.scheme>>://<<parameters.host>>:<<parameters.port>>

  upload-test-job:
    parameters:
      only_on_branch:
        type: string
        default: ""
      test_results_path:
        type: string
        default: ""
    steps:
      - when:
          condition:
            equal: [<<parameters.only_on_branch>>, << pipeline.git.branch >>]
          steps:
            - run:
                name: Test run success -> uploading results to Determined CI
                command: |
                  python .circleci/scripts/upload_test_results.py \
                  'success' \
                  ${CIRCLE_NODE_INDEX} \
                  <<parameters.test_results_path>> \
                  ${CIRCLE_BUILD_NUM} \
                  ${DET_CI_ACCESS_KEY} \
                  ${DET_CI_URL}
                when: on_success
            - run:
                name: Test run failed -> uploading results to Determined CI
                command: |
                  python .circleci/scripts/upload_test_results.py \
                  'failed' \
                  ${CIRCLE_NODE_INDEX} \
                  <<parameters.test_results_path>> \
                  ${CIRCLE_BUILD_NUM} \
                  ${DET_CI_ACCESS_KEY} \
                  ${DET_CI_URL}
                when: on_fail

  locate-cloudwatch-logs:
    parameters:
      cluster-id:
        type: string
      region:
        type: string
        default: us-west-2
    steps:
      - run:
          name: Locate CloudWatch logs
          when: always
          command: |
            LOG_GROUP=$(python .circleci/scripts/get_output_from_stack.py <<parameters.cluster-id>> LogGroup)
            echo "Cluster logs can be found in CloudWatch under the log group $LOG_GROUP"
            echo "or the URL below (if the log group is in your default region):"
            ENC_LOG_GROUP=$(echo "$LOG_GROUP" | sed 's|/|$252F|g')
            echo "https://console.aws.amazon.com/cloudwatch/home#logsV2:log-groups/log-group/$ENC_LOG_GROUP"

  pre-package-and-push-system:
    parameters:
      check:
        type: boolean
        default: true
    steps:
      - go-get-deps
      - run: make -C proto build
      - when:
          condition: <<parameters.check>>
          steps:
            - run: make -C master check
            - run: make -C agent check

  make-package:
    steps:
      - attach_workspace:
          at: .
      - run:
          no_output_timeout: 30m
          command: make package

  make-package-ee:
    steps:
      - attach_workspace:
          at: .
      - run:
          no_output_timeout: 30m
          command: make package-ee

  make-package-small:
    steps:
      - attach_workspace:
          at: .
      - run:
          no_output_timeout: 30m
          command: make -C master package-small

  install-devcluster:
    steps:
      - run: pip install git+https://github.com/determined-ai/devcluster.git@v1.1.0#egg=devcluster
      - run:
          command: |
            if ! [ -x "$(command -v socat)" ]; then
              apt update && apt install -y socat
            fi

  start-devcluster:
    parameters:
      devcluster-config:
        type: string
        default: double.devcluster.yaml
      target-stage:
        type: string
        default: agent1
    steps:
      - run:
          command: devcluster --oneshot -c .circleci/devcluster/<<parameters.devcluster-config>> --target-stage <<parameters.target-stage>> || circleci-agent step halt
          background: true

jobs:
  build-helm:
    docker:
      - image: <<pipeline.parameters.docker-image>>
    steps:
      - checkout
      - helm/install-helm-client
      - attach_workspace:
          at: .
      - run: make -C helm build
      - persist_to_workspace:
          root: .
          paths:
            - helm/build
      - store_artifacts:
          path: helm/build

  build-docs:
    parameters:
      ee:
        type: boolean
        default: false
    docker:
      - image: <<pipeline.parameters.docker-image>>
    steps:
      - checkout
      - helm/install-helm-client
      - setup-python-venv:
          install-python: false
          determined: true
          model-hub: true
          extra-requirements-file: "docs/requirements.txt"
          executor: <<pipeline.parameters.docker-image>>
      - run: make -C examples build
      - run: make -C helm build
      - attach_workspace:
          at: .
      - run: |
          if <<parameters.ee>>; then
            make -C docs attributions.rst rebrand build
          else
            make -C docs build
          fi
      - persist_to_workspace:
          root: .
          paths:
            - examples/build
            - harness/dist
            - model_hub/dist
            - docs/build
            - docs/site
      - run: tar czf docs.tgz docs/site/html
      - store_artifacts:
          path: docs.tgz

  upload-docs-search-index:
    docker:
      - image: <<pipeline.parameters.docker-image>>
    steps:
      - checkout
      - setup-python-venv:
          install-python: false
          determined: true
          model-hub: true
          extra-requirements-file: "docs/requirements.txt"
          executor: <<pipeline.parameters.docker-image>>
      - attach_workspace:
          at: .
      - run: make -C docs upload-search-index

  check-docs-links:
    docker:
      - image: <<pipeline.parameters.docker-image>>
    steps:
      - checkout
      - setup-python-venv:
          install-python: false
          determined: true
          model-hub: true
          extra-requirements-file: "docs/requirements.txt"
          executor: <<pipeline.parameters.docker-image>>
      - attach_workspace:
          at: .
      - run:
          command: MAX_RETRIES=2 tools/scripts/retry.sh make -C docs check-links

  publish-docs:
    parameters:
      ee:
        type: boolean
        default: false
      dry-run:
        type: boolean
        default: false
    docker:
      - image: hashicorp/terraform:latest
    steps:
      - checkout
      - attach_workspace:
          at: .
      - run: apk add make curl py3-pip
      - run: pip install --break-system-packages awscli  # used in the terraform apply
      - run: |
          if <<parameters.dry-run>>; then
            echo 'Doing a dry run!'
            if <<parameters.ee>>; then
              export DET_VARIANT=EE
            else
              export DET_VARIANT=OSS
            fi
            make -C docs pre-publish publish-check
            make -C docs/deploy plan
          else
            if <<parameters.ee>>; then
              make -C docs publish-ee
            else
              make -C docs publish-oss
            fi
          fi

  # TODO(danh): eventually replace 'publish-docs' with this new workflow after
  # all dependent scripts are updated.
  # Related work: https://hpe-aiatscale.atlassian.net/browse/INFENG-183
  publish-docs-new:
    parameters:
      preview:
        type: boolean
        default: true
    docker:
      - image: <<pipeline.parameters.docker-image>>
    steps:
      - checkout
      - add-and-fetch-upstream
      - skip-if-not-docs
      - attach_workspace:
          at: .
      - setup-python-venv:
          install-python: false
          determined: true
          model-hub: true
          extra-requirements-file: "docs/requirements.txt"
          executor: <<pipeline.parameters.docker-image>>
      - when:
          condition: <<parameters.preview>>
          steps:
            - run: make -C docs preview

  package-and-push-system-local:
    docker:
      - image: <<pipeline.parameters.docker-image>>
        environment:
          GO111MODULE: "on"
    resource_class: large
    steps:
      - checkout
      - add-and-fetch-upstream
      - skip-if-only-docs
      - skip-if-only-github
      - skip-if-only-webui
      - reinstall-go
      - attach_workspace:
          at: .
      - setup_remote_docker:
          version: previous
      - pre-package-and-push-system:
          check: false
      - make-package
      - run: mkdir -p build/
      - run: docker tag determinedai/determined-master:${CIRCLE_SHA1}-amd64 determinedai/determined-master:${CIRCLE_SHA1}
      - run: docker save -o build/master.image determinedai/determined-master:${CIRCLE_SHA1}
      - run: docker save -o build/master-oss.image determinedai/determined-master:${CIRCLE_SHA1}
      - run: docker tag determinedai/determined-agent:${CIRCLE_SHA1}-amd64 determinedai/determined-agent:${CIRCLE_SHA1}
      - run: docker save -o build/agent.image determinedai/determined-agent:${CIRCLE_SHA1}
      - run: docker save -o build/agent-oss.image determinedai/determined-agent:${CIRCLE_SHA1}
      - persist_to_workspace:
          root: .
          paths:
            - "master/dist/*linux_amd64.deb"
            - "master/dist/*linux_amd64.rpm"
            - "agent/dist/*linux_amd64.deb"
            - "agent/dist/*linux_amd64.rpm"
            - "build/*.image"

  package-and-push-system-local-ee:
    docker:
      - image: <<pipeline.parameters.docker-image>>
        environment:
          GO111MODULE: "on"
    resource_class: xlarge
    steps:
      - checkout
      - add-and-fetch-upstream
      - skip-if-only-docs
      - skip-if-only-github
      - skip-if-only-webui
      - reinstall-go
      - license-gen
      - attach_workspace:
          at: .
      - setup_remote_docker:
          version: previous
      - pre-package-and-push-system:
          check: false
      - make-package-ee
      - run: mkdir -p build/
      - run: docker tag determinedai/hpe-mlde-master:${CIRCLE_SHA1}-amd64 determinedai/hpe-mlde-master:${CIRCLE_SHA1}
      - run: docker save -o build/master.image determinedai/hpe-mlde-master:${CIRCLE_SHA1}
      - run: docker save -o build/master-ee.image determinedai/hpe-mlde-master:${CIRCLE_SHA1}
      - run: docker tag determinedai/hpe-mlde-agent:${CIRCLE_SHA1}-amd64 determinedai/hpe-mlde-agent:${CIRCLE_SHA1}
      - run: docker save -o build/agent.image determinedai/hpe-mlde-agent:${CIRCLE_SHA1}
      - run: docker save -o build/agent-ee.image determinedai/hpe-mlde-agent:${CIRCLE_SHA1}
      - persist_to_workspace:
          root: .
          paths:
            - "master/dist/*linux_amd64.deb"
            - "master/dist/*linux_amd64.rpm"
            - "agent/dist/*linux_amd64.deb"
            - "agent/dist/*linux_amd64.rpm"
            - "agent/dist/determined-agent_linux_amd64_v1/determined-agent"
            - "build/*.image"

  package-and-push-system-dev:
    docker:
      - image: <<pipeline.parameters.docker-image>>
        environment:
          GO111MODULE: "on"
    resource_class: xlarge
    steps:
      - checkout
      - add-and-fetch-upstream
      - skip-if-only-docs
      - skip-if-only-github
      - skip-if-only-webui
      - attach_workspace:
          at: .
      - reinstall-go
      - setup_remote_docker:
          version: previous
      - login-docker:
          username: ${DOCKER_USER}
          password: ${DOCKER_PASS}
      - pre-package-and-push-system:
          check: false
      - make-package
      - run: tools/scripts/retry.sh make -C master publish-dev
      - run: tools/scripts/retry.sh make -C agent publish-dev
      - run:
          name: Build and publish model_hub docker images
          command: |
            if [ ${CIRCLE_BRANCH} = 'main' ] || [[ ${CIRCLE_BRANCH} == *"release-"* ]]; then
                # For main and release branches, we will tag and publish both the environment
                # with the git hash as well as the version.  This will make that image available
                # immediately for nightly tests.
                make -C model_hub build-docker
                tools/scripts/retry.sh make -C model_hub publish-docker
            else
                # Otherwise, only tag and publish the environment with the git hash.
                make -C model_hub build-docker-dev
                tools/scripts/retry.sh make -C model_hub publish-docker-dev
            fi
      - run: mkdir /tmp/pkgs && cp -v */dist/*.{rpm,deb,tar.gz} /tmp/pkgs
      - store_artifacts:
          path: /tmp/pkgs

  package-and-push-system-dev-ee:
    docker:
      - image: <<pipeline.parameters.docker-image>>
        environment:
          GO111MODULE: "on"
    resource_class: xlarge
    steps:
      - checkout
      - add-and-fetch-upstream
      - skip-if-only-docs
      - skip-if-only-github
      - skip-if-only-webui
      - attach_workspace:
          at: .
      - reinstall-go
      - license-gen
      - setup_remote_docker:
          version: previous
      - login-docker:
          username: ${DOCKER_USER}
          password: ${DOCKER_PASS}
      - pre-package-and-push-system:
          check: false
      - make-package-ee
      - run: tools/scripts/retry.sh make -C master publish-dev-ee
      - run: tools/scripts/retry.sh make -C agent publish-dev-ee
      - run:
          name: Build and publish model_hub docker images
          command: |
            if [ ${CIRCLE_BRANCH} = 'main' ] || [[ ${CIRCLE_BRANCH} == *"release-"* ]]; then
                # For main and release branches, we will tag and publish both the environment
                # with the git hash as well as the version.  This will make that image available
                # immediately for nightly tests.
                make -C model_hub build-docker
                tools/scripts/retry.sh make -C model_hub publish-docker
            else
                # Otherwise, only tag and publish the environment with the git hash.
                make -C model_hub build-docker-dev
                tools/scripts/retry.sh make -C model_hub publish-docker-dev
            fi
      - run: mkdir /tmp/pkgs && cp -v */dist/*.{rpm,deb,tar.gz} /tmp/pkgs
      - store_artifacts:
          path: /tmp/pkgs

  package-and-push-system-dev-small:
    docker:
      - image: <<pipeline.parameters.docker-image>>
        environment:
          GO111MODULE: "on"
    resource_class: xlarge
    steps:
      - checkout
      - add-and-fetch-upstream
      - skip-if-only-docs
      - skip-if-only-github
      - skip-if-only-webui
      - attach_workspace:
          at: .
      - reinstall-go
      - setup-python-venv:
          install-python: false
          determined: true
          executor: <<pipeline.parameters.docker-image>>
      - setup_remote_docker:
          version: previous
      - login-docker:
          username: ${DOCKER_USER}
          password: ${DOCKER_PASS}
      - pre-package-and-push-system:
          check: false
      - make-package-small
      - run: tools/scripts/retry.sh make -C master publish-dev-small
      - persist_to_workspace:
          root: .
          paths:
            - harness/dist

  package-and-push-system-rc:
    docker:
      - image: <<pipeline.parameters.docker-image>>
        environment:
          GO111MODULE: "on"
    resource_class: <<pipeline.parameters.master-build-resource-class>>
    steps:
      - checkout
      - attach_workspace:
          at: .
      - reinstall-go
      - setup_remote_docker:
          version: previous
      - login-docker:
          username: ${DOCKER_USER}
          password: ${DOCKER_PASS}
      - login-docker:
          repository: nvcr.io
          username: ${NGC_API_USERNAME}
          password: ${NGC_API_KEY}
      - pre-package-and-push-system
      - make-package
      - run: make -C master publish
      - run: make -C agent publish
      - run: make -C model_hub build-docker
      - run: tools/scripts/retry.sh make -C model_hub publish-docker
      - run: mkdir /tmp/pkgs && cp -v */dist/*.{rpm,deb,tar.gz} /tmp/pkgs
      - store_artifacts:
          path: /tmp/pkgs

  package-and-push-system-rc-ee:
    docker:
      - image: <<pipeline.parameters.docker-image>>
        environment:
          GO111MODULE: "on"
    resource_class: <<pipeline.parameters.master-build-resource-class>>
    steps:
      - checkout
      - attach_workspace:
          at: .
      - reinstall-go
      - license-gen
      - setup_remote_docker:
          version: previous
      - login-docker:
          username: ${DOCKER_USER}
          password: ${DOCKER_PASS}
      - pre-package-and-push-system
      - make-package-ee
      - run: make -C master publish-ee
      - run: make -C agent publish-ee
      - run: mkdir /tmp/pkgs && cp -v */dist/*.{rpm,deb,tar.gz} /tmp/pkgs
      - store_artifacts:
          path: /tmp/pkgs

  package-and-push-system-release:
    docker:
      - image: <<pipeline.parameters.docker-image>>
        environment:
          GO111MODULE: "on"
    resource_class: <<pipeline.parameters.master-build-resource-class>>
    steps:
      - checkout
      - attach_workspace:
          at: .
      - reinstall-go
      - setup_remote_docker:
          version: previous
      - login-docker:
          username: ${DOCKER_USER}
          password: ${DOCKER_PASS}
      - login-docker:
          repository: nvcr.io
          username: ${NGC_API_USERNAME}
          password: ${NGC_API_KEY}
      - pre-package-and-push-system
      - run:
          no_output_timeout: 30m
          command: make -C master release
      - run:
          no_output_timeout: 30m
          command: make -C agent release
      - run: make -C model_hub build-docker
      - run: make -C model_hub publish-docker
      - run: mkdir /tmp/pkgs && cp -v */dist/*.{rpm,deb,tar.gz} /tmp/pkgs
      - store_artifacts:
          path: /tmp/pkgs

  package-and-push-system-release-ee:
    docker:
      - image: <<pipeline.parameters.docker-image>>
        environment:
          GO111MODULE: "on"
    resource_class: <<pipeline.parameters.master-build-resource-class>>
    steps:
      - checkout
      - attach_workspace:
          at: .
      - reinstall-go
      - license-gen
      - setup_remote_docker:
          version: previous
      - login-docker:
          username: ${DOCKER_USER}
          password: ${DOCKER_PASS}
      - pre-package-and-push-system
      - run:
          no_output_timeout: 30m
          command: make -C master release-ee
      - run:
          no_output_timeout: 30m
          command: make -C agent release-ee
      - run: mkdir /tmp/pkgs && cp -v */dist/*.{rpm,deb,tar.gz} /tmp/pkgs
      - store_artifacts:
          path: /tmp/pkgs

  publish-helm-gh:
    parameters:
      ee:
        type: boolean
        default: false
    docker:
      - image: <<pipeline.parameters.docker-image>>
        environment:
          GO111MODULE: "on"
    steps:
      - checkout
      - attach_workspace:
          at: .
      - reinstall-go
      - run: make -C helm release-gh
      - run: |
          if <<parameters.ee>>; then
            make -C helm release-gh-ee
          else
            make -C helm release-gh
          fi

  publish-python-package:
    parameters:
      path:
        type: string
      ee:
        type: boolean
        default: false
    docker:
      - image: <<pipeline.parameters.docker-image>>
    steps:
      - checkout
      - setup-python-venv:
          install-python: false
          extras-requires: "build twine"
          executor: <<pipeline.parameters.docker-image>>
      - run: make -C <<parameters.path>> build
      - run: |
          if <<parameters.ee>>; then
            make -C <<parameters.path>> publish-ee
          else
            make -C <<parameters.path>> publish
          fi

  check-ts-bindings:
    docker:
      - image: <<pipeline.parameters.docker-image>>
    steps:
      - checkout
      - add-and-fetch-upstream
      - skip-if-only-docs
      - skip-if-only-github
      - setup-python-venv:
          install-python: false
          extra-requirements-file: "bindings/requirements.txt"
          executor: <<pipeline.parameters.docker-image>>
      - attach_workspace:
          at: .
      - run: make -C bindings force-gen
      - run: make -C bindings check/typescript

  check-py-bindings:
    docker:
      - image: <<pipeline.parameters.docker-image>>
    steps:
      - checkout
      - add-and-fetch-upstream
      - skip-if-only-docs
      - skip-if-only-github
      - skip-if-only-webui
      - setup-python-venv:
          install-python: false
          extra-requirements-file: "bindings/requirements.txt"
          executor: <<pipeline.parameters.docker-image>>
      - attach_workspace:
          at: .
      - run: make -C bindings force-gen
      - run: make -C bindings check/python

  upload-try-now-template:
    docker:
      - image: <<pipeline.parameters.docker-image>>
    steps:
      - checkout
      - setup-python-venv:
          install-python: false
          extras-requires: "awscli"
          executor: <<pipeline.parameters.docker-image>>
      - run: make -C harness upload-try-now-template

  test-debian-packaging:
    machine:
      image: <<pipeline.parameters.machine-image>>
    steps:
      - checkout
      - add-and-fetch-upstream
      - skip-if-only-docs
      - skip-if-only-github
      - skip-if-only-webui
      - attach_workspace:
          at: .
      - run: sudo apt-get install -y $(pwd)/master/dist/hpe-mlde-master*.deb
      - run: sudo apt-get install -y $(pwd)/agent/dist/hpe-mlde-agent*.deb
      - run: sudo cp .circleci/packaging/master.yaml /etc/determined/master.yaml
      - run: sudo cp .circleci/packaging/agent.yaml /etc/determined/agent.yaml
      - setup-python-venv:
          executor: <<pipeline.parameters.machine-image>>
      - install-devcluster
      - start-devcluster:
          target-stage: db
      - run: python3 .circleci/scripts/wait_for_server.py localhost 5432
      - run: sudo systemctl restart determined-master
      - run: python3 .circleci/scripts/wait_for_server.py localhost 8080 || { journalctl --no-pager -u determined-master; exit 1; }
      - run: sudo systemctl restart determined-agent
      - run: ./.circleci/scripts/sanity.sh

  lint-react:
    docker:
      - image: cimg/node:20.9.0
    steps:
      - checkout-with-sm
      - add-and-fetch-upstream
      - skip-if-only-docs
      - skip-if-only-github
      - react-get-deps
      - run: make -C webui/react check
      - store_artifacts:
          path: /home/circleci/.npm/_logs/

  build-react:
    parameters:
      dev-mode:
        type: boolean
        default: false
      ee:
        type: boolean
        default: false
    docker:
      - image: cimg/node:20.9.0
    resource_class: large
    steps:
      - checkout-with-sm
      - add-and-fetch-upstream
      - skip-if-only-docs
      - skip-if-only-github
      - react-get-deps
      - run: |
          if <<parameters.dev-mode>>; then
            echo 'Setting development mode...'
            export DET_NODE_ENV=development
          fi
          if <<parameters.ee>>; then
            echo 'building Enterprise index.html'
            export DET_BUILD_EE=true
          fi
          make -C webui/react build
      - persist_to_workspace:
          root: .
          paths:
            - webui/react/build

  test-e2e-react:
    parameters:
      ee:
        type: boolean
        default: false
      playwright-options:
        type: string
        default: ""
    machine:
      image: <<pipeline.parameters.machine-image>>
    resource_class: xlarge
    steps:
      - checkout-with-sm
      - add-and-fetch-upstream
      - skip-if-only-docs
      - skip-if-only-github
      - attach_workspace:
          at: .
      - react-get-deps
      - setup-python-venv:
          determined: true
          install-python: true
          executor: <<pipeline.parameters.machine-image>>
      - install-protoc
      - when:
          condition: << parameters.ee >>
          steps:
            - license-gen
      - run: PATH=$HOME/.local/bin:$PATH make -C proto get-deps
      - run: PATH=$HOME/.local/bin:$PATH make -C proto build
      - run: make -C master get-deps
      - run: make -C agent get-deps
      - install-devcluster
      - start-devcluster:
          devcluster-config: react.devcluster.yaml
      - run: make -C webui/react get-playwright-ci
      - run: SERVER_ADDRESS=${PW_SERVER_ADDRESS} npm run build --prefix webui/react
      - wait-for-master:
          host: "localhost"
          port: "8082"
      - run:
          environment:
            PW_EE: << parameters.ee >>
          command: npm run e2e --prefix webui/react -- << parameters.playwright-options >>
      - store_artifacts:
          path: webui/react/src/e2e/playwright-report
      - store_artifacts:
          path: webui/react/src/e2e/test-results
      - store_artifacts:
          path: /home/circleci/.npm/_logs/
      - store_test_results:
          path: webui/react/src/e2e/junit-results.xml

  test-unit-react:
    docker:
      - image: cimg/node:20.9.0
        environment:
          CI: "true"
    resource_class: xlarge
    steps:
      - checkout-with-sm
      - add-and-fetch-upstream
      - skip-if-only-docs
      - skip-if-only-github
      - react-get-deps
      - run: make -C webui/react test-ci
      - codecov/upload:
          flags: "web"
          xtra_args: "-v"
      - store_test_results:
          path: webui/react/junit.xml
      - store_artifacts:
          path: webui/react/coverage

  lint-sql:
    docker:
      - image: <<pipeline.parameters.docker-image>>
    steps:
      - checkout
      - add-and-fetch-upstream
      - skip-if-only-docs
      - skip-if-only-webui
      - setup-python-venv:
          install-python: false
          extras-requires: "sqlfluff"
          executor: <<pipeline.parameters.docker-image>>
      - run: make -C master check-sql

  lint-go:
    docker:
      - image: <<pipeline.parameters.docker-image>>
        environment:
          GO111MODULE: "on"
    resource_class: large
    steps:
      - checkout
      - add-and-fetch-upstream
      - skip-if-only-docs
      - skip-if-only-github
      - skip-if-only-webui
      - reinstall-go
      - go-get-deps
      - run: sudo apt-get update && sudo apt-get install -y clang-format
      - run: make -C proto build
      - run: make -C proto check
      - run: make -C master check
      - run: make -C agent check

  build-go:
    parameters:
      ee:
        type: boolean
        default: true
    docker:
      - image: <<pipeline.parameters.docker-image>>
        environment:
          GO111MODULE: "on"
    steps:
      - checkout
      - add-and-fetch-upstream
      - skip-if-only-docs
      - skip-if-only-github
      - reinstall-go
      - when:
          condition: << parameters.ee >>
          steps:
            - license-gen
      - restore_cache:
          keys:
            - det-go-build-<<pipeline.parameters.cache-buster>>-{{ checksum  "go.sum" }}
      - run: make -C master build
      - run: make -C agent build
      - persist_to_workspace:
          root: .
          paths:
            - "master/build"
            - "agent/build"
      # Save cache after we build master and agent so we can have our build cache there.
      - save_cache:
          key: det-go-build-<<pipeline.parameters.cache-buster>>-{{ checksum  "go.sum" }}
          paths:
            - "/home/circleci/go/"
            - "/home/circleci/.cache/go-build/"

  build-proto:
    docker:
      - image: <<pipeline.parameters.docker-image>>
        environment:
          GO111MODULE: "on"
    steps:
      - checkout
      - reinstall-go
      - go-get-deps
      - run: make -C proto build
      - persist_to_workspace:
          root: .
          paths:
            - "proto/build/**/*"

  test-intg-master:
    machine:
      image: <<pipeline.parameters.machine-image>>
    resource_class: xlarge
    steps:
      - checkout
      - add-and-fetch-upstream
      - skip-if-only-docs
      - skip-if-only-github
      - skip-if-only-webui
      - attach_workspace:
          at: .
      - reinstall-go
      - setup-python-venv:
          executor: <<pipeline.parameters.machine-image>>
      - setup-go-intg-deps
      - run: make -C master test-intg
      - codecov/upload:
          flags: "backend"
          xtra_args: "-v -X fixes"
      - store_test_results:
          path: master/test-intg.junit.xml
      - persist_to_workspace:
          root: .
          paths:
            - master/coverage.out
            - master/internal/mocks

  test-intg-agent:
    machine:
      image: <<pipeline.parameters.machine-image>>
    resource_class: xlarge
    steps:
      - checkout
      - add-and-fetch-upstream
      - skip-if-only-docs
      - skip-if-only-github
      - skip-if-only-webui
      - attach_workspace:
          at: .
      - reinstall-go
      - setup-python-venv:
          executor: <<pipeline.parameters.machine-image>>
      - setup-go-intg-deps
      - run: make -C agent test-intg
      - codecov/upload:
          flags: "backend"
          xtra_args: "-v -X fixes"
      - store_test_results:
          path: agent/test-intg.junit.xml
      - persist_to_workspace:
          root: .
          paths:
            - agent/coverage.out

  go-coverage:
    machine:
      image: <<pipeline.parameters.machine-image>>
    steps:
      - checkout
      - add-and-fetch-upstream
      - skip-if-only-docs
      - skip-if-only-github
      - skip-if-only-webui
      - attach_workspace:
          at: .
      - reinstall-go
      - run: cd master && go tool cover -func coverage.out
      - run: cd master && go tool cover -html coverage.out -o coverage.html
      - run: cd agent && go tool cover -func coverage.out
      - run: cd agent && go tool cover -html coverage.out -o coverage.html
      - run: mkdir go-coverage
      - run: mv master/coverage.html go-coverage/master-coverage.html
      - run: mv agent/coverage.html go-coverage/agent-coverage.html
      - store_artifacts:
          path: go-coverage
          destination: go-coverage

  check-go-coverage-master:
    machine:
      image: <<pipeline.parameters.machine-image>>
    steps:
      - checkout
      - add-and-fetch-upstream
      - skip-if-only-docs
      - skip-if-only-github
      - skip-if-only-webui
      - attach_workspace:
          at: .
      - reinstall-go
      - run: go run master/cmd/cover-regex/cover_regex.go master/coverage.out || true

  check-go-coverage-agent:
    machine:
      image: <<pipeline.parameters.machine-image>>
    steps:
      - checkout
      - add-and-fetch-upstream
      - skip-if-only-docs
      - skip-if-only-github
      - skip-if-only-webui
      - attach_workspace:
          at: .
      - reinstall-go
      - run: go run master/cmd/cover-regex/cover_regex.go agent/coverage.out || true

  lint-docs:
    docker:
      - image: <<pipeline.parameters.docker-image>>
    steps:
      - checkout
      - setup-python-venv:
          install-python: false
          extra-requirements-file: "docs/requirements.txt"
          executor: <<pipeline.parameters.docker-image>>
      - run: make -C docs check

  lint-secrets:
    docker:
      - image: <<pipeline.parameters.docker-image>>
    steps:
      - run: git clone https://github.com/awslabs/git-secrets /tmp/git-secrets
      - run: cd /tmp/git-secrets && sudo make install
      - checkout
      - run: git secrets --install
      - run: git secrets --register-aws
      - run: git secrets --add '"private_key":\s"-----BEGIN\sPRIVATE\sKEY-----'
      - run: git secrets --scan-history

  lint-python:
    docker:
      - image: <<pipeline.parameters.docker-image>>
    steps:
      - checkout
      - add-and-fetch-upstream
      - skip-if-only-docs
      - skip-if-only-github
      - skip-if-only-webui
      - setup-python-venv:
          install-python: false
          determined: true
          model-hub: true
          extra-requirements-file: "requirements.txt model_hub/tests/requirements.txt"
          executor: <<pipeline.parameters.docker-image>>
      - run: make -C harness check
      - run: make -C model_hub check
      - run: make -C e2e_tests check
      - run: make -C tools check
      - run: make -C schemas check

  test-unit-harness-cpu:
    docker:
      - image: <<pipeline.parameters.docker-image>>
    steps:
      - checkout
      - add-and-fetch-upstream
      - skip-if-only-docs
      - skip-if-only-github
      - skip-if-only-webui
      - install-codecov
      - setup-python-venv:
          install-python: false
          determined: true
          extra-requirements-file: "harness/tests/requirements/requirements-harness.txt"
          executor: <<pipeline.parameters.docker-image>>
      - run: COVERAGE_FILE=$PWD/test-unit-harness-cpu-pycov make -C harness test-cpu
      - run: coverage xml -i --data-file=./test-unit-harness-cpu-pycov
      - run: codecov -v -t $CODECOV_TOKEN -F harness
      - persist_to_workspace:
          root: .
          paths:
            - test-unit-harness-cpu-pycov
      - store_test_results:
          path: /tmp/test-results

  test-unit-harness-gpu-tf:
    docker:
      - image: determinedai/tensorflow-ngc-dev:8b3bea3
    resource_class: determined-ai/container-runner-gpu
    steps:
      - run: mkdir -p ~/.ssh && ssh-keyscan github.com >> ~/.ssh/known_hosts
      - checkout
      - add-and-fetch-upstream
      - skip-if-only-docs
      - skip-if-only-github
      - skip-if-only-webui
      - run: pip install mypy pytest coverage
      - install-codecov
      - setup-paths
      - run: COVERAGE_FILE=/root/project/test-unit-harness-gpu-tf-pycov make -C harness test-gpu-tf
      - run: coverage xml -i --data-file=./test-unit-harness-gpu-tf-pycov
      - run: codecov -v -t $CODECOV_TOKEN -F harness
      - persist_to_workspace:
          root: .
          paths:
<<<<<<< HEAD
            - test-unit-harness-gpu-pycov
      - store_test_results:
          path: /tmp/test-results
=======
            - test-unit-harness-gpu-tf-pycov
>>>>>>> 93c8d81b

  test-unit-harness-pytorch2-gpu:
    docker:
      - image: determinedai/pytorch-ngc-dev:8b3bea3
    resource_class: determined-ai/container-runner-gpu
    steps:
      - run: mkdir -p ~/.ssh && ssh-keyscan github.com >> ~/.ssh/known_hosts
      - checkout
      - add-and-fetch-upstream
      - skip-if-only-docs
      - skip-if-only-github
      - skip-if-only-webui
      - run: pip install mypy pytest coverage
      - install-codecov
      - setup-paths
      - run: COVERAGE_FILE=/root/project/test-unit-harness-pytorch2-gpu-pycov make -C harness test-pytorch-gpu
      - run: coverage xml -i --data-file=./test-unit-harness-pytorch2-gpu-pycov
      - run: codecov -v -t $CODECOV_TOKEN -F harness
      - persist_to_workspace:
          root: .
          paths:
            - test-unit-harness-pytorch2-gpu-pycov
      - store_test_results:
          path: /tmp/test-results

  test-unit-harness-pytorch2-cpu:
    docker:
      - image: determinedai/pytorch-ngc-dev:8b3bea3
    steps:
      - run: mkdir -p ~/.ssh && ssh-keyscan github.com >> ~/.ssh/known_hosts
      - checkout
      - add-and-fetch-upstream
      - skip-if-only-docs
      - skip-if-only-github
      - skip-if-only-webui
      - run: pip install mypy pytest coverage
      - install-codecov
      - run: echo 'export PATH=$PATH:$HOME/.local/bin' >> $BASH_ENV
      - run: COVERAGE_FILE=/root/project/test-unit-harness-pytorch2-cpu-pycov make -C harness test-pytorch-cpu
      - run: coverage xml -i --data-file=./test-unit-harness-pytorch2-cpu-pycov
      - run: codecov -v -t $CODECOV_TOKEN -F harness
      - persist_to_workspace:
          root: .
          paths:
            - test-unit-harness-pytorch2-cpu-pycov
      - store_test_results:
          path: /tmp/test-results

  test-unit-harness-gpu-parallel:
    docker:
      - image: determinedai/pytorch-ngc-dev:8b3bea3
    resource_class: determined-ai/container-runner-multi-gpu
    steps:
      - run: mkdir -p ~/.ssh && ssh-keyscan github.com >> ~/.ssh/known_hosts
      - checkout
      - add-and-fetch-upstream
      - skip-if-only-docs
      - skip-if-only-github
      - skip-if-only-webui
      - run: pip install mypy pytest coverage
      - install-codecov
      - setup-paths
      - run: COVERAGE_FILE=/root/project/test-unit-harness-gpu-parallel-pycov make -C harness test-gpu-parallel
      - run: coverage xml -i --data-file=./test-unit-harness-gpu-parallel-pycov
      - run: codecov -v -t $CODECOV_TOKEN -F harness
      - persist_to_workspace:
          root: .
          paths:
            - test-unit-harness-gpu-parallel-pycov
      - store_test_results:
          path: /tmp/test-results

  test-unit-harness-gpu-deepspeed:
    docker:
      - image: determinedai/pytorch-ngc-dev:8b3bea3
    resource_class: determined-ai/container-runner-gpu
    steps:
      - run: mkdir -p ~/.ssh && ssh-keyscan github.com >> ~/.ssh/known_hosts
      - checkout
      - add-and-fetch-upstream
      - skip-if-only-docs
      - skip-if-only-github
      - skip-if-only-webui
      - run: pip install mypy pytest coverage
      - install-codecov
      - setup-paths
      - run: COVERAGE_FILE=/root/project/test-unit-harness-gpu-deepspeed-pycov make -C harness test-gpu-deepspeed
      - run: coverage xml -i --data-file=./test-unit-harness-gpu-deepspeed-pycov
      - run: codecov -v -t $CODECOV_TOKEN -F harness
      - persist_to_workspace:
          root: .
          paths:
            - test-unit-harness-gpu-deepspeed-pycov
      - store_test_results:
          path: /tmp/test-results

  test-unit-harness-tf2:
    docker:
      - image: determinedai/tensorflow-ngc-dev:f17151a
    steps:
      - checkout
      - add-and-fetch-upstream
      - skip-if-only-docs
      - skip-if-only-github
      - skip-if-only-webui
      - install-codecov
      - run: pip install mypy pytest coverage
      - install-codecov
      - setup-paths
      - run: COVERAGE_FILE=$PWD/test-unit-harness-tf2-pycov make -C harness test-tf2
      - run: coverage xml -i --data-file=./test-unit-harness-tf2-pycov
      - run: codecov -v -t $CODECOV_TOKEN -F harness
      - persist_to_workspace:
          root: .
          paths:
            - test-unit-harness-tf2-pycov
      - store_test_results:
          path: /tmp/test-results

  test-unit-storage:
    docker:
      - image: <<pipeline.parameters.docker-image>>
    steps:
      - checkout
      - add-and-fetch-upstream
      - skip-if-only-docs
      - skip-if-only-github
      - skip-if-only-webui
      - install-codecov
      - setup-python-venv:
          install-python: false
          determined: true
          extra-requirements-file: "harness/tests/requirements/requirements-harness.txt"
          executor: <<pipeline.parameters.docker-image>>
      - run: COVERAGE_FILE=$PWD/test-unit-storage-pycov coverage run -m pytest -v --durations=0 --junitxml=/tmp/test-results/test-unit-storage.xml --require-secrets -m cloud harness/tests
      - run: coverage xml -i --data-file=./test-unit-storage-pycov
      - run: codecov -v -t $CODECOV_TOKEN -F harness
      - persist_to_workspace:
          root: .
          paths:
            - test-unit-storage-pycov
      - store_test_results:
          path: /tmp/test-results

  test-unit-model-hub:
    docker:
      - image: <<pipeline.parameters.docker-image>>
    resource_class: medium+
    steps:
      - checkout
      - add-and-fetch-upstream
      - skip-if-only-docs
      - skip-if-only-github
      - skip-if-only-webui
      - install-codecov
      - setup-python-venv:
          install-python: false
          determined: true
          model-hub: true
          extras-requires: "torch==1.9.0 torchvision==0.10.0"
          extra-requirements-file: "model_hub/tests/requirements.txt"
          executor: <<pipeline.parameters.docker-image>>
      - run: COVERAGE_FILE=$PWD/test-model-hub-pycov make -C model_hub test
      - run: coverage xml -i --data-file=./test-model-hub-pycov
      - run: codecov -v -t $CODECOV_TOKEN -F harness
      - persist_to_workspace:
          root: .
          paths:
            - test-model-hub-pycov

  python-coverage:
    docker:
      - image: <<pipeline.parameters.docker-image>>
    steps:
      - checkout
      - add-and-fetch-upstream
      - skip-if-only-docs
      - skip-if-only-github
      - skip-if-only-webui
      - setup-python-venv:
          install-python: false
          determined: false
          model-hub: false
          extras-requires: "coverage"
          executor: <<pipeline.parameters.docker-image>>
      - attach_workspace:
          at: .
      - run: coverage combine *-pycov
      - run: coverage report --include 'harness/determined/*' --skip-covered
      - run: coverage report --include 'model_hub/model_hub/*' --skip-covered
      - run: coverage html --include 'harness/determined/*' --skip-covered -d cov-html/harness
      - run: coverage html --include 'model_hub/model_hub/*' --skip-covered -d cov-html/model_hub
      - store_artifacts:
          path: cov-html
          destination: cov-html

  test-cli:
    parameters:
      executor-name:
        type: string
    executor: << parameters.executor-name >>
    steps:
      - checkout
      - python-report
      # Running the pip executable causes an error with the win/default executor for some reason.
      - run: python -m pip install --upgrade --user pip
      - run: pip install wheel setuptools
      - run: cd harness; python setup.py bdist_wheel -d ../build
      - run: pip install --find-links build determined==<< pipeline.parameters.det-version >>
      - run: pip freeze --all
      # Allow this to fail, but it is useful for debugging.
      - run: sh -c "pip check || true"
      # Ensure Determined cli can run without installing cli test requirements
      - run: det --help
      - run: pip install setuptools_scm setuptools
      - run: pip install -r harness/tests/requirements/requirements-cli.txt
      - run: pip freeze --all
      - python-report
      - run: pytest --junitxml=/tmp/test-results/test-unit-storage.xml harness/tests/cli
      - store_test_results:
          path: /tmp/test-results

  test-e2e-slurm-disabled:
    parameters:
      master_config:
        type: string
        default:
    docker:
      - image: <<pipeline.parameters.docker-image>>
    steps:
      - run: echo "Test suite disabled."

  # By default, this job only runs on the main branch unless otherwise
  # specified. To invoke this job on a developer branch, add the 'ci-run-allgcp'
  # label to your pull request on github.
  test-e2e-hpc-gcp:
    parameters:
      mark:
        type: string
      parallelism:
        type: integer
        default: 1
      extra-pytest-flags:
        type: string
        default: ""
      container-run-type:
        type: string
        default: singularity
      agent-use:
        type: string
        default: ""
      workload-manager:
        type: string
        default: slurm
      master-scheme:
        type: string
        default: "http"
      master-host:
        type: string
        default: "localhost"
      master-port:
        type: string
        default: "8080"
      gcloud-service-key:
        default: GCLOUD_SERVICE_KEY
        description: The gcloud service key
        type: env_var_name
      google-compute-zone:
        default: GOOGLE_COMPUTE_ZONE
        description: The Google compute zone to connect with via the gcloud CLI
        type: env_var_name
      google-project-id:
        default: GOOGLE_PROJECT_ID
        description: The Google project ID to connect with via the gcloud CLI
        type: env_var_name
    machine:
      image: <<pipeline.parameters.machine-image>>
    resource_class: xlarge
    parallelism: <<parameters.parallelism>>
    steps:
      - checkout
      - add-and-fetch-upstream
      - skip-if-only-docs
      - skip-if-only-github
      - skip-if-only-webui
      - set-slack-user-id

      - run:
          name: Create instance name hash and set OPT_DEVBOX_PREFIX env var
          command: |
            # This check is for the scenario when two pushes to main are running concurrently (we don't want this).
            # In this case, we need more specificity to the hash information to make two separate VMs.
            if [[ $CIRCLE_BRANCH == "main" ]]; then
              echo "export OPT_DEVBOX_PREFIX=circleci-job-$(echo -n "${CIRCLE_USERNAME}-${CIRCLE_BRANCH}-${CIRCLE_JOB}-${CIRCLE_WORKFLOW_JOB_ID}" | md5sum | awk '{print $1}')" >> "$BASH_ENV"
            else
              echo "export OPT_DEVBOX_PREFIX=circleci-job-$(echo -n "${CIRCLE_USERNAME}-${CIRCLE_BRANCH}-${CIRCLE_JOB}" | md5sum | awk '{print $1}')" >> "$BASH_ENV"
            fi

      - attach_workspace:
          at: .

      - reinstall-go
      - go-get-deps

      - setup-python-venv:
          install-python: true
          determined: true
          extra-requirements-file: "e2e_tests/tests/requirements.txt"
          executor: <<pipeline.parameters.machine-image>>

      - install-devcluster
      - license-gen
      - get-slurmcluster

      - gcloud/install:
          version: "412.0.0"
      - gcloud/initialize:
          gcloud-service-key: <<parameters.gcloud-service-key>>
          google-compute-zone: <<parameters.google-compute-zone>>
          google-project-id: <<parameters.google-project-id>>

      - run:
          name: Install terraform
          command: |
            wget -O- https://apt.releases.hashicorp.com/gpg | sudo gpg --dearmor -o /usr/share/keyrings/hashicorp-archive-keyring.gpg
            echo "deb [signed-by=/usr/share/keyrings/hashicorp-archive-keyring.gpg] https://apt.releases.hashicorp.com $(lsb_release -cs) main" | sudo tee /etc/apt/sources.list.d/hashicorp.list
            sudo apt update && sudo apt install terraform
      - run: terraform --version

      - set-google-application-credentials

      - run:
          name: Delete existing resources (if they exist)
          command: |
            # This grabs the zone.default from tools/slurm/terraform/variables.tf used to specify the zone (as this
            # is not set at this point since no terraform initiation has happened. See workaround section in README)
            GCLOUD_ZONE=$(grep -A2 'variable "zone"' ~/project/tools/slurm/terraform/variables.tf | grep 'default' \
            | awk -F' = ' '{ print $2 }' | tr -d '\"')
            gcloud compute instances delete ${OPT_DEVBOX_PREFIX}-dev-box --zone=$GCLOUD_ZONE --quiet || true
            gcloud compute firewall-rules delete ${OPT_DEVBOX_PREFIX}-dev-box --quiet || true
            gcloud compute networks delete ${OPT_DEVBOX_PREFIX}-dev-box --quiet || true

      - run:
          name: Make slurmcluster
          # Breaks without apt-get installs for some reason
          # NOTE: TF_LOCK is set to 'false' to catch the case where a developer triggered a workflow and did not
          # let it run completely. This should not be an issue since we delete the instance already in the previous
          # step (this is precautionary). See a similar thing in the 'make unslurmcluster' step.
          command: |
            sudo apt-get update
            sudo apt-get install gettext
            sudo apt-get install iproute2
            yes yes | PATH=$HOME/.local/bin:$PATH make slurmcluster FLAGS="-c <<parameters.container-run-type>> -w <<parameters.workload-manager>> <<parameters.agent-use>>" TF_LOCK=false | tee output.log
          background: true

      - run:
          name: Wait for VM creation
          command: |
            sleep 5
            for i in {1..220}; do
              ELAPSED_TIME=$((i * 5))
              echo "Waiting for VM creation [${ELAPSED_TIME}s]..."
              if grep -q "^Running cluster..." output.log; then
                echo "VM creation has finished."
                break
              fi
              if [[ $i -eq 220 ]]; then
                echo "Timeout waiting for VM creation."
                exit 1
              fi
              sleep 5
            done

      # For when a user wants to use an agent instead of launcher.
      - when:
          condition:
            equal: ["-A", <<parameters.agent-use>>]
          steps:
            - wait-for-master:
                scheme: <<parameters.master-scheme>>
                host: <<parameters.master-host>>
                port: <<parameters.master-port>>
            - run:
                name: Transfer and Allocate agent resources on VM
                command: |
                  ZONE=$(terraform -chdir=tools/slurm/terraform output --raw zone)
                  INSTANCE_NAME=$(terraform -chdir=tools/slurm/terraform output --raw instance_name)
                  PROJECT=$(terraform -chdir=tools/slurm/terraform output --raw project)
                  gcloud compute scp agent/build/determined-agent "$INSTANCE_NAME":~ --zone $ZONE
                  gcloud compute ssh --zone "$ZONE" "$INSTANCE_NAME" --project "$PROJECT" -- \
                  srun determined-agent --master-host=<<parameters.master-host>> --master-port=<<parameters.master-port>> --resource-pool=default --container-runtime=<<parameters.container-run-type>>
                background: true
            - run:
                name: Query the job to ensure Determined Agent is running
                command: |
                  # 60 tries gives 30 minutes of tries until the query times out
                  tries=60
                  # squeue command gives name and state information. There must be an escape character for the gcloud command.
                  ZONE=$(terraform -chdir=tools/slurm/terraform output --raw zone)
                  INSTANCE_NAME=$(terraform -chdir=tools/slurm/terraform output --raw instance_name)
                  PROJECT=$(terraform -chdir=tools/slurm/terraform output --raw project)
                  gcloud compute ssh --zone "$ZONE" "$INSTANCE_NAME" --project "$PROJECT" -- squeue -o "%j\ %T"
                  # Queries until the jobname is shown in a running state. The agent job must be running to run e2e tests
                  until [[ -n $(gcloud compute ssh --zone "$ZONE" "$INSTANCE_NAME" --project "$PROJECT" -- squeue -o "%j\ %T" | grep "determined-agent" | grep "RUNNING") ]] ; do
                      if [[ $((--tries)) -eq 0 ]]; then
                        echo "The job determined-agent did not start. Please check if there are other jobs in the queue preventing this job from starting"
                        exit 1
                      fi
                      echo "Waiting 30s to query for the job name again..."
                      sleep 30
                      echo "Retrying job query..."
                      gcloud compute ssh --zone "$ZONE" "$INSTANCE_NAME" --project "$PROJECT" -- squeue -o "%j\ %T"
                  done
            - run:
                name: Query the slot count to ensure slots are allocated
                command: |
                  tries=20
                  det slot list
                  until [[ $(det slot list | wc -l) -gt 2 ]] ; do
                      if [[ $((--tries)) -eq 0 ]]; then
                        echo "ERROR: determined-agent failed to register at least 2 slots. Check the 'Transfer and Allocate agent resources on VM' for any failures."
                        exit 1
                      fi
                      echo "Waiting 5s to query slots again..."
                      sleep 5
                      echo "Retrying slot query..."
                      det slot list
                  done

      - run-e2e-tests:
          mark: <<parameters.mark>>
          wait-for-master: true
          master-scheme: <<parameters.master-scheme>>
          master-host: <<parameters.master-host>>
          master-port: <<parameters.master-port>>
          extra-pytest-flags: <<parameters.extra-pytest-flags>>

      # Must cancel the srun command to prevent a ssh error
      - when:
          condition:
            equal: ["-A", <<parameters.agent-use>>]
          steps:
            - run:
                name: Deallocate the Resources on VM
                command: |
                  ZONE=$(terraform -chdir=tools/slurm/terraform output --raw zone)
                  INSTANCE_NAME=$(terraform -chdir=tools/slurm/terraform output --raw instance_name)
                  PROJECT=$(terraform -chdir=tools/slurm/terraform output --raw project)
                  gcloud compute ssh --zone "$ZONE" "$INSTANCE_NAME" --project "$PROJECT" -- \
                  scancel -u $USER

      - run:
          name: Make unslurmcluster
          when: always
          command: |
            pkill determined-mast
            (yes yes || true) | make unslurmcluster TF_LOCK=false
            # For some reason, even when `make unslurmcluster` is successful, CircleCI
            # receives exit code 141, so ignore that.
            EXIT_STATUS=$?
            echo $EXIT_STATUS
            if [[ $EXIT_STATUS -eq 141 ]]; then
              echo "Ignoring exit code 141"
              exit 0
            else
              exit $EXIT_STATUS
            fi
      - store_test_results:
          path: /tmp/test-results/

  test-e2e-slurm:
    parameters:
      mark:
        type: string
        default: e2e_slurm
      runner_class:
        type: string
        default: determined-ai/znode-cluster
      master_config:
        type: string
        default: |
          task_container_defaults:
            slurm:
              sbatch_args:
                - --time=04:00:00
            environment_variables:
              # Some ports are not working, disable them so distributed jobs work.
              - NCCL_IB_HCA=mlx6_0:0
          checkpoint_storage:
            type: shared_fs
            host_path: /scratch/launcher/.launcher.$HOSTNAME/checkpoints
            storage_path: determined-checkpoint
            save_experiment_best: 0
            save_trial_best: 1
            save_trial_latest: 1
          db:
            user: postgres
            host: localhost
            port: 5432
            name: determined
            password: ${HPC_DB_PASSWD}
          resource_manager:
            type: slurm
            master_host: $HOSTNAME
            master_port: 8080
            host: localhost
            port: 8181
            protocol: http
            slot_type: cuda
            user_name: launcher
            group_name: hpcd
            singularity_image_root: /lustre/hdd/foundation_engineering/images
            job_storage_root: /scratch/launcher/.launcher.$HOSTNAME
            auth_file: /home/launcher/.launcher.$HOSTNAME.token
            path: /opt/singularity/bin:/usr/local/bin:${PATH}
            ld_library_path:
      reserved_ports_znode50:
        type: string
        default: |
          reserved_ports:
            - 12350
            - 12351
            - 12360
            - 12361
            - 12365
            - 12366
            - 29400
      determined_master_host:
        type: string
        default: localhost:8080
      cluster_unix_user:
        type: string
        default: launcher
      cluster_determined_user:
        type: string
        default: determined
      determined_admin_username:
        type: string
        default: admin
      determined_admin_password:
        type: string
        default: ""
      database_username:
        type: string
        default: postgres
      database_password:
        type: string
        default: launcher
      extra-pytest-flags:
        type: string
        default: ""
      agent-use:
        type: string
        default: ""
    # Following https://circleci.com/docs/2.0/runner-installation-linux/index.html#start-the-service
    machine: true
    resource_class: <<parameters.runner_class>>
    environment:
      SHARED_CLUSTER: True
    steps:
      - checkout
      - attach_workspace:
          at: .

      - set-slack-user-id
      - run: sudo yum install -y xmlsec1
      - run:
          name: Remove previous HPE MLDE Master RPM
          # FE-35: the slow exit of a container, or NFS caching can cause incorrect response
          # and failure executing command "rm -rf ${dir}". Wait for 5 seconds and retry the command.
          # Ignore the failure on retry, cause the failure from "rm -rf" should not stop the test suite to run.
          command: |
            export DET_PKG_NAME=$(rpm -qp --queryformat "%{NAME}" master/dist/hpe-mlde-master_*-ee_linux_amd64.rpm)
            if rpm -q $DET_PKG_NAME; then
              sudo rpm -e $DET_PKG_NAME
            fi
            echo "Cleanup state from prior runs on HOSTNAME=$HOSTNAME"

            dir="/scratch/launcher/.launcher.$HOSTNAME/checkpoints/determined-checkpoint"
            if sudo rm -rf ${dir}; then
              echo "Removed ${dir}"
            else
              sleep 5
              echo "Retry cleanup ${dir}"
              sudo rm -rf ${dir} || true
            fi

            dir="/scratch/launcher/.launcher.$HOSTNAME/archiveVolumes/"
            if sudo rm -rf ${dir}; then
              echo "Removed ${dir}"
            else
              sleep 5
              echo "Retry cleanup ${dir}"
              sudo rm -rf ${dir} || true
            fi

            dir="/scratch/launcher/.launcher.$HOSTNAME/jobs"
            if sudo rm -rf ${dir}; then
              echo "Removed ${dir}"
            else
              sleep 5
              echo "Retry cleanup ${dir}"
              sudo rm -rf ${dir} || true
            fi

      - setup-python-venv:
          determined: True
          extra-requirements-file: "e2e_tests/tests/requirements.txt"
          install-python: false
          executor: <<parameters.runner_class>>

      - run:
          name: Recreate Fresh Database
          command: |
            if systemctl is-active --quiet determined-master; then
              sudo systemctl stop determined-master
            fi
            PGPASSWORD=<<parameters.database_password>> dropdb --host=localhost --port=5432 --username=<<parameters.database_username>> --if-exists determined
            PGPASSWORD=<<parameters.database_password>> createdb --host=localhost --port=5432 --username=<<parameters.database_username>> determined

      - run:
          name: Install/Configure HPE MLDE Master
          command: |
            sudo rpm -i master/dist/hpe-mlde-master_*-ee_linux_amd64.rpm
            cat \<< EOF > ./master.yaml
            <<parameters.master_config>>
            EOF
            cat \<< EOF > ./reserved.yaml
            <<parameters.reserved_ports_znode50>>
            EOF
            echo "hostname is $(hostname)"
            # Disallow certain ports on znode50 for fewer conflicts with znode51
            if [[ "$(hostname)" == "znode50" ]] ; then cat ./reserved.yaml >> ./master.yaml ; fi
            cat ./master.yaml
            sudo cp ./master.yaml /etc/determined/master.yaml
            sudo systemctl daemon-reload
            sudo systemctl start determined-master
            # Show if there are any drained nodes
            sinfo -R
            # Resume any drained nodes due to problems killing podman processes.
            # This will return an error if all nodes do not require a resume (ignore status)
            sudo scontrol update nodename=znode5[0-1,3-4] state=resume || true
            sudo su - launcher -c "pdsh -R ssh -w znode50,znode51,znode53,znode54 mkdir -p /tmp/launcher_podman" || true
            # Cleanup podman state from any issues in prior runs
            #sudo su - launcher -c "pdsh -R ssh -w znode50,znode51,znode53,znode54 XDG_RUNTIME_DIR=/tmp/launcher_podman podman system migrate" || true
            sinfo -R

      - run:
          name: Download Apptainer/Enroot image
          command: |
            # rocm images are not required at present
            if sudo su - launcher -c "/etc/launcher/scripts/manage-singularity-cache --cuda --cpu <<pipeline.parameters.default-pt-gpu-image>>"; then
                echo "Downloaded Singularity image <<pipeline.parameters.default-pt-gpu-image>> "
            else
                EXIT_STATUS=$?
                echo "Failed downloading Singularity image. Received exit code $EXIT_STATUS"
                #Ignore the other failures except for IMAGE_REF_NOT_FOUND_IN_DOC=18 or DOC_FILE_NOT_FOUND=11
                if [[ $EXIT_STATUS -eq 18 || $EXIT_STATUS -eq 11 ]]; then
                    exit $EXIT_STATUS
                else
                    exit 0
                fi
            fi
            if sudo su - launcher -c "ENROOT_RUNTIME_PATH=/tmp/launcher /etc/launcher/scripts/manage-enroot-cache -s /lustre/ssd/foundation_engineering/ --cuda --cpu <<pipeline.parameters.default-pt-gpu-image>>"; then
                echo "Downloaded Enroot image <<pipeline.parameters.default-pt-gpu-image>> "
            else
                EXIT_STATUS=$?
                echo "Failed downloading Enroot image. Received exit code $EXIT_STATUS"
                #Ignore the other failures except for IMAGE_REF_NOT_FOUND_IN_DOC=18 or DOC_FILE_NOT_FOUND=11
                if [[ $EXIT_STATUS -eq 18 || $EXIT_STATUS -eq 11 ]]; then
                    exit $EXIT_STATUS
                else
                    exit 0
                fi
            fi

      - wait-for-master:
          host: localhost

      - run:
          name: Populate determined user agent values
          command: |
            id <<parameters.cluster_unix_user>> || sudo useradd <<parameters.cluster_unix_user>>
            TOKEN=$(
              curl "<<parameters.determined_master_host>>/api/v1/auth/login" \
                -f \
                -X POST \
                --data-binary @- \<< EOF | jq -r '.token'
              {
                  "username": "<<parameters.determined_admin_username>>",
                  "password": "<<parameters.determined_admin_password>>"
              }
            EOF
            )
            curl "<<parameters.determined_master_host>>/api/v1/users/2" \
              -f \
              -X PATCH \
              -H "Authorization: Bearer ${TOKEN}" \
              --data-binary @- \<< EOF
              {"agentUserGroup": {
                "agentUid": $(id -u <<parameters.cluster_unix_user>>),
                "agentUser": "<<parameters.cluster_unix_user>>",
                "agentGid": $(id -g <<parameters.cluster_unix_user>>),
                "agentGroup": "$(id -gn <<parameters.cluster_unix_user>>)"
                }
              }
            EOF

      - when:
          condition:
            equal: ["-A", <<parameters.agent-use>>]
          steps:
            - run:
                name: Allocate Resources on Cluster
                # Sed command reduces the slots to 8 to match '-N2 --gpus-per-node=4' usage below.
                # Affects test e2e_tests/tests/cluster/test_slurm.py:test_mnist_pytorch_distributed
                command: |
                  DET_MASTER_HOST=<<parameters.determined_master_host>>
                  # determined_master_host is localhost, so use actual hostname to pass to the agent
                  MASTER_HOST=$(hostname)
                  MASTER_PORT=$(echo $DET_MASTER_HOST | cut -d: -f2)
                  sed -i 's/slots_per_trial: 16/slots_per_trial: 8/' examples/tutorials/mnist_pytorch/distributed.yaml
                  sudo cp agent/dist/determined-agent_linux_amd64_v1/determined-agent /scratch/launcher/.launcher.$HOSTNAME
                  # Include 40 minute time limit, name the job (determined-agent-$HOSTNAME) so we can selectively kill it
                  sudo srun --uid launcher --export=ALL -N2 --gpus-per-node=4 --time=40 -Jdetermined-agent-$HOSTNAME \
                  --chdir=/scratch/launcher/.launcher.$HOSTNAME  /scratch/launcher/.launcher.$HOSTNAME/determined-agent \
                  --master-host=$MASTER_HOST  --master-port=$MASTER_PORT --resource-pool=default --container-runtime=singularity  --slot-type=cuda \
                  --image-root=/lustre/hdd/foundation_engineering/images
                background: true
            - run:
                name: Query the job to ensure Determined Agent is running
                command: |
                  # 60 tries gives 30 minutes of tries until the query times out
                  tries=60
                  squeue -u launcher -o "%j %T"
                  # Queries until the jobname is shown in a running state. The agent job must be running to run e2e tests
                  until [[ -n $(squeue -u launcher -o "%j %T" | grep "determined-agent-$HOSTNAME" | grep "RUNNING") ]] ; do
                      if [[ $((--tries)) -eq 0 ]]; then
                        echo "The job determined-agent-$HOSTNAME did not start. Please check if there are jobs in the queue preventing this job from starting"
                        exit 1
                      fi
                      echo "Waiting 30s to query for the job name again..."
                      sleep 30
                      echo "Retrying job query..."
                      squeue -u launcher -o "%j %T"
                  done
            - run:
                name: Query the slot count to ensure slots are allocated
                command: |
                  tries=20
                  det slot list
                  until [[ $(det slot list | wc -l) -gt 2 ]] ; do
                      if [[ $((--tries)) -eq 0 ]]; then
                        echo "ERROR: determined-agent failed to register at least 2 slots. Check the 'Transfer and Allocate agent resources on VM' for any failures."
                        exit 1
                      fi
                      echo "Waiting 5s to query slots again..."
                      sleep 5
                      echo "Retrying slot query..."
                      det slot list
                  done

      - run-e2e-tests:
          mark: <<parameters.mark>>
          master-host: localhost
          managed-devcluster: false
          extra-pytest-flags: <<parameters.extra-pytest-flags>>

      - store_test_results:
          path: /tmp/test-results/

      - when:
          condition:
            equal: ["-A", <<parameters.agent-use>>]
          steps:
            - run:
                name: Deallocate Agent Resources on cluster
                command: |
                  scancel -u $USER --jobname=determined-agent-$HOSTNAME

  test-e2e:
    parameters:
      tf2:
        type: boolean
        default: false
      mark:
        type: string
      parallelism:
        type: integer
      devcluster-config:
        type: string
        default: double.devcluster.yaml
      target-stage:
        type: string
        default: agent1
      managed-devcluster:
        type: boolean
        default: false
      postgres-version:
        type: string
        default: "10"
      agent-version:
        type: string
        default: ""
      extra-pytest-flags:
        type: string
        default: ""
      wait-for-master:
        type: boolean
        default: true
      run-minikubes:
        type: boolean
        default: false
      resource-class:
        type: string
        default: xlarge
    machine:
      image: <<pipeline.parameters.machine-image>>
    resource_class: <<parameters.resource-class>>
    parallelism: <<parameters.parallelism>>
    environment:
      DET_POSTGRES_VERSION: <<parameters.postgres-version>>
      DET_AGENT_VERSION: <<parameters.agent-version>>
    steps:
      - checkout
      - add-and-fetch-upstream
      - skip-if-only-docs
      - skip-if-only-github
      - skip-if-only-webui
      - attach_workspace:
          at: .

      - setup-python-venv:
          determined: True
          extra-requirements-file: "e2e_tests/tests/requirements.txt"
          executor: <<pipeline.parameters.machine-image>>

      - when:
          condition: <<parameters.run-minikubes>>
          steps:
            - kubernetes/install-kubectl
            - run:
                name: Install minikube
                command: |
                  curl -LO https://storage.googleapis.com/minikube/releases/latest/minikube-linux-amd64 && sudo install minikube-linux-amd64 /usr/local/bin/minikube
            - run:
                name: Start defaultrm minikube
                command: minikube start --profile defaultrm
            - run:
                name: Start additionalrm minikube
                command: minikube start --profile additionalrm

      - install-devcluster
      - unless:
          condition: <<parameters.managed-devcluster>>
          steps:
            - start-devcluster:
                devcluster-config: <<parameters.devcluster-config>>
                target-stage: <<parameters.target-stage>>

      - pull-task-images:
          tf2: <<parameters.tf2>>

      - run-e2e-tests:
          mark: <<parameters.mark>>
          master-host: localhost
          managed-devcluster: <<parameters.managed-devcluster>>
          extra-pytest-flags: <<parameters.extra-pytest-flags>>
          wait-for-master: <<parameters.wait-for-master>>

      - store_test_results:
          path: /tmp/test-results/

      - when:
          condition: <<parameters.managed-devcluster>>
          steps:
            - store_artifacts:
                path: /tmp/devcluster/
                destination: devcluster-logs
            - store_artifacts:
                path: /tmp/priority_scheduler
                destination: devcluster-priority_scheduler-logs

  send-job-level-alerts:
    machine:
      image: <<pipeline.parameters.machine-image>>
    resource_class: small
    steps:
      - checkout
      - add-and-fetch-upstream
      - attach_workspace:
          at: .
      - run:
          name: Install alert deps
          command: tools/scripts/retry.sh pip install requests slack_sdk
      - run:
          name: Listen for failures and send slack alerts
          command: python .circleci/scripts/job_level_alerts.py

  test-perf:
    parameters:
      snapshot-after-migrations:
        type: boolean
        default: false
      deploy-db:
        type: boolean
        default: false
    machine:
      image: <<pipeline.parameters.machine-image>>
    resource_class: xlarge
    steps:
      - queue/until_front_of_line:
          only-on-branch: main
          time: "120" # Wait two hours at most. Adjust this over time.
      - checkout
      - add-and-fetch-upstream
      - attach_workspace:
          at: .
      - setup-python-venv:
          determined: True
          executor: <<pipeline.parameters.machine-image>>
      - install-devcluster
      - run:
          name: Install upload deps
          command: tools/scripts/retry.sh pip install requests psycopg2-binary

      - when:
          condition: <<parameters.deploy-db>>
          steps:
            - run:
                name: Select snapshot to use
                command: |
                  echo 'export PERF_SNAPSHOT_TO_USE="perf-test-base-snapshot"' >> "$BASH_ENV"

                  SNAPSHOT_COMMITS=$(aws rds describe-db-snapshots \
                    --region="us-west-2" \
                    --query "DBSnapshots[?TagList[?Key=='ci-snapshot']].DBSnapshotIdentifier" \
                    --output json | jq -r '.[] | split("-")[3]')
                  echo "Snapshot commits (${SNAPSHOT_COMMITS})"

                  for ((n=0; n<=1000; n++)); do
                    COMMIT=$(git log --format="%H" -n 1 --skip=$n)

                    if [[ " $SNAPSHOT_COMMITS " =~ .*"$COMMIT".* ]]; then
                      echo "export PERF_SNAPSHOT_TO_USE=\"ci-snapshot-commit-${COMMIT}\"" >> "$BASH_ENV"
                      break
                    fi
                  done

                  source $BASH_ENV
                  echo "Deciding to use $PERF_SNAPSHOT_TO_USE"
            - run:
                name: Wait for snapshot to be available
                command: |
                  aws rds wait db-snapshot-available \
                    --region "us-west-2" \
                    --db-snapshot-identifier "${PERF_SNAPSHOT_TO_USE}"
            - run:
                name: Deploy database
                command: |
                  aws rds restore-db-instance-from-db-snapshot \
                    --region="us-west-2" \
                    --db-snapshot-identifier="${PERF_SNAPSHOT_TO_USE}" \
                    --db-instance-identifier="ci-perf-db-${CIRCLE_BUILD_NUM}" \
                    --no-multi-az \
                    --no-publicly-accessible \
                    --no-auto-minor-version-upgrade \
                    --db-parameter-group-name="logquerieslong" \
                    --tags "Key=ci-snapshot" \
                    --vpc-security-group-ids="${PERF_DB_SECURITY_GROUP_ID}" \
                no_output_timeout: 30m
            - run:
                name: Wait for database to be ready
                command: |
                  aws rds wait db-instance-available \
                    --region="us-west-2" \
                    --db-instance-identifier="ci-perf-db-${CIRCLE_BUILD_NUM}"
                no_output_timeout: 30m
            - run:
                name: Get db instance host
                command: |
                  echo "export PERF_DB_HOST=$(aws rds describe-db-instances \
                    --region us-west-2 \
                    --db-instance-identifier "ci-perf-db-${CIRCLE_BUILD_NUM}" \
                    --query "DBInstances[0].Endpoint.Address" \
                    --output text)" >> "$BASH_ENV"
                  source $BASH_ENV
                  echo "perf db host ${PERF_DB_HOST}"

      - run:
          name: Add SSH key
          command: echo "${PERF_DB_BASTION_SSH_KEY}" | base64 --decode | ssh-add -
      - run:
          name: Port forward to bastion instance
          command: ssh -L 5432:${PERF_DB_HOST}:5432 -N -f ubuntu@$PERF_DB_BASTION_HOST
      - start-devcluster:
          target-stage: master
          devcluster-config: perftest.devcluster.yaml
      - run:
          name: Wait and record any migrations ran
          command: python .circleci/scripts/wait_for_perf_migration_upload_results.py

      - when:
          condition: <<parameters.snapshot-after-migrations>>
          steps:
            - run:
                name: Take and wait for RDS snapshot, only on main and when migrations were applied
                command: |
                  if [ -f /tmp/no-migrations-needed ]; then
                    echo "/tmp/no-migrations-needed exists, no need to take a snapshot"
                    exit 0
                  fi

                  COMMIT=$(git log -1 --pretty=format:%H)
                  echo "Taking snapshot"
                  aws rds create-db-snapshot \
                    --region="us-west-2" \
                    --db-instance-identifier="${PERF_DB_AWS_NAME}" \
                    --db-snapshot-identifier="ci-snapshot-commit-${COMMIT}" \
                    --tags "Key=ci-snapshot"

                  echo "Snapshot taken now waiting for it to become completed"
                  aws rds wait db-snapshot-completed \
                    --region="us-west-2" \
                    --db-snapshot-identifier="ci-snapshot-commit-${COMMIT}"
                  echo "Snapshot completed"
      - run:
          name: Build performance test Docker image
          command: make -C performance build
      - run:
          name: Run performance test
          command: |
            export PERF_DOCKER_FLAGS="--network=host"
            export PERF_K6_FLAGS='-e DET_ADMIN_USERNAME="admin" \
              -e DET_ADMIN_PASSWORD="" \
              -e model_name="tnjpuojqzbluqiyyqilftulsw" \
              -e model_version_number="1" \
              -e trial_id="8282" \
              -e experiment_id="100" \
              -e task_id="backported.8282" \
              -e metric_name="85c9" \
              -e metric_type="METRIC_TYPE_TRAINING" \
              -e batches="1800" \
              -e batches_margin="99" \
              -e resource_pool="default"'
            make -C performance run
      - run:
          name: Upload result of performance test to Postgres result db
          command: python .circleci/scripts/upload_perf_results.py ./performance/reports/latest.results.json

      - run:
          name: Delete RDS instance
          when: always
          command: |
            if [ -n "$PERF_SNAPSHOT_TO_USE" ]; then
              aws rds delete-db-instance \
                --region="us-west-2" \
                --db-instance-identifier="ci-perf-db-${CIRCLE_BUILD_NUM}" \
                --skip-final-snapshot
            else
              echo "PERF_SNAPSHOT_TO_USE is not set. Skipping deletion."
            fi

  deploy:
    parameters:
      compute-agent-instance-type:
        type: string
        default: "g4dn.xlarge"
      aux-agent-instance-type:
        type: string
        default: "m5.large"
      cluster-id:
        type: string
        default: determined-${CIRCLE_BRANCH////--}
      max-dynamic-agents:
        type: integer
        default: 1
      enable-cors:
        type: boolean
        default: false
      reattach-enabled:
        type: boolean
        default: false
      extra-tags:
        type: string
        default: ""
      ee:
        type: boolean
        default: false
    docker:
      - image: <<pipeline.parameters.docker-image>>
    steps:
      - queue/until_front_of_line:
          only-on-branch: main
          # Basically wait forever -- we would prefer not to fail deploys, and
          # we'll likely never be this backed up.
          time: "10000"
      - checkout
      - set-slack-user-id
      - setup-python-venv:
          install-python: false
          determined: true
          executor: <<pipeline.parameters.docker-image>>
      - deploy-aws-cluster:
          cluster-id: <<parameters.cluster-id>>
          det-version: ${CIRCLE_SHA1}
          compute-agent-instance-type: <<parameters.compute-agent-instance-type>>
          aux-agent-instance-type: <<parameters.aux-agent-instance-type>>
          max-dynamic-agents: <<parameters.max-dynamic-agents>>
          enable-cors: <<parameters.enable-cors>>
          reattach-enabled: <<parameters.reattach-enabled>>
          deployment-type: simple
          extra-tags: <<parameters.extra-tags>>
          ee: <<parameters.ee>>

  deploy-latest-gke:
    parameters:
      det-version:
        type: string
      cluster-id:
        type: string
        default: latest-ee-gke
      region:
        type: string
        default: us-west1
      gcloud-service-key:
        default: GCLOUD_SERVICE_KEY
        description: The gcloud service key
        type: env_var_name
      google-compute-zone:
        default: GOOGLE_COMPUTE_ZONE
        description: The Google compute zone to connect with via the gcloud CLI
        type: env_var_name
      google-project-id:
        default: GOOGLE_PROJECT_ID
        description: The Google project ID to connect with via the gcloud CLI
        type: env_var_name
    docker:
      - image: <<pipeline.parameters.docker-image>>
    steps:
      - checkout
      - add-and-fetch-upstream
      - skip-if-only-docs
      - set-slack-user-id
      - gcloud/install:
          version: "319.0.0"
      - kubernetes/install-kubectl
      - gcloud/initialize:
          gcloud-service-key: <<parameters.gcloud-service-key>>
          google-compute-zone: <<parameters.google-compute-zone>>
          google-project-id: <<parameters.google-project-id>>
      - run:
          command: gcloud container clusters get-credentials <<parameters.cluster-id>> --project determined-ai --region <<parameters.region>>
          name: Get Kubeconfig
      - helm/upgrade-helm-chart:
          chart: helm/charts/determined
          helm-version: v3.2.4
          namespace: "default"
          wait: true
          release-name: <<parameters.cluster-id>>
          values-to-override: |
            detVersion=<<parameters.det-version>>,\
            maxSlotsPerPod=4,\
            checkpointStorage.type=gcs,\
            checkpointStorage.bucket=det-ci,\
            imagePullSecretName=release-cred,\
            masterPort=80,\
            security.authz.type=rbac,\
            enterpriseEdition=true

  test-e2e-aws:
    parameters:
      cluster-id-prefix:
        type: string
      mark:
        type: string
      compute-agent-instance-type:
        type: string
        default: g4dn.xlarge
      aux-agent-instance-type:
        type: string
        default: m5.large
      max-dynamic-agents:
        type: integer
        default: 1
      parallelism:
        type: integer
        default: 1
      enable-tls:
        type: boolean
        default: false
      environment-gpu-enabled:
        type: string
        default: "1"
    environment:
      DET_TEST_GPU_ENABLED: <<parameters.environment-gpu-enabled>>
    docker:
      - image: <<pipeline.parameters.docker-image>>
    parallelism: <<parameters.parallelism>>
    steps:
      - checkout
      - add-and-fetch-upstream
      - skip-if-only-docs
      - skip-if-only-github
      - skip-if-only-webui
      - set-slack-user-id
      - setup-python-venv:
          install-python: false
          determined: true
          extra-requirements-file: "e2e_tests/tests/requirements.txt"
          executor: <<pipeline.parameters.docker-image>>
      - when:
          condition: <<parameters.enable-tls>>
          steps:
            - generate-tls-cert
      - setup-aws-cluster:
          cluster-id: <<parameters.cluster-id-prefix>>-$(git rev-parse --short HEAD)-${CIRCLE_BUILD_NUM}-${CIRCLE_NODE_INDEX}
          extra-tags: test-mark=<<parameters.mark>>
          det-version: ${CIRCLE_SHA1}
          aux-agent-instance-type: <<parameters.aux-agent-instance-type>>
          compute-agent-instance-type: <<parameters.compute-agent-instance-type>>
          max-dynamic-agents: <<parameters.max-dynamic-agents>>
          master-tls-cert: ${MASTER_TLS_CERT}
          master-tls-key: ${MASTER_TLS_KEY}
          master-cert-name: ${MASTER_CERT_NAME}
          ee: true
      - run-e2e-tests:
          mark: <<parameters.mark>>
          master-host: ${MASTER_HOST}
          master-scheme: ${MASTER_SCHEME:-http}
          master-port: ${MASTER_PORT:-8080}
          master-cert: ${MASTER_TLS_CERT}
          master-cert-name: ${MASTER_CERT_NAME}
          wait-for-master: false
      - locate-cloudwatch-logs:
          cluster-id: ${CLUSTER_ID}
      - terminate-aws-cluster:
          cluster-id: ${CLUSTER_ID}
      - store_test_results:
          path: /tmp/test-results/

  test-e2e-gke:
    parameters:
      cluster-id-prefix:
        type: string
      mark:
        type: string
      parallelism:
        type: integer
        default: 1
      gke-version:
        type: string
        default: <<pipeline.parameters.gke-version>>
      machine-type:
        type: string
        default: "n1-standard-8"
      num-machines:
        type: integer
        default: 1
      gpu-type:
        type: string
        default: "nvidia-tesla-t4"
      gpus-per-machine:
        type: integer
        default: 1
      slot-type:
        type: string
        default: gpu
      slot-resource-requests-cpu:
        type: integer
        default: 0
      max-slots-per-pod:
        type: integer
        default: 1
      region:
        type: string
        default: "us-west1"
      node-locations:
        type: string
        default: "us-west1-b"
      environment-gpu-enabled:
        type: string
        default: "1"
      environment-image:
        default: determinedai/pytorch-ngc-dev:8b3bea3
        type: string
      accel-node-taints:
        type: string
        default: ""
    environment:
      DET_TEST_GPU_ENABLED: <<parameters.environment-gpu-enabled>>
    docker:
      - image: <<pipeline.parameters.docker-image>>
    parallelism: <<parameters.parallelism>>
    steps:
      - checkout
      - add-and-fetch-upstream
      - skip-if-only-docs
      - skip-if-only-github
      - skip-if-only-webui
      - set-slack-user-id
      - setup-python-venv:
          install-python: false
          determined: true
          extra-requirements-file: "e2e_tests/tests/requirements.txt"
          executor: <<pipeline.parameters.docker-image>>
      - queue/until_front_of_line:
          only-on-branch: main
          # Basically wait forever -- we would prefer not to fail tests, and
          # we'll likely never be this backed up.
          time: "10000"
      - setup-gke-cluster:
          cluster-id: <<parameters.cluster-id-prefix>>-$(git rev-parse --short HEAD)-${CIRCLE_BUILD_NUM}-${CIRCLE_NODE_INDEX}
          labels: test-mark=<<parameters.mark>>
          det-version: ${CIRCLE_SHA1}
          gke-version: <<parameters.gke-version>>
          machine-type: <<parameters.machine-type>>
          num-machines: <<parameters.num-machines>>
          gpu-type: <<parameters.gpu-type>>
          gpus-per-machine: <<parameters.gpus-per-machine>>
          slot-type: <<parameters.slot-type>>
          slot-resource-requests-cpu: <<parameters.slot-resource-requests-cpu>>
          max-slots-per-pod: <<parameters.max-slots-per-pod>>
          region: <<parameters.region>>
          node-locations: <<parameters.node-locations>>
          environment-image: <<parameters.environment-image>>
          accel-node-taints: <<parameters.accel-node-taints>>
      - set-google-application-credentials
      - when:
          condition: <<parameters.environment-image>>
          steps:
            - run:
                command: |
                  echo 'export TF2_GPU_IMAGE="<<parameters.environment-image>>"' >> "$BASH_ENV"
                name: override test env images.
      - run-e2e-tests:
          mark: <<parameters.mark>>
          master-host: ${MASTER_HOST}
      - store_test_results:
          path: /tmp/test-results/
      - terminate-gke-cluster:
          cluster-id: ${CLUSTER_ID}
          region: <<parameters.region>>

  test-e2e-shared-cluster:
    parameters:
      mark:
        type: string
      parallelism:
        type: integer
        default: 1
      environment-gpu-enabled:
        type: string
        default: "0"
      test-type:
        type: string
    circleci_ip_ranges: true
    environment:
      DET_TEST_GPU_ENABLED: <<parameters.environment-gpu-enabled>>
      SHARED_CLUSTER: true
    docker:
      - image: <<pipeline.parameters.docker-image>>
    parallelism: <<parameters.parallelism>>
    steps:
      - checkout
      - add-and-fetch-upstream
      - skip-if-only-docs
      - skip-if-only-github
      - skip-if-only-webui
      - set-slack-user-id
      - attach_workspace:
          at: .
      - setup-python-venv:
          install-python: false
          determined: true
          extra-requirements-file: "e2e_tests/tests/requirements.txt"
          executor: <<pipeline.parameters.docker-image>>
      - run:
          name: Create Namespace & Cert Name
          command: |
            TIMESTAMP=$(date +"%Y%m%d%H%M%S")
            uuid=$(cat /proc/sys/kernel/random/uuid)
            uuid=${uuid:0:8}
            echo "GENERATED_NAMESPACE=test-<<parameters.test-type>>-${TIMESTAMP}-${uuid}-${CIRCLE_NODE_INDEX}" >> $BASH_ENV
      - generate-tls-cert
      - setup-shared-cluster:
          det-version: ${CIRCLE_SHA1}-shared-cluster
          labels: test-mark=<<parameters.mark>>
          master-tls-cert: ${MASTER_TLS_CERT}
          master-tls-key: ${MASTER_TLS_KEY}
          master-cert-name: ${MASTER_CERT_NAME}
      - set-google-application-credentials
      - run:
          name: Set initial user password
          command: |
            echo "export INITIAL_USER_PASSWORD=${INITIAL_USER_PASSWORD}" >> $BASH_ENV
      - run-e2e-tests:
          mark: <<parameters.mark>>
          master-host: ${MASTER_HOST}
          master-scheme: ${MASTER_SCHEME:-http}
          master-port: ${MASTER_PORT:-8080}
          master-cert: ${MASTER_TLS_CERT}
          master-cert-name: ${MASTER_CERT_NAME}
          wait-for-master: true
      - store_test_results:
          path: /tmp/test-results/

  test-det-deploy:
    parameters:
      mark:
        type: string
      parallelism:
        type: integer
        default: 1
      det-version:
        type: string
    machine:
      image: <<pipeline.parameters.machine-image>>
    resource_class: large
    parallelism: <<parameters.parallelism>>
    steps:
      - checkout
      - add-and-fetch-upstream
      - skip-if-only-docs
      - skip-if-only-github
      - skip-if-only-webui
      - attach_workspace:
          at: .
      # because of name collisions, we have to split and specify ee and oss images.
      - run: docker load --input build/master-oss.image
      - run: docker load --input build/agent-oss.image
      - run: docker load --input build/master-ee.image
      - run: docker load --input build/agent-ee.image

      - setup-python-venv:
          determined: true
          extra-requirements-file: "e2e_tests/tests/requirements.txt"
          executor: <<pipeline.parameters.machine-image>>

      - run-det-deploy-tests:
          mark: <<parameters.mark>>
          det-version: <<parameters.det-version>>

  test-stress:
    parameters:
      mark:
        type: string
      parallelism:
        type: integer
        default: 1
      det-version:
        type: string
    machine:
      image: <<pipeline.parameters.machine-image>>
    resource_class: large
    parallelism: <<parameters.parallelism>>
    steps:
      - checkout
      - add-and-fetch-upstream
      - skip-if-only-docs
      - skip-if-only-github
      - skip-if-only-webui
      - attach_workspace:
          at: .
      - run: docker load --input build/master.image
      - run: docker load --input build/agent.image

      - setup-python-venv:
          determined: true
          extra-requirements-file: "e2e_tests/tests/requirements.txt"
          executor: <<pipeline.parameters.machine-image>>

      - run-det-deploy-tests:
          mark: <<parameters.mark>>
          det-version: <<parameters.det-version>>

  test-aws-fs:
    parameters:
      cluster-id-prefix:
        type: string
      deployment-type:
        type: string
      compute-agent-instance-type:
        type: string
        default: g4dn.xlarge
      aux-agent-instance-type:
        type: string
        default: m5.large
      max-dynamic-agents:
        type: integer
        default: 1
    docker:
      - image: <<pipeline.parameters.docker-image>>
    steps:
      - checkout
      - add-and-fetch-upstream
      - skip-if-only-docs
      - skip-if-only-github
      - skip-if-only-webui
      - set-slack-user-id
      - setup-python-venv:
          install-python: false
          determined: true
          extra-requirements-file: "e2e_tests/tests/requirements.txt"
          executor: <<pipeline.parameters.docker-image>>
      - setup-aws-cluster:
          cluster-id: <<parameters.cluster-id-prefix>>-$(git rev-parse --short HEAD)-${CIRCLE_BUILD_NUM}-${CIRCLE_NODE_INDEX}
          extra-tags: test-mark=fs
          det-version: ${CIRCLE_SHA1}
          aux-agent-instance-type: <<parameters.aux-agent-instance-type>>
          compute-agent-instance-type: <<parameters.compute-agent-instance-type>>
          max-dynamic-agents: <<parameters.max-dynamic-agents>>
          master-tls-cert: ${MASTER_TLS_CERT}
          master-tls-key: ${MASTER_TLS_KEY}
          master-cert-name: ${MASTER_CERT_NAME}
          deployment-type: <<parameters.deployment-type>>
          ee: true
      - run:
          name: Set DET_MASTER for further action.
          command: |
            echo "export DET_MASTER=${MASTER_SCHEME:-http}://${MASTER_HOST}:${MASTER_PORT:-8080}" >> "$BASH_ENV"
      - when:
          condition:
            equal: [<<parameters.deployment-type>>, "fsx"]
          steps:
            - run:
                name: Test FSx/Lustre
                command: |
                  DET_USER=admin DET_PASS=${INITIAL_USER_PASSWORD} \
                  det cmd run --config resources.slots=1 'mount | grep lustre && echo MARKER' | grep MARKER
      - when:
          condition:
            equal: [<<parameters.deployment-type>>, "efs"]
          steps:
            - run:
                name: Test EFS
                command: |
                  DET_USER=admin DET_PASS=${INITIAL_USER_PASSWORD} \
                  det cmd run --config resources.slots=1 'mount | grep efs && echo MARKER' | grep MARKER
      - locate-cloudwatch-logs:
          cluster-id: ${CLUSTER_ID}
      - terminate-aws-cluster:
          cluster-id: ${CLUSTER_ID}

  terminate-vpc-circleci:
    parameters:
        gcloud-service-key:
          default: GCLOUD_SERVICE_KEY
          description: The gcloud service key
          type: env_var_name
        google-compute-zone:
          default: GOOGLE_COMPUTE_ZONE
          description: The Google compute zone to connect with via the gcloud CLI
          type: env_var_name
        google-project-id:
          default: GOOGLE_PROJECT_ID
          description: The Google project ID to connect with via the gcloud CLI
          type: env_var_name
    docker:
      - image: <<pipeline.parameters.docker-image>>
    steps:
      - checkout
      - attach_workspace:
          at: .
      - gcloud/install:
          version: "412.0.0"
      - gcloud/initialize:
          gcloud-service-key: <<parameters.gcloud-service-key>>
          google-compute-zone: <<parameters.google-compute-zone>>
          google-project-id: <<parameters.google-project-id>>
      - set-google-application-credentials
      - run:
          name: Terminate any unnecessary VPC networks and firewall rules from CircleCI jobs
          command: |
            ./.circleci/scripts/terminate-vpc-circleci.sh

  run-shared-cluster-cleanup:
      parameters:
        cluster-id:
          type: string
          default: ${GKE_CLUSTER_NAME}
        region:
          type: string
          default: ${GKE_REGION}
        gcloud-service-key:
          default: GCLOUD_SERVICE_KEY
          description: The gcloud service key
          type: env_var_name
        google-compute-zone:
          default: GOOGLE_COMPUTE_ZONE
          description: The Google compute zone to connect with via the gcloud CLI
          type: env_var_name
        google-project-id:
          default: GOOGLE_PROJECT_ID
          description: The Google project ID to connect with via the gcloud CLI
          type: env_var_name
      circleci_ip_ranges: true
      docker:
        - image: <<pipeline.parameters.docker-image>>
      steps:
        - set-cluster-id:
              cluster-id: <<parameters.cluster-id>>
        - gcloud/install:
              version: "412.0.0"
        - kubernetes/install-kubectl
        - gcloud/initialize:
            gcloud-service-key: <<parameters.gcloud-service-key>>
            google-compute-zone: <<parameters.google-compute-zone>>
            google-project-id: <<parameters.google-project-id>>
        - run:
            command: |
              tries=5
              until gcloud components install gke-gcloud-auth-plugin --quiet; do
                if [[ $((--tries)) -eq 0 ]]; then
                  exit 1
                fi
                sleep 15
              done
              echo "export USE_GKE_GCLOUD_AUTH_PLUGIN=True" >> $BASH_ENV
            name: Install GKE auth plugin
        - run:
            name: Get Kubeconfig
            command: gcloud container clusters get-credentials ${CLUSTER_ID} --project ${GOOGLE_PROJECT_ID} --region <<parameters.region>>
        - run:
            name: Delete GKE CI Cluster Namespaces
            command: |
              kubectl get namespace | grep -Eo "^test-cpu-[a-z0-9]+-[a-z0-9]+-[0-9]" | xargs -L1 kubectl delete namespace || true
        - run:
            name: Delete GCS CI Buckets
            command: |
              gsutil ls -p ${GOOGLE_PROJECT_ID} | grep -Eo "^gs://test-cpu-[a-z0-9]+-[a-z0-9]+-[0-9]-bucket" | xargs -L1 gsutil -m rm -r || true

workflows:
  lint:
    <<: *do-not-run-on-manual-trigger
    jobs:
      - build-proto
      - check-py-bindings:
          requires:
            - build-proto
      - check-ts-bindings:
          requires:
            - build-proto
      - lint-docs
      - lint-python
      - lint-go
      - lint-sql
      - lint-react
      - lint-secrets

  previews:
    <<: *do-not-run-on-manual-trigger
    jobs:
      - build-proto
      - build-helm
      - build-docs:
          requires:
            - build-helm
            - build-proto
      - publish-docs-new:
          requires:
            - build-docs
          context: aws
          filters: *any-upstream

  test-cli:
    <<: *do-not-run-on-manual-trigger
    jobs:
      - test-cli:
          matrix:
            parameters:
              executor-name:
                - "python-38"
                - "python-39"
                - "win/default"
  test-unit:
    <<: *do-not-run-on-manual-trigger
    jobs:
      - test-unit-react
      - test-unit-harness-cpu
      - test-unit-harness-tf2
      - test-unit-harness-pytorch2-cpu
      - test-unit-harness-pytorch2-gpu

      - test-unit-harness-gpu-tf:
          filters: *any-upstream
      - test-unit-harness-gpu-deepspeed:
          filters: *any-upstream
      - test-unit-harness-gpu-parallel:
          filters: *any-upstream

      # allows forks to request run approval instead of failing
      - request-gpu-unit-tests:
          type: approval
          filters: *any-fork
      - test-unit-harness-gpu-tf:
          name: f-test-unit-harness-gpu-tf
          filters: *any-fork
      - test-unit-harness-gpu-deepspeed:
          name: f-test-unit-harness-gpu-deepspeed
          filters: *any-fork
      - test-unit-harness-gpu-parallel:
          name: f-test-unit-harness-gpu-parallel
          filters: *any-fork

      - test-unit-model-hub
      - test-unit-storage:
          context: storage-unit-tests
          filters: *any-upstream
      - python-coverage:
          requires:
            - test-unit-harness-cpu
            - test-unit-harness-gpu-tf
            - test-unit-harness-gpu-parallel
            - test-unit-harness-tf2
            - test-unit-harness-pytorch2-cpu
            - test-unit-harness-pytorch2-gpu
            - test-unit-model-hub
            - test-unit-storage

  send-alerts:
    <<: *do-not-run-on-manual-trigger
    jobs:
      - send-job-level-alerts:
          filters:
            branches:
              only:
                - main

  test-go:
    <<: *do-not-run-on-manual-trigger
    jobs:
      - test-intg-master:
          context: storage-unit-tests
      - test-intg-agent
      - go-coverage:
          requires:
            - test-intg-master
            - test-intg-agent
      - check-go-coverage-master:
          requires:
            - go-coverage
      - check-go-coverage-agent:
          requires:
            - go-coverage

  package-and-deploy-oss:
    <<: *do-not-run-on-manual-trigger
    jobs:
      # These jobs are important for docs and latest main and have been moved
      # here from test-e2e. These jobs are OSS focused while test-e2e now only
      # uses EE images (with the exception of test-det-deploy, which requires
      # both).
      - build-proto
      - build-helm
      - build-react:
          name: build-react-oss
          dev-mode: true
      - test-e2e-react:
          name: test-e2e-react-oss
          requires:
            - build-go-oss
          context:
            - playwright
            - github-read
          filters: *any-upstream
      - build-docs:
          requires:
            - build-helm
            - build-proto
      - build-go:
          name: build-go-oss
          ee: false
          context: github-read

      - package-and-push-system-local:
          requires:
            - build-react-oss
            - build-docs
          filters:
            branches:
              only:
                - main

      - package-and-push-system-dev:
          requires:
            - build-react-oss
            - build-docs
          filters:
            branches:
              only:
                - main

      - upload-docs-search-index:
          requires:
            - build-docs
          context: determined-production
          filters:
            branches:
              only:
                - main

      - check-docs-links:
          requires:
            - build-docs
          filters:
            branches:
              only:
                - main

      - deploy:
          name: deploy-latest-main-cluster
          enable-cors: true
          reattach-enabled: true
          extra-tags: "long_running=determined_preview_cluster"
          context:
            - aws
            - aws-ci-cluster-default-user-credentials
          filters:
            branches:
              only:
                - main
          requires:
            - package-and-push-system-dev
          max-dynamic-agents: 2

      - deploy:
          name: deploy-preview-cluster
          enable-cors: true
          context:
            - aws
            - aws-ci-cluster-default-user-credentials
          filters:
            branches:
              only:
                - main
          requires:
            - package-and-push-system-dev
          max-dynamic-agents: 1
          cluster-id: determined-preview
          compute-agent-instance-type: t2.medium

  test-e2e:
    <<: *do-not-run-on-manual-trigger
    jobs:
      - build-proto
      - build-helm
      - build-react:
          dev-mode: true
      - test-e2e-react:
          name: test-e2e-react-ee
          ee: true
          requires:
            - build-go-ee
          context:
            - playwright
            - github-read
          filters: *any-upstream
      - build-docs:
          requires:
            - build-helm
            - build-proto
      - build-go:
          name: build-go-ee
          context: github-read

      - package-and-push-system-local:
          requires:
            - build-react
            - build-docs
          filters:
            branches:
              only:
                - main

      - package-and-push-system-local-ee:
          requires:
            - build-react
            - build-docs
            - package-and-push-system-local
          context: github-read
          filters:
            branches:
              only:
                - main

      - package-and-push-system-dev-ee:
          requires:
            - build-react
            - build-docs
          context:
            - determined-ee
            - github-read
          filters:
            branches:
              ignore:
                - /pull\/.*/

      - test-debian-packaging:
          requires:
            - package-and-push-system-local-ee
          filters:
            branches:
              only:
                - main

      - test-e2e-slurm:
          name: test-e2e-slurm-misconfigured
          requires:
            - package-and-push-system-local-ee
          filters:
            branches:
              only:
                - main
          mark: e2e_slurm_misconfigured
          master_config: |
            task_container_defaults:
              slurm:
                sbatch_args:
                  - --time=04:00:00
              environment_variables:
                # Some ports are not working, disable them so distributed jobs work.
                - NCCL_IB_HCA=mlx6_0:0
            checkpoint_storage:
              type: shared_fs
              host_path: /scratch/launcher/.launcher.$HOSTNAME/checkpoints
              storage_path: determined-checkpoint
              save_experiment_best: 0
              save_trial_best: 1
              save_trial_latest: 1
            db:
              user: postgres
              host: localhost
              port: 5432
              name: determined
              password: ${HPC_DB_PASSWD}
            resource_manager:
              type: slurm
              master_host: junkmaster
              master_port: 8080
              host: localhost
              port: 8181
              protocol: http
              slot_type: cuda
              user_name: launcher
              group_name: hpcd
              singularity_image_root: /lustre/hdd/foundation_engineering/images
              job_storage_root: /scratch/launcher/.launcher.$HOSTNAME
              auth_file: /home/launcher/.launcher.$HOSTNAME.token
              path: /opt/singularity/bin:/usr/local/bin:${PATH}
              ld_library_path:

      - test-e2e-slurm:
          name: test-e2e-slurm-gpu
          mark: "e2e_slurm_gpu"
          requires:
            - package-and-push-system-local-ee
          filters:
            branches:
              only:
                - main

      # Singularity over SLURM test on GCP
      - test-e2e-hpc-gcp:
          context:
            # Provides the GITHUB_USERNAME and GITHUB_TOKEN enviroment variable
            # that's required by the "gh" command for authentication.
            - github-read
            - gcp
          matrix:
            parameters:
              name: [test-e2e-slurm-singularity-gcp]
              mark: ["e2e_slurm and not parallel and not gpu_required"]
          requires:
            - build-go-ee
          filters:
            branches:
              only:
                - main

      # Podman over SLURM test on GCP
      - test-e2e-hpc-gcp:
          context:
            # Provides the GITHUB_USERNAME and GITHUB_TOKEN enviroment variable
            # that's required by the "gh" command for authentication.
            - github-read
            - gcp
          matrix:
            parameters:
              name: [test-e2e-slurm-podman-gcp]
              container-run-type: ["podman"]
              mark: ["e2e_slurm and not parallel and not gpu_required"]
          requires:
            - build-go-ee
          filters:
            branches:
              only:
                - main

      # Enroot over SLURM test on GCP
      - test-e2e-hpc-gcp:
          context:
            # Provides the GITHUB_USERNAME and GITHUB_TOKEN enviroment variable
            # that's required by the "gh" command for authentication.
            - github-read
            - gcp
          matrix:
            parameters:
              name: [test-e2e-slurm-enroot-gcp]
              container-run-type: ["enroot"]
              mark: ["e2e_slurm and not parallel and not gpu_required"]
          requires:
            - build-go-ee
          filters:
            branches:
              only:
                - main

      # Singularity over PBS test on GCP
      - test-e2e-hpc-gcp:
          context:
            # Provides the GITHUB_USERNAME and GITHUB_TOKEN enviroment variable
            # that's required by the "gh" command for authentication.
            - github-read
            - gcp
          matrix:
            parameters:
              name: [test-e2e-pbs-singularity-gcp]
              workload-manager: ["pbs"]
              mark: ["e2e_pbs and not parallel and not gpu_required"]
          requires:
            - build-go-ee
          filters:
            branches:
              only:
                - main

      # Podman over PBS test on GCP
      - test-e2e-hpc-gcp:
          context:
            # Provides the GITHUB_USERNAME and GITHUB_TOKEN enviroment variable
            # that's required by the "gh" command for authentication.
            - github-read
            - gcp
          matrix:
            parameters:
              name: [test-e2e-pbs-podman-gcp]
              container-run-type: ["podman"]
              workload-manager: ["pbs"]
              mark: ["e2e_pbs and not parallel and not gpu_required"]
              extra-pytest-flags: ["-k 'not test_slurm_verify_home'"]
          requires:
            - build-go-ee
          filters:
            branches:
              only:
                - main

      # Enroot over PBS test on GCP
      - test-e2e-hpc-gcp:
          context:
            # Provides the GITHUB_USERNAME and GITHUB_TOKEN enviroment variable
            # that's required by the "gh" command for authentication.
            - github-read
            - gcp
          matrix:
            parameters:
              name: [test-e2e-pbs-enroot-gcp]
              container-run-type: ["enroot"]
              workload-manager: ["pbs"]
              mark: ["e2e_pbs and not parallel and not gpu_required"]
          requires:
            - build-go-ee
          filters:
            branches:
              only:
                - main

      # Podman over SLURM test using Agent on GCP
      - test-e2e-hpc-gcp:
          context:
            # Provides the GITHUB_USERNAME and GITHUB_TOKEN enviroment variable
            # that's required by the "gh" command for authentication.
            - github-read
            - gcp
          matrix:
            parameters:
              name: [test-e2e-slurm-agent-podman-gcp]
              agent-use: ["-A"]
              container-run-type: ["podman"]
              mark: ["e2e_slurm and not parallel and not gpu_required"]
              extra-pytest-flags: ["-k 'not test_slurm_verify_home'"]
          requires:
            - build-go-ee
          filters:
            branches:
              only:
                - main

      - test-e2e:
          name: test-e2e-rbac
          requires:
            - build-go-ee
          parallelism: 1
          mark: e2e_cpu_rbac
          devcluster-config: single-rbac.devcluster.yaml

      - test-e2e:
          name: test-e2e-cpu
          requires:
            - build-go-ee
          parallelism: 6
          resource-class: xlarge
          tf2: true
          mark: e2e_cpu

      - test-e2e:
          name: test-e2e-cpu-double
          requires:
            - build-go-ee
          parallelism: 5
          resource-class: large
          tf2: true
          mark: e2e_cpu_2a
          target-stage: agent2
          devcluster-config: double-priority.devcluster.yaml

      - test-e2e:
          name: test-e2e-cpu-oauth
          requires:
            - build-go-ee
          parallelism: 1
          devcluster-config: oauth.devcluster.yaml
          mark: test_oauth
          target-stage: agent1

      - test-e2e:
          name: test-e2e-cpu-model-registry-rbac
          requires:
            - build-go-ee
          parallelism: 1
          devcluster-config: rbac-model-registry.yaml
          mark: test_model_registry_rbac
          target-stage: agent1

      - test-e2e:
          name: test-e2e-managed-devcluster
          requires:
            - build-go-ee
          parallelism: 4
          resource-class: large
          tf2: true
          mark: managed_devcluster
          managed-devcluster: true
          # Managed devcluster restarts the master over the course of the tests,
          # so `compare_stats` cannot get the full logs from `det master logs`.
          extra-pytest-flags: "--no-compare-stats"

      - test-e2e:
          name: test-e2e-multi-k8s
          requires:
            - build-go-ee
          parallelism: 1
          tf2: true
          mark: e2e_multi_k8s
          target-stage: master
          devcluster-config: multi-k8s.devcluster.yaml
          run-minikubes: true

      - test-e2e:
          name: test-e2e-port-registry
          requires:
            - build-go-ee
          parallelism: 1
          devcluster-config: port-registry.devcluster.yaml
          mark: port_registry
          target-stage: agent

      - test-e2e:
          name: test-e2e-cpu-elastic
          requires:
            - build-go-ee
          parallelism: 1
          resource-class: large
          mark: e2e_cpu_elastic
          devcluster-config: elastic.devcluster.yaml
          target-stage: agent

      - test-e2e:
          name: test-e2e-postgres10-with-ssl
          requires:
            - build-go-ee
          parallelism: 1
          mark: e2e_cpu_postgres
          devcluster-config: postgres-with-ssl.devcluster.yaml
          target-stage: agent
          postgres-version: "10"

      - test-e2e:
          name: test-e2e-postgres14-with-ssl
          requires:
            - build-go-ee
          parallelism: 1
          mark: e2e_cpu_postgres
          devcluster-config: postgres-with-ssl.devcluster.yaml
          target-stage: agent
          postgres-version: "14"

      - test-e2e:
          name: test-e2e-old-agent-versions
          requires:
            - build-go-ee
          parallelism: 1
          mark: e2e_cpu_postgres
          devcluster-config: custom-agent-version.devcluster.yaml
          target-stage: agent
          matrix:
            parameters:
              agent-version: ["0.17.10"]

      - test-e2e:
          name: test-e2e-agent-connection-loss
          requires:
            - build-go-ee
          parallelism: 1
          mark: e2e_cpu_agent_connection_loss
          devcluster-config: agent-no-connection.devcluster.yaml
          target-stage: agent
          wait-for-master: false
          extra-pytest-flags: "--no-compare-stats"

      - test-e2e:
          context: okta
          name: test-e2e-saml
          requires:
            - build-go-ee
          parallelism: 1
          devcluster-config: saml.devcluster.yaml
          mark: e2e_saml

      - test-perf:
          name: test-perf
          snapshot-after-migrations: true
          deploy-db: false
          requires:
            - build-go-ee
          context:
            - perf-tests
            - aws
          filters:
            branches:
              only:
                - main

      - test-e2e-aws:
          name: test-e2e-gpu-parallel
          context:
            - aws
            - determined-ee
            - aws-ci-cluster-default-user-credentials
          filters:
            branches:
              only: main
          requires:
            - package-and-push-system-dev-ee
          matrix:
            parameters:
              parallelism: [2]
              compute-agent-instance-type: ["g4dn.metal"]
              aux-agent-instance-type: ["m5.large"]
              cluster-id-prefix: ["parallel"]
              mark: ["parallel"]

      - test-e2e-aws:
          name: test-e2e-gpu-single
          context:
            - aws
            - determined-ee
            - aws-ci-cluster-default-user-credentials
          filters:
            branches:
              only: main
          requires:
            - package-and-push-system-dev-ee
          matrix:
            parameters:
              parallelism: [2]
              cluster-id-prefix: ["e2e-gpu"]
              enable-tls: [true]
              mark: ["e2e_gpu"]

      - test-e2e-gke:
          name: test-e2e-gke-single-gpu
          context:
            - gcp-ci
            - determined-ee
            - gcp-ci-cluster-default-user-credentials
          filters:
            branches:
              only: main
          requires:
            - package-and-push-system-dev-ee
          matrix:
            parameters:
              cluster-id-prefix: ["e2e-gpu"]
              mark: ["e2e_gpu"]
              parallelism: [1]

      - test-e2e-gke:
          name: test-e2e-gke-parallel
          context:
            - gcp-ci
            - determined-ee
            - gcp-ci-cluster-default-user-credentials
          filters:
            branches:
              only: main
          requires:
            - package-and-push-system-dev-ee
          matrix:
            parameters:
              cluster-id-prefix: ["parallel"]
              mark: ["parallel"]
              parallelism: [1]
              machine-type: ["n1-standard-32"]
              gpus-per-machine: [4]
              num-machines: [2]
              max-slots-per-pod: [4]

      - test-e2e-gke:
          name: test-e2e-gke-single-cpu
          context:
            - gcp-ci
            - determined-ee
            - gcp-ci-cluster-default-user-credentials
          filters:
            branches:
              only: main
          requires:
            - package-and-push-system-dev-ee
          matrix:
            parameters:
              cluster-id-prefix: ["e2e-cpu"]
              mark: ["e2e_gpu and not gpu_required"]
              parallelism: [1]
              machine-type: ["n1-standard-8"]
              gpus-per-machine: [0]
              environment-gpu-enabled: ["0"]
              slot-type: ["cpu"]
              slot-resource-requests-cpu: [7]
              max-slots-per-pod: [1]

      - test-e2e-gke:
          name: test-e2e-gke-k8s-reattach
          context:
            - gcp-ci
            - determined-ee
            - gcp-ci-cluster-default-user-credentials
          filters:
            branches:
              only: main
          requires:
            - package-and-push-system-dev-ee
          matrix:
            parameters:
              cluster-id-prefix: ["e2e-k8s"]
              mark: ["e2e_k8s"]
              parallelism: [1]
              machine-type: ["n1-standard-8"]
              gpus-per-machine: [0]
              environment-gpu-enabled: ["0"]
              slot-type: ["cpu"]
              slot-resource-requests-cpu: [7]
              accel-node-taints: ["accel=truth:NoSchedule"]
              max-slots-per-pod: [1]

      - test-det-deploy:
          name: test-det-deploy-local
          requires:
            - package-and-push-system-local
            - package-and-push-system-local-ee
          matrix:
            parameters:
              parallelism: [2]
              mark: ["det_deploy_local"]
              det-version: [$CIRCLE_SHA1]

      - deploy-latest-gke:
          name: deploy-latest-gke-master
          context: gcp
          det-version: $CIRCLE_SHA1
          filters:
            branches:
              only:
                - main
          requires:
            - package-and-push-system-dev-ee

  test-e2e-gke-shared-cluster:
    unless:
      or:
        - << pipeline.parameters.do_nightly_tests >>
        - equal: [ api, << pipeline.trigger_source >> ]
    jobs:
      - package-and-push-system-dev-small

      - test-e2e-shared-cluster:
          name: test-e2e-shared-cluster-cpu
          context:
            - gcp-shared-cluster
            - gcp-ci-cluster-default-user-credentials
          requires:
            - package-and-push-system-dev-small
          parallelism: 3
          mark: "e2e_gpu and not gpu_required"
          test-type: cpu

  test-e2e-longrunning:
    <<: *do-not-run-on-manual-trigger
    jobs:
      # Build and publish artifacts used in tests
      - build-helm:
          filters: *upstream-feature-branch
      - build-proto:
          filters: *upstream-feature-branch
      - build-react:
          dev-mode: true
          filters: *upstream-feature-branch
      - build-docs:
          filters: *upstream-feature-branch
          requires:
            - build-helm
            - build-proto
      - build-go:
          filters: *upstream-feature-branch
          context: github-read
      - package-and-push-system-dev-ee:
          requires:
            - build-react
            - build-docs
          context:
            - determined-ee
            - github-read
          filters: *upstream-feature-branch

      - package-and-push-system-local:
          context: github-read
          filters: *upstream-feature-branch
          requires:
            - build-react
            - build-docs

      - package-and-push-system-local-ee:
          context: github-read
          filters: *upstream-feature-branch
          requires:
            - build-react
            - build-docs
            - package-and-push-system-local

      # Distributed tests
      - request-e2e-cpu-distributed:
          type: approval
          filters: *upstream-feature-branch

      - test-e2e-aws:
          name: test-e2e-cpu-distributed
          context:
            - aws
            - aws-ci-cluster-default-user-credentials
            - determined-ee
          filters: *upstream-feature-branch
          requires:
            - request-e2e-cpu-distributed
            - package-and-push-system-dev-ee
          matrix:
            parameters:
              cluster-id-prefix: ["distributed"]
              mark: ["distributed and not gpu_required"]
              compute-agent-instance-type: ["c5.2xlarge"]
              environment-gpu-enabled: ["0"]
              aux-agent-instance-type: ["m5.large"]
              max-dynamic-agents: [16]

      # DeepSpeed tests
      - request-deepspeed-tests:
          type: approval
          filters: *upstream-feature-branch

        # DeepSpeed tests do not work on K80s, so we need V100 instances.
      - test-e2e-aws:
          name: test-e2e-deepspeed
          context:
            - aws
            - aws-ci-cluster-default-user-credentials
            - determined-ee
          filters: *upstream-feature-branch
          requires:
            - request-deepspeed-tests
            - package-and-push-system-dev-ee
          matrix:
            parameters:
              compute-agent-instance-type: ["g4dn.12xlarge"]
              aux-agent-instance-type: ["m5.large"]
              cluster-id-prefix: ["deepspeed"]
              mark: ["deepspeed"]
              max-dynamic-agents: [2]

      # K8s GPU tests
      - request-k8-tests:
          type: approval
          filters: *upstream-feature-branch

      - test-e2e-gke:
          name: test-e2e-gke-single-gpu
          context:
            - gcp-ci
            - determined-ee
            - gcp-ci-cluster-default-user-credentials
          filters: *upstream-feature-branch
          requires:
            - request-k8-tests
            - package-and-push-system-dev-ee
          matrix:
            parameters:
              cluster-id-prefix: ["e2e-gpu"]
              mark: ["e2e_gpu"]
              parallelism: [1]

      - test-e2e-gke:
          name: test-e2e-gke-parallel
          context:
            - gcp-ci
            - determined-ee
            - gcp-ci-cluster-default-user-credentials
          filters: *upstream-feature-branch
          requires:
            - request-k8-tests
            - package-and-push-system-dev-ee
          matrix:
            parameters:
              cluster-id-prefix: ["parallel"]
              mark: ["parallel"]
              parallelism: [1]
              machine-type: ["n1-standard-32"]
              gpus-per-machine: [4]
              num-machines: [2]
              max-slots-per-pod: [4]

      # K8s CPU tests
      - request-k8-tests-cpu:
          type: approval
          filters: *upstream-feature-branch

      - test-e2e-gke:
          name: test-e2e-gke-single-cpu
          context:
            - gcp-ci
            - determined-ee
            - gcp-ci-cluster-default-user-credentials
          filters: *upstream-feature-branch
          requires:
            - request-k8-tests-cpu
            - package-and-push-system-dev-ee
          matrix:
            parameters:
              cluster-id-prefix: ["e2e-cpu"]
              mark: ["e2e_gpu and not gpu_required"]
              parallelism: [1]
              machine-type: ["n1-standard-8"]
              gpus-per-machine: [0]
              environment-gpu-enabled: ["0"]
              slot-type: ["cpu"]
              slot-resource-requests-cpu: [7]
              max-slots-per-pod: [1]

      - test-e2e-gke:
          name: test-e2e-gke-k8s-reattach
          context:
            - gcp-ci
            - determined-ee
            - gcp-ci-cluster-default-user-credentials
          filters: *upstream-feature-branch
          requires:
            - request-k8-tests-cpu
            - package-and-push-system-dev-ee
          matrix:
            parameters:
              cluster-id-prefix: ["e2e-k8s"]
              mark: ["e2e_k8s"]
              parallelism: [1]
              machine-type: ["n1-standard-8"]
              gpus-per-machine: [0]
              environment-gpu-enabled: ["0"]
              slot-type: ["cpu"]
              slot-resource-requests-cpu: [7]
              accel-node-taints: ["accel=truth:NoSchedule"]
              max-slots-per-pod: [1]

      # Nightly distributed tests
      - request-gpu-distributed-nightly:
          type: approval
          filters: *upstream-feature-branch

      - test-e2e-aws:
          name: test-e2e-gpu-distributed-nightly
          context:
            - aws
            - aws-ci-cluster-default-user-credentials
            - hugging-face
            - determined-ee
          filters: *upstream-feature-branch
          requires:
            - request-gpu-distributed-nightly
            - package-and-push-system-dev-ee
          matrix:
            parameters:
              cluster-id-prefix: ["distributed"]
              mark: ["distributed"]
              compute-agent-instance-type: ["g4dn.metal"]
              aux-agent-instance-type: ["m5.large"]
              max-dynamic-agents: [2]

      # Perf tests.
      - request-perf-tests:
          type: approval
          filters: *upstream-feature-branch

      - test-perf:
          name: test-perf-feature-branch
          snapshot-after-migrations: false
          deploy-db: true
          requires:
            - build-go
            - request-perf-tests
          context:
            - perf-tests
            - aws
          filters: *upstream-feature-branch

      # Nightly tests
      - request-gpu-nightly:
          type: approval
          filters: *upstream-feature-branch

      - test-e2e-aws:
          name: test-e2e-gpu-nightly
          context:
            - aws
            - aws-ci-cluster-default-user-credentials
            - determined-ee
          filters: *upstream-feature-branch
          requires:
            - request-gpu-nightly
            - package-and-push-system-dev-ee
          matrix:
            parameters:
              parallelism: [2]
              cluster-id-prefix: ["nightly"]
              mark: ["nightly"]

      # GPU tests
      - request-gpu-tests:
          type: approval
          filters: *upstream-feature-branch

      - test-e2e-aws:
          name: test-e2e-gpu-parallel
          context:
            - aws
            - aws-ci-cluster-default-user-credentials
            - determined-ee
          filters: *upstream-feature-branch
          requires:
            - request-gpu-tests
            - package-and-push-system-dev-ee
          matrix:
            parameters:
              parallelism: [2]
              compute-agent-instance-type: ["g4dn.metal"]
              aux-agent-instance-type: ["m5.large"]
              cluster-id-prefix: ["parallel"]
              mark: ["parallel"]

      - test-e2e-aws:
          name: test-e2e-gpu-single
          context:
            - aws
            - aws-ci-cluster-default-user-credentials
            - determined-ee
          filters: *upstream-feature-branch
          requires:
            - request-gpu-tests
            - package-and-push-system-dev-ee
          matrix:
            parameters:
              parallelism: [2]
              cluster-id-prefix: ["e2e-gpu"]
              enable-tls: [true]
              mark: ["e2e_gpu"]

      # mmdetection tests
      - request-mmdetection-tests:
          type: approval
          filters: *upstream-feature-branch

      - test-e2e-aws:
          name: test-e2e-mmdetection
          context:
            - aws
            - aws-ci-cluster-default-user-credentials
            - determined-ee
          filters: *upstream-feature-branch
          requires:
            - request-mmdetection-tests
            - package-and-push-system-dev-ee
          matrix:
            parameters:
              compute-agent-instance-type: ["g4dn.metal"]
              aux-agent-instance-type: ["m5.large"]
              cluster-id-prefix: ["mmdetection"]
              mark: ["model_hub_mmdetection"]
              max-dynamic-agents: [2]

      # packaging tests
      - request-packaging-tests:
          type: approval
          filters: *upstream-feature-branch

      - test-debian-packaging:
          filters: *upstream-feature-branch
          requires:
            - package-and-push-system-local-ee
            - request-packaging-tests

      # Local deployment
      - test-det-deploy:
          name: test-det-deploy-local
          requires:
            - package-and-push-system-local
            - package-and-push-system-local-ee
            - request-packaging-tests
          matrix:
            parameters:
              parallelism: [2]
              mark: ["det_deploy_local"]
              det-version: [$CIRCLE_SHA1]

      # Request AWS FS tests
      - request-aws-fs-tests:
          type: approval
          filters: *upstream-feature-branch

      - test-aws-fs:
          name: test-aws-fs-fsx
          context:
            - aws
            - aws-ci-cluster-default-user-credentials
            - determined-ee
          filters: *upstream-feature-branch
          requires:
            - request-aws-fs-tests
            - package-and-push-system-dev-ee
          cluster-id-prefix: aws-fs-fsx
          deployment-type: fsx

      - test-aws-fs:
          name: test-aws-fs-efs
          context:
            - aws
            - aws-ci-cluster-default-user-credentials
            - determined-ee
          filters: *upstream-feature-branch
          requires:
            - request-aws-fs-tests
            - package-and-push-system-dev-ee
          cluster-id-prefix: aws-fs-efs
          deployment-type: efs

      # Request HPC tests
      - request-hpc-tests:
          type: approval
          filters: *upstream-feature-branch

      - test-e2e-slurm:
          name: test-e2e-slurm-misconfigured
          filters: *upstream-feature-branch
          requires:
            - package-and-push-system-local-ee
            - request-hpc-tests
          mark: e2e_slurm_misconfigured
          master_config: |
            task_container_defaults:
              slurm:
                sbatch_args:
                  - --time=04:00:00
              environment_variables:
                # Some ports are not working, disable them so distributed jobs work.
                - NCCL_IB_HCA=mlx6_0:0
            checkpoint_storage:
              type: shared_fs
              host_path: /scratch/launcher/.launcher.$HOSTNAME/checkpoints
              storage_path: determined-checkpoint
              save_experiment_best: 0
              save_trial_best: 1
              save_trial_latest: 1
            db:
              user: postgres
              host: localhost
              port: 5432
              name: determined
              password: ${HPC_DB_PASSWD}
            resource_manager:
              type: slurm
              master_host: junkmaster
              master_port: 8080
              host: localhost
              port: 8181
              protocol: http
              slot_type: cuda
              user_name: launcher
              group_name: hpcd
              singularity_image_root: /lustre/hdd/foundation_engineering/images
              job_storage_root: /scratch/launcher/.launcher.$HOSTNAME
              auth_file: /home/launcher/.launcher.$HOSTNAME.token
              path: /opt/singularity/bin:/usr/local/bin:${PATH}
              ld_library_path:

      - test-e2e-slurm:
          name: test-e2e-slurm-gpu
          filters: *upstream-feature-branch
          mark: "e2e_slurm_gpu"
          requires:
            - package-and-push-system-local-ee
            - request-hpc-tests

      # Singularity over SLURM test on GCP
      - test-e2e-hpc-gcp:
          filters: *upstream-feature-branch
          context:
            # Provides the GITHUB_USERNAME and GITHUB_TOKEN enviroment variable
            # that's required by the "gh" command for authentication.
            - github-read
            - gcp
          matrix:
            parameters:
              name: [test-e2e-slurm-singularity-gcp]
              mark: ["e2e_slurm and not parallel and not gpu_required"]
          requires:
            - build-go
            - request-hpc-tests

      # Podman over SLURM test on GCP
      - test-e2e-hpc-gcp:
          filters: *upstream-feature-branch
          context:
            # Provides the GITHUB_USERNAME and GITHUB_TOKEN enviroment variable
            # that's required by the "gh" command for authentication.
            - github-read
            - gcp
          matrix:
            parameters:
              name: [test-e2e-slurm-podman-gcp]
              container-run-type: ["podman"]
              mark: ["e2e_slurm and not parallel and not gpu_required"]
          requires:
            - build-go
            - request-hpc-tests

      # Enroot over SLURM test on GCP
      - test-e2e-hpc-gcp:
          filters: *upstream-feature-branch
          context:
            # Provides the GITHUB_USERNAME and GITHUB_TOKEN enviroment variable
            # that's required by the "gh" command for authentication.
            - github-read
            - gcp
          matrix:
            parameters:
              name: [test-e2e-slurm-enroot-gcp]
              container-run-type: ["enroot"]
              mark: ["e2e_slurm and not parallel and not gpu_required"]
          requires:
            - build-go
            - request-hpc-tests

      # Singularity over PBS test on GCP
      - test-e2e-hpc-gcp:
          filters: *upstream-feature-branch
          context:
            # Provides the GITHUB_USERNAME and GITHUB_TOKEN enviroment variable
            # that's required by the "gh" command for authentication.
            - github-read
            - gcp
          matrix:
            parameters:
              name: [test-e2e-pbs-singularity-gcp]
              workload-manager: ["pbs"]
              mark: ["e2e_pbs and not parallel and not gpu_required"]
          requires:
            - build-go
            - request-hpc-tests

      # Podman over PBS test on GCP
      - test-e2e-hpc-gcp:
          filters: *upstream-feature-branch
          context:
            # Provides the GITHUB_USERNAME and GITHUB_TOKEN enviroment variable
            # that's required by the "gh" command for authentication.
            - github-read
            - gcp
          matrix:
            parameters:
              name: [test-e2e-pbs-podman-gcp]
              container-run-type: ["podman"]
              workload-manager: ["pbs"]
              mark: ["e2e_pbs and not parallel and not gpu_required"]
              extra-pytest-flags: ["-k 'not test_slurm_verify_home'"]
          requires:
            - build-go
            - request-hpc-tests

      # Enroot over PBS test on GCP
      - test-e2e-hpc-gcp:
          filters: *upstream-feature-branch
          context:
            # Provides the GITHUB_USERNAME and GITHUB_TOKEN enviroment variable
            # that's required by the "gh" command for authentication.
            - github-read
            - gcp
          matrix:
            parameters:
              name: [test-e2e-pbs-enroot-gcp]
              container-run-type: ["enroot"]
              workload-manager: ["pbs"]
              mark: ["e2e_pbs and not parallel and not gpu_required"]
          requires:
            - build-go
            - request-hpc-tests

      # Podman over SLURM test using Agent on GCP
      - test-e2e-hpc-gcp:
          filters: *upstream-feature-branch
          context:
            # Provides the GITHUB_USERNAME and GITHUB_TOKEN enviroment variable
            # that's required by the "gh" command for authentication.
            - github-read
            - gcp
          matrix:
            parameters:
              name: [test-e2e-slurm-agent-podman-gcp]
              agent-use: ["-A"]
              container-run-type: ["podman"]
              mark: ["e2e_slurm and not parallel and not gpu_required"]
              extra-pytest-flags: ["-k 'not test_slurm_verify_home'"]
          requires:
            - build-go
            - request-hpc-tests

  nightly:
    when: << pipeline.parameters.do_nightly_tests >>
    jobs:
      - test-e2e-aws:
          name: test-e2e-gpu-nightly
          context:
            - aws
            - aws-ci-cluster-default-user-credentials
            - determined-ee
          matrix:
            parameters:
              parallelism: [2]
              cluster-id-prefix: ["nightly"]
              mark: ["nightly"]
      - test-e2e-aws:
          name: test-e2e-gpu-distributed
          context:
            - aws
            - determined-ee
            - hugging-face
            - aws-ci-cluster-default-user-credentials
          matrix:
            parameters:
              cluster-id-prefix: ["distributed"]
              mark: ["distributed"]
              compute-agent-instance-type: ["g4dn.metal"]
              aux-agent-instance-type: ["m5.large"]
              max-dynamic-agents: [2]
      - test-e2e-aws:
          name: test-e2e-gpu-mmdetection
          context:
            - aws
            - aws-ci-cluster-default-user-credentials
            - determined-ee
          matrix:
            parameters:
              cluster-id-prefix: ["mmdet"]
              mark: ["model_hub_mmdetection"]
              compute-agent-instance-type: ["g4dn.metal"]
              aux-agent-instance-type: ["m5.large"]
              max-dynamic-agents: [2]
      - test-e2e-aws:
          name: test-e2e-gpu-deepspeed
          context:
            - aws
            - aws-ci-cluster-default-user-credentials
            - determined-ee
          matrix:
            parameters:
              cluster-id-prefix: ["deepspeed"]
              mark: ["deepspeed"]
              compute-agent-instance-type: ["g4dn.12xlarge"]
              aux-agent-instance-type: ["m5.large"]
              max-dynamic-agents: [2]
      - test-e2e-aws:
          name: test-e2e-cpu-distributed
          context:
            - aws
            - aws-ci-cluster-default-user-credentials
            - determined-ee
          matrix:
            parameters:
              cluster-id-prefix: ["distributed"]
              mark: ["distributed and not gpu_required"]
              compute-agent-instance-type: ["c5.2xlarge"]
              environment-gpu-enabled: ["0"]
              aux-agent-instance-type: ["m5.large"]
              max-dynamic-agents: [16]
      - test-aws-fs:
          name: test-aws-fs-fsx
          context:
            - aws
            - aws-ci-cluster-default-user-credentials
            - determined-ee
          cluster-id-prefix: aws-fs-fsx
          deployment-type: fsx

      - test-aws-fs:
          name: test-aws-fs-efs
          context:
            - aws
            - aws-ci-cluster-default-user-credentials
            - determined-ee
          cluster-id-prefix: aws-fs-efs
          deployment-type: efs

      - run-shared-cluster-cleanup:
          name: gke-cleanup
          context: gcp-shared-cluster

      - build-proto
      - build-helm
      - build-docs:
          requires:
            - build-proto
            - build-helm
      - build-react:
          name: build-react-ee
          ee: true
      - package-and-push-system-local-ee:
          requires:
            - build-docs
            - build-react-ee
          context: github-read
      - test-e2e-slurm:
          name: test-e2e-slurm-restart
          mark: "e2e_slurm_restart"
          requires:
            - package-and-push-system-local-ee
          extra-pytest-flags: "--no-compare-stats"
      - test-e2e-slurm:
          name: test-e2e-slurm-preemption
          mark: "e2e_slurm_preemption"
          requires:
            - package-and-push-system-local-ee
          extra-pytest-flags: "--no-compare-stats"
      - test-e2e-slurm:
          name: test-e2e-slurm-znode
          requires:
            - package-and-push-system-local-ee
          extra-pytest-flags: "--no-compare-stats"
      - test-e2e-slurm:
          name: test-e2e-slurm-enroot-znode
          matrix:
            parameters:
              mark: ["e2e_slurm and not deepspeed"]
          requires:
            - package-and-push-system-local-ee
          master_config: |
            task_container_defaults:
              slurm:
                sbatch_args:
                  - --time=04:00:00
              # The current image must be created in the launcher account before running this test
              # cd /lustre/ssd/foundation_engineering/
              # enroot import docker://determinedai/environments:cuda-11.3-pytorch-1.10-tf-2.8-gpu-24586f0.sqsh
              # enroot create /lustre/ssd/foundation_engineering/determinedai+environments+cuda-11.3-pytorch-1.10-tf-2.8-gpu-24586f0.sqsh
              #image: determinedai+environments+cuda-11.3-pytorch-1.10-tf-2.8-gpu-24586f0
              environment_variables:
                  # Some ports are not working, disable them so distributed jobs work.
                  - NCCL_IB_HCA=mlx6_0:0
                  # Workaround XDG_RUNTIME_DIR not provided by Slurm
                  - ENROOT_RUNTIME_PATH=/tmp/launcher
            checkpoint_storage:
              type: shared_fs
              host_path: /scratch/launcher/.launcher.$HOSTNAME/checkpoints
              storage_path: determined-checkpoint
              save_experiment_best: 0
              save_trial_best: 1
              save_trial_latest: 1
            db:
              user: postgres
              host: localhost
              port: 5432
              name: determined
              password: ${HPC_DB_PASSWD}
            resource_manager:
              type: slurm
              master_host: $HOSTNAME
              master_port: 8080
              host: localhost
              port: 8181
              protocol: http
              slot_type: cuda
              user_name: launcher
              container_run_type: enroot
              group_name: hpcd
              singularity_image_root: /lustre/hdd/foundation_engineering/images
              job_storage_root: /scratch/launcher/.launcher.$HOSTNAME
              auth_file: /home/launcher/.launcher.$HOSTNAME.token
              path: /opt/singularity/bin:/usr/local/bin:${PATH}
              ld_library_path:
      - test-e2e-slurm:
            name: test-e2e-slurm-agent-singularity-znode
            requires:
              - package-and-push-system-local-ee
            agent-use: "-A"
            extra-pytest-flags: "-k 'not node_not_available'"
            # For now we must skip node_not_available. There is a inconsistency with the agent where
            # the error is "failed to create experiment: slots requested exceeds cluster capacity" instead of the expected message.
            master_config: |
                task_container_defaults:
                  slurm:
                    sbatch_args:
                      - --time=04:00:00
                  environment_variables:
                    # Some ports are not working, disable them so distributed jobs work.
                    - NCCL_IB_HCA=mlx6_0:0
                checkpoint_storage:
                  type: shared_fs
                  host_path: /scratch/launcher/.launcher.$HOSTNAME/checkpoints
                  storage_path: determined-checkpoint
                  save_experiment_best: 0
                  save_trial_best: 1
                  save_trial_latest: 1
                db:
                  user: postgres
                  host: localhost
                  port: 5432
                  name: determined
                  password: ${HPC_DB_PASSWD}
      - terminate-vpc-circleci:
            context: ["gcp"]

  manual-e2e-react:
    when: << pipeline.parameters.e2e-react >>
    jobs:
      - build-go:
          name: build-go
          ee: << pipeline.parameters.ee >>
          context: github-read
      - test-e2e-react:
          ee: << pipeline.parameters.ee >>
          playwright-options: << pipeline.parameters.e2e-react >>
          requires:
            - build-go
          context:
            - playwright
            - github-read

  release:
    jobs:
      - build-helm:
          filters: *release-and-rc-filters
      - build-proto:
          filters: *release-and-rc-filters
      - build-react:
          context: determined-production
          filters: *release-and-rc-filters
      - build-docs:
          context: determined-production
          filters: *release-and-rc-filters
          requires:
            - build-helm
            - build-proto

      - upload-docs-search-index:
          requires:
            - build-docs
          context: determined-production
          filters: *release-and-rc-filters

      - package-and-push-system-rc:
          requires:
            - build-react
            - build-docs
          context: determined-production
          filters: *rc-filters

      - publish-python-package:
          name: publish-python-package-rc
          matrix:
            parameters:
              path: ["harness", "model_hub"]
          context: determined-production
          filters: *rc-filters
          requires:
            - package-and-push-system-rc

      - package-and-push-system-release:
          requires:
            - build-react
            - build-docs
          context: determined-production
          filters: *release-filters

      - publish-python-package:
          name: publish-python-package-release
          matrix:
            parameters:
              path: ["harness", "model_hub"]
          context: determined-production
          filters: *release-filters
          requires:
            - package-and-push-system-release

      - publish-docs:
          name: publish-docs-rc
          matrix:
            parameters:
              dry-run: [true]
          requires:
            - build-docs
          context: determined-production
          filters: *rc-filters

      - publish-docs:
          requires:
            - build-docs
          context: determined-production
          filters: *release-filters

      - publish-helm-gh:
          requires:
            - build-helm
          context: determined-production
          filters: *release-filters

      - upload-try-now-template:
          context: determined-production
          filters: *release-filters

  release-ee:
    jobs:
      - build-helm:
          filters: *release-and-rc-filters
      - build-proto:
          filters: *release-and-rc-filters
      - build-react:
          context: determined-production
          matrix:
            parameters:
              ee: [true]
          filters: *release-and-rc-filters
      - build-docs:
          matrix:
            parameters:
              ee: [true]
          context: determined-production
          filters: *release-and-rc-filters
          requires:
            - build-helm
            - build-proto
      - upload-docs-search-index:
          requires:
            - build-docs
          context: determined-production
          filters: *release-and-rc-filters

      - package-and-push-system-rc-ee:
          requires:
            - build-react
            - build-docs
          context:
            - determined-ee
            - github-read
          filters: *rc-filters

      - publish-python-package:
          name: publish-python-package-rc-ee
          matrix:
            parameters:
              path: ["harness"]
              ee: [true]
          context:
            - determined-production
            - determined-ee # to override TWINE envs for fury.io
          filters: *rc-filters
          requires:
            - package-and-push-system-rc-ee

      - package-and-push-system-release-ee:
          requires:
            - build-react
            - build-docs
          context: determined-production
          filters: *release-filters

      - publish-python-package:
          name: publish-python-package-release-ee
          matrix:
            parameters:
              path: ["harness"]
              ee: [true]
          context:
            - determined-production
            - determined-ee # to override TWINE envs for fury.io
          filters: *release-filters
          requires:
            - package-and-push-system-release-ee

      - publish-docs:
          matrix:
            parameters:
              ee: [true]
          requires:
            - build-docs
          context: determined-production
          filters: *release-filters

      - publish-helm-gh:
          matrix:
            parameters:
              ee: [true]
          requires:
            - build-helm
          context: determined-production
          filters: *release-filters<|MERGE_RESOLUTION|>--- conflicted
+++ resolved
@@ -2337,13 +2337,9 @@
       - persist_to_workspace:
           root: .
           paths:
-<<<<<<< HEAD
-            - test-unit-harness-gpu-pycov
+            - test-unit-harness-gpu-tf-pycov
       - store_test_results:
           path: /tmp/test-results
-=======
-            - test-unit-harness-gpu-tf-pycov
->>>>>>> 93c8d81b
 
   test-unit-harness-pytorch2-gpu:
     docker:
