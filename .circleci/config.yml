--- conflicted
+++ resolved
@@ -1600,11 +1600,7 @@
       - install-codecov
       - setup-python-venv:
           determined: true
-<<<<<<< HEAD
           extras-requires: "tensorflow==2.8.4 torch==1.9.0 torchvision==0.10.0 codecov mypy mypy_extensions pytest"
-=======
-          extras-requires: "tensorflow==2.12.0 torch==1.9.0 torchvision==0.10.0"
->>>>>>> 87810a80
           extra-requirements-file: "harness/tests/requirements/requirements-harness.txt"
           executor: determinedai/environments:cuda-11.3-pytorch-1.12-tf-2.12-gpu-0.21.2
       - run: COVERAGE_FILE=$PWD/test-unit-harness-gpu-pycov make -C harness test-gpu
